#pragma once

#include "BlockExecutive.h"
#include "ExecutorManager.h"
#include "bcos-framework/interfaces/dispatcher/SchedulerInterface.h"
#include "bcos-framework/interfaces/ledger/LedgerInterface.h"
#include "bcos-framework/interfaces/protocol/ProtocolTypeDef.h"
#include "bcos-protocol/TransactionSubmitResultFactoryImpl.h"
#include <bcos-crypto/interfaces/crypto/CommonType.h>
#include <bcos-framework/interfaces/executor/ParallelTransactionExecutorInterface.h>
#include <bcos-framework/interfaces/protocol/BlockFactory.h>
#include <bcos-framework/interfaces/rpc/RPCInterface.h>
#include <tbb/concurrent_hash_map.h>
#include <future>
#include <list>

namespace bcos::scheduler
{
class SchedulerImpl : public SchedulerInterface, public std::enable_shared_from_this<SchedulerImpl>
{
public:
    friend class BlockExecutive;

    SchedulerImpl(ExecutorManager::Ptr executorManager, bcos::ledger::LedgerInterface::Ptr ledger,
        bcos::storage::TransactionalStorageInterface::Ptr storage,
        bcos::protocol::ExecutionMessageFactory::Ptr executionMessageFactory,
        bcos::protocol::BlockFactory::Ptr blockFactory,
        bcos::protocol::TransactionSubmitResultFactory::Ptr transactionSubmitResultFactory,
        bcos::crypto::Hash::Ptr hashImpl, bool isAuthCheck, bool isWasm)
      : m_executorManager(std::move(executorManager)),
        m_ledger(std::move(ledger)),
        m_storage(std::move(storage)),
        m_executionMessageFactory(std::move(executionMessageFactory)),
        m_transactionSubmitResultFactory(std::move(transactionSubmitResultFactory)),
        m_blockFactory(std::move(blockFactory)),
        m_hashImpl(std::move(hashImpl)),
        m_isAuthCheck(isAuthCheck),
        m_isWasm(isWasm)
    {}

    SchedulerImpl(const SchedulerImpl&) = delete;
    SchedulerImpl(SchedulerImpl&&) = delete;
    SchedulerImpl& operator=(const SchedulerImpl&) = delete;
    SchedulerImpl& operator=(SchedulerImpl&&) = delete;

    void executeBlock(bcos::protocol::Block::Ptr block, bool verify,
        std::function<void(bcos::Error::Ptr&&, bcos::protocol::BlockHeader::Ptr&&, bool _sysBlock)>
            callback) override;

    void commitBlock(bcos::protocol::BlockHeader::Ptr header,
        std::function<void(bcos::Error::Ptr&&, bcos::ledger::LedgerConfig::Ptr&&)> callback)
        override;

    void status(
        std::function<void(Error::Ptr&&, bcos::protocol::Session::ConstPtr&&)> callback) override;

    void call(protocol::Transaction::Ptr tx,
        std::function<void(Error::Ptr&&, protocol::TransactionReceipt::Ptr&&)>) override;

    void registerExecutor(std::string name,
        bcos::executor::ParallelTransactionExecutorInterface::Ptr executor,
        std::function<void(Error::Ptr&&)> callback) override;

    void unregisterExecutor(
        const std::string& name, std::function<void(Error::Ptr&&)> callback) override;

    void reset(std::function<void(Error::Ptr&&)> callback) override;

    void registerBlockNumberReceiver(
        std::function<void(protocol::BlockNumber blockNumber)> callback) override;

    void getCode(
        std::string_view contract, std::function<void(Error::Ptr, bcos::bytes)> callback) override;

    void getABI(
        std::string_view contract, std::function<void(Error::Ptr, std::string)> callback) override;

    void registerTransactionNotifier(std::function<void(bcos::protocol::BlockNumber,
            bcos::protocol::TransactionSubmitResultsPtr, std::function<void(Error::Ptr)>)>
            txNotifier);

    ExecutorManager::Ptr executorManager() { return m_executorManager; }

    inline void fetchGasLimit(protocol::BlockNumber _number = -1)
    {
        if (_number == -1)
        {
            std::promise<std::tuple<Error::Ptr, protocol::BlockNumber>> numberPromise;
            m_ledger->asyncGetBlockNumber(
                [&numberPromise](Error::Ptr _error, protocol::BlockNumber _number) {
                    numberPromise.set_value(std::make_tuple(std::move(_error), _number));
                });
            Error::Ptr error;
            std::tie(error, _number) = numberPromise.get_future().get();
            if (error)
            {
                return;
            }
        }
        std::promise<std::tuple<Error::Ptr, std::string>> p;
        m_ledger->asyncGetSystemConfigByKey(ledger::SYSTEM_KEY_TX_GAS_LIMIT,
<<<<<<< HEAD
            [&p, blockNumber = _number](
                Error::Ptr _e, std::string _value, protocol::BlockNumber _number) {
                if (blockNumber >= _number)
                {
                    p.set_value(std::make_tuple(std::move(_e), std::move(_value)));
                    return;
                }
                p.set_value(std::make_tuple(
                    BCOS_ERROR_PTR(SchedulerError::UnknownError, "get gas limit error"), ""));
            });
        auto [e, value] = p.get_future().get();
        if (!e)
        {
            m_gasLimit = boost::lexical_cast<uint64_t>(value);
        }
=======
            [&p](Error::Ptr _e, std::string _value, protocol::BlockNumber) {
                p.set_value(std::make_tuple(std::move(_e), std::move(_value)));
                return;
            });
        auto [e, value] = p.get_future().get();
        if (e)
        {
            SCHEDULER_LOG(WARNING)
                << LOG_DESC("fetchGasLimit failed") << LOG_KV("code", e->errorCode())
                << LOG_KV("message", e->errorMessage());
            BOOST_THROW_EXCEPTION(
                BCOS_ERROR(SchedulerError::fetchGasLimitError, e->errorMessage()));
        }
        m_gasLimit = boost::lexical_cast<uint64_t>(value);
>>>>>>> be01b860
    }

private:
    void asyncGetLedgerConfig(
        std::function<void(Error::Ptr, ledger::LedgerConfig::Ptr ledgerConfig)> callback);

    std::list<BlockExecutive> m_blocks;
    std::mutex m_blocksMutex;

    std::mutex m_executeMutex;
    std::mutex m_commitMutex;

    std::atomic_int64_t m_calledContextID = 1;

    std::atomic<bcos::protocol::BlockNumber> m_lastExecutedBlockNumber = 0;
    uint64_t m_gasLimit = TRANSACTION_GAS;

    ExecutorManager::Ptr m_executorManager;
    bcos::ledger::LedgerInterface::Ptr m_ledger;
    bcos::storage::TransactionalStorageInterface::Ptr m_storage;
    bcos::protocol::ExecutionMessageFactory::Ptr m_executionMessageFactory;
    bcos::protocol::TransactionSubmitResultFactory::Ptr m_transactionSubmitResultFactory;
    bcos::protocol::BlockFactory::Ptr m_blockFactory;
    bcos::crypto::Hash::Ptr m_hashImpl;
    bool m_isAuthCheck = false;
    bool m_isWasm = false;

    std::function<void(protocol::BlockNumber blockNumber)> m_blockNumberReceiver;
    std::function<void(bcos::protocol::BlockNumber, bcos::protocol::TransactionSubmitResultsPtr,
        std::function<void(Error::Ptr)>)>
        m_txNotifier;
};
}  // namespace bcos::scheduler<|MERGE_RESOLUTION|>--- conflicted
+++ resolved
@@ -99,23 +99,6 @@
         }
         std::promise<std::tuple<Error::Ptr, std::string>> p;
         m_ledger->asyncGetSystemConfigByKey(ledger::SYSTEM_KEY_TX_GAS_LIMIT,
-<<<<<<< HEAD
-            [&p, blockNumber = _number](
-                Error::Ptr _e, std::string _value, protocol::BlockNumber _number) {
-                if (blockNumber >= _number)
-                {
-                    p.set_value(std::make_tuple(std::move(_e), std::move(_value)));
-                    return;
-                }
-                p.set_value(std::make_tuple(
-                    BCOS_ERROR_PTR(SchedulerError::UnknownError, "get gas limit error"), ""));
-            });
-        auto [e, value] = p.get_future().get();
-        if (!e)
-        {
-            m_gasLimit = boost::lexical_cast<uint64_t>(value);
-        }
-=======
             [&p](Error::Ptr _e, std::string _value, protocol::BlockNumber) {
                 p.set_value(std::make_tuple(std::move(_e), std::move(_value)));
                 return;
@@ -130,7 +113,6 @@
                 BCOS_ERROR(SchedulerError::fetchGasLimitError, e->errorMessage()));
         }
         m_gasLimit = boost::lexical_cast<uint64_t>(value);
->>>>>>> be01b860
     }
 
 private:
