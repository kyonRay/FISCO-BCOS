--- conflicted
+++ resolved
@@ -917,25 +917,6 @@
 
         bcos::protocol::TwoPCParams executorParams;
         executorParams.number = number();
-<<<<<<< HEAD
-        // tbb::parallel_for_each(
-        //     *(m_scheduler->m_executorManager), [&](auto const& executorIt) {
-        for (auto executorIt : *(m_scheduler->m_executorManager))
-        {
-            executorIt->commit(executorParams, [status](bcos::Error::Ptr&& error) {
-                if (error)
-                {
-                    SCHEDULER_LOG(ERROR)
-                        << "Commit executor error!" << boost::diagnostic_information(*error);
-                    ++status->failed;
-                }
-                else
-                {
-                    ++status->success;
-                    SCHEDULER_LOG(DEBUG) << "Commit executor success, success: " << status->success;
-                }
-                status->checkAndCommit(*status);
-=======
         tbb::parallel_for_each(m_scheduler->m_executorManager->begin(),
             m_scheduler->m_executorManager->end(), [&](auto const& executorIt) {
                 SCHEDULER_LOG(TRACE) << "Commit executor for block " << executorParams.number;
@@ -963,7 +944,6 @@
                     }
                     status->checkAndCommit(*status);
                 });
->>>>>>> 98a801d3
             });
         }
         // });
