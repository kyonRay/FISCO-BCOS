--- conflicted
+++ resolved
@@ -817,24 +817,14 @@
 
         Json::Value response;
         response["transactionHash"] = _transactionHash;
-<<<<<<< HEAD
         response["transactionIndex"] = toJS(txReceipt->transactionIndex());
+        response["root"] = toJS(txReceipt->stateRoot());
         response["blockNumber"] = toJS(txReceipt->blockNumber());
         response["blockHash"] = toJS(txReceipt->blockHash());
         response["from"] = toJS(txReceipt->from());
         response["to"] = toJS(txReceipt->to());
         response["gasUsed"] = toJS(txReceipt->gasUsed());
         response["contractAddress"] = toJS(txReceipt->contractAddress());
-=======
-        response["transactionIndex"] = toJS(txReceipt.transactionIndex());
-        response["root"] = toJS(txReceipt.stateRoot());
-        response["blockNumber"] = toJS(txReceipt.blockNumber());
-        response["blockHash"] = toJS(txReceipt.blockHash());
-        response["from"] = toJS(txReceipt.from());
-        response["to"] = toJS(txReceipt.to());
-        response["gasUsed"] = toJS(txReceipt.gasUsed());
-        response["contractAddress"] = toJS(txReceipt.contractAddress());
->>>>>>> c1a11b84
         response["logs"] = Json::Value(Json::arrayValue);
         for (unsigned int i = 0; i < txReceipt->log().size(); ++i)
         {
@@ -1070,7 +1060,6 @@
         if (currentTransactionCallback)
         {
             auto transactionCallback = *currentTransactionCallback;
-<<<<<<< HEAD
             clientProtocolversion = (*m_transactionCallbackVersion)();
             tx->setRpcCallback(
                 [transactionCallback, clientProtocolversion](
@@ -1080,6 +1069,7 @@
                     {  // FIXME: If made protocol modify, please modify upside if
                         response["transactionHash"] = toJS(receipt->hash());
                         response["transactionIndex"] = toJS(receipt->transactionIndex());
+                        response["root"] = toJS(receipt->stateRoot());
                         response["blockNumber"] = toJS(receipt->blockNumber());
                         response["blockHash"] = toJS(receipt->blockHash());
                         response["from"] = toJS(receipt->from());
@@ -1104,33 +1094,6 @@
                             response["input"] = toJS(input);
                         }
                         response["output"] = toJS(receipt->outputBytes());
-=======
-            auto clientProtocolversion = (*m_transactionCallbackVersion)();
-            tx.setRpcCallback([transactionCallback, clientProtocolversion](
-                                  LocalisedTransactionReceipt::Ptr receipt, bytes input) {
-                Json::Value response;
-                if (clientProtocolversion > 0)
-                {  // FIXME: If made protocol modify, please modify upside if
-                    response["transactionHash"] = toJS(receipt->hash());
-                    response["transactionIndex"] = toJS(receipt->transactionIndex());
-                    response["root"] = toJS(receipt->stateRoot());
-                    response["blockNumber"] = toJS(receipt->blockNumber());
-                    response["blockHash"] = toJS(receipt->blockHash());
-                    response["from"] = toJS(receipt->from());
-                    response["to"] = toJS(receipt->to());
-                    response["gasUsed"] = toJS(receipt->gasUsed());
-                    response["contractAddress"] = toJS(receipt->contractAddress());
-                    response["logs"] = Json::Value(Json::arrayValue);
-                    for (unsigned int i = 0; i < receipt->log().size(); ++i)
-                    {
-                        Json::Value log;
-                        log["address"] = toJS(receipt->log()[i].address);
-                        log["topics"] = Json::Value(Json::arrayValue);
-                        for (unsigned int j = 0; j < receipt->log()[i].topics.size(); ++j)
-                            log["topics"].append(toJS(receipt->log()[i].topics[j]));
-                        log["data"] = toJS(receipt->log()[i].data);
-                        response["logs"].append(log);
->>>>>>> c1a11b84
                     }
 
                     auto receiptContent = response.toStyledString();
