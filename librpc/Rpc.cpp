/**
 * @CopyRight:
 * FISCO-BCOS is free software: you can redistribute it and/or modify
 * it under the terms of the GNU General Public License as published by
 * the Free Software Foundation, either version 3 of the License, or
 * (at your option) any later version.
 *
 * FISCO-BCOS is distributed in the hope that it will be useful,
 * but WITHOUT ANY WARRANTY; without even the implied warranty of
 * MERCHANTABILITY or FITNESS FOR A PARTICULAR PURPOSE.  See the
 * GNU General Public License for more details.
 *
 * You should have received a copy of the GNU General Public License
 * along with FISCO-BCOS.  If not, see <http:www.gnu.org/licenses/>
 * (c) 2016-2018 fisco-dev contributors.
 *
 * @file Rpc.cpp
 * @author: caryliao
 * @date 2018-10-25
 */

#include "Rpc.h"
#include "Common.h"
#include "JsonHelper.h"
#include <include/BuildInfo.h>
#include <jsonrpccpp/common/exception.h>
#include <jsonrpccpp/server.h>
#include <libdevcore/CommonData.h>
#include <libdevcore/easylog.h>
#include <libethcore/Common.h>
#include <libethcore/CommonJS.h>
#include <libethcore/Transaction.h>
#include <libexecutive/ExecutionResult.h>
#include <libsync/SyncStatus.h>
#include <libtxpool/TxPoolInterface.h>
#include <boost/algorithm/hex.hpp>
#include <csignal>

using namespace jsonrpc;
using namespace dev::rpc;
using namespace dev::sync;
using namespace dev::ledger;

static const int64_t maxTransactionGasLimit = 0x7fffffffffffffff;
static const int64_t gasPrice = 1;


Rpc::Rpc(std::shared_ptr<dev::ledger::LedgerManager> _ledgerManager,
    std::shared_ptr<dev::p2p::P2PInterface> _service)
  : m_ledgerManager(_ledgerManager), m_service(_service)
{}

bool Rpc::isValidSystemConfig(std::string const& key)
{
    return (key == "tx_count_limit" || key == "tx_gas_limit");
}

void Rpc::checkRequest(int _groupID)
{
    auto blockchain = ledgerManager()->blockChain(_groupID);
    if (!blockchain)
    {
        BOOST_THROW_EXCEPTION(
            JsonRpcException(RPCExceptionType::GroupID, RPCMsg[RPCExceptionType::GroupID]));
    }
    auto _nodeList = blockchain->minerList() + blockchain->observerList();
    auto it = std::find(_nodeList.begin(), _nodeList.end(), service()->id());
    if (it == _nodeList.end())
    {
        BOOST_THROW_EXCEPTION(JsonRpcException(
            RPCExceptionType::InvalidRequest, RPCMsg[RPCExceptionType::InvalidRequest]));
    }
    return;
}

std::string Rpc::getSystemConfigByKey(int _groupID, std::string const& key)
{
    try
    {
        RPC_LOG(INFO) << LOG_BADGE("getSystemConfigByKey") << LOG_DESC("request")
                      << LOG_KV("groupID", _groupID);

        checkRequest(_groupID);
        auto blockchain = ledgerManager()->blockChain(_groupID);
        if (!isValidSystemConfig(key))
        {
            BOOST_THROW_EXCEPTION(JsonRpcException(RPCExceptionType::InvalidSystemConfig,
                RPCMsg[RPCExceptionType::InvalidSystemConfig]));
        }
        return blockchain->getSystemConfigByKey(key);
    }
    catch (JsonRpcException& e)
    {
        throw e;
    }
    catch (std::exception& e)
    {
        BOOST_THROW_EXCEPTION(JsonRpcException(Errors::ERROR_RPC_INTERNAL_ERROR, e.what()));
    }
}

std::string Rpc::getBlockNumber(int _groupID)
{
    try
    {
        RPC_LOG(INFO) << LOG_BADGE("getBlockNumber") << LOG_DESC("request")
                      << LOG_KV("groupID", _groupID);

        checkRequest(_groupID);
        auto blockchain = ledgerManager()->blockChain(_groupID);
        return toJS(blockchain->number());
    }
    catch (JsonRpcException& e)
    {
        throw e;
    }
    catch (std::exception& e)
    {
        BOOST_THROW_EXCEPTION(
            JsonRpcException(Errors::ERROR_RPC_INTERNAL_ERROR, boost::diagnostic_information(e)));
    }
}


std::string Rpc::getPbftView(int _groupID)
{
    try
    {
        RPC_LOG(INFO) << LOG_BADGE("getPbftView") << LOG_DESC("request")
                      << LOG_KV("groupID", _groupID);

        checkRequest(_groupID);
        auto ledgerParam = ledgerManager()->getParamByGroupId(_groupID);
        auto consensusParam = ledgerParam->mutableConsensusParam();
        std::string consensusType = consensusParam.consensusType;
        if (consensusType != "pbft")
        {
            BOOST_THROW_EXCEPTION(
                JsonRpcException(RPCExceptionType::NoView, RPCMsg[RPCExceptionType::NoView]));
        }
        auto consensus = ledgerManager()->consensus(_groupID);
        if (!consensus)
        {
            BOOST_THROW_EXCEPTION(
                JsonRpcException(RPCExceptionType::GroupID, RPCMsg[RPCExceptionType::GroupID]));
        }
        std::string status = consensus->consensusStatus();
        Json::Reader reader;
        Json::Value statusJson;
        u256 view;
        if (!reader.parse(status, statusJson))
            BOOST_THROW_EXCEPTION(
                JsonRpcException(RPCExceptionType::JsonParse, RPCMsg[RPCExceptionType::JsonParse]));

        view = statusJson[0]["currentView"].asUInt();
        return toJS(view);
    }
    catch (JsonRpcException& e)
    {
        throw e;
    }
    catch (std::exception& e)
    {
        BOOST_THROW_EXCEPTION(
            JsonRpcException(Errors::ERROR_RPC_INTERNAL_ERROR, boost::diagnostic_information(e)));
    }
}

Json::Value Rpc::getMinerList(int _groupID)
{
    try
    {
        RPC_LOG(INFO) << LOG_BADGE("getMinerList") << LOG_DESC("request")
                      << LOG_KV("groupID", _groupID);

        checkRequest(_groupID);
        auto blockchain = ledgerManager()->blockChain(_groupID);
        auto miners = blockchain->minerList();

        Json::Value response = Json::Value(Json::arrayValue);
        for (auto it = miners.begin(); it != miners.end(); ++it)
        {
            response.append((*it).hex());
        }

        return response;
    }
    catch (JsonRpcException& e)
    {
        throw e;
    }
    catch (std::exception& e)
    {
        BOOST_THROW_EXCEPTION(
            JsonRpcException(Errors::ERROR_RPC_INTERNAL_ERROR, boost::diagnostic_information(e)));
    }
}

Json::Value Rpc::getObserverList(int _groupID)
{
    try
    {
        RPC_LOG(INFO) << LOG_BADGE("getObserverList") << LOG_DESC("request")
                      << LOG_KV("groupID", _groupID);

        checkRequest(_groupID);
        auto blockchain = ledgerManager()->blockChain(_groupID);
        auto observers = blockchain->observerList();

        Json::Value response = Json::Value(Json::arrayValue);
        for (auto it = observers.begin(); it != observers.end(); ++it)
        {
            response.append((*it).hex());
        }

        return response;
    }
    catch (JsonRpcException& e)
    {
        throw e;
    }
    catch (std::exception& e)
    {
        BOOST_THROW_EXCEPTION(
            JsonRpcException(Errors::ERROR_RPC_INTERNAL_ERROR, boost::diagnostic_information(e)));
    }
}
Json::Value Rpc::getConsensusStatus(int _groupID)
{
    try
    {
        RPC_LOG(INFO) << LOG_BADGE("getConsensusStatus") << LOG_DESC("request")
                      << LOG_KV("groupID", _groupID);

        checkRequest(_groupID);
        auto consensus = ledgerManager()->consensus(_groupID);

        std::string status = consensus->consensusStatus();
        Json::Reader reader;
        Json::Value statusJson;
        if (!reader.parse(status, statusJson))
            BOOST_THROW_EXCEPTION(
                JsonRpcException(RPCExceptionType::JsonParse, RPCMsg[RPCExceptionType::JsonParse]));

        return statusJson;
    }
    catch (JsonRpcException& e)
    {
        throw e;
    }
    catch (std::exception& e)
    {
        BOOST_THROW_EXCEPTION(
            JsonRpcException(Errors::ERROR_RPC_INTERNAL_ERROR, boost::diagnostic_information(e)));
    }
}

Json::Value Rpc::getSyncStatus(int _groupID)
{
    try
    {
        RPC_LOG(INFO) << LOG_BADGE("getSyncStatus") << LOG_DESC("request")
                      << LOG_KV("groupID", _groupID);

        checkRequest(_groupID);
        auto sync = ledgerManager()->sync(_groupID);

        std::string status = sync->syncInfo();
        Json::Reader reader;
        Json::Value statusJson;
        if (!reader.parse(status, statusJson))
            BOOST_THROW_EXCEPTION(
                JsonRpcException(RPCExceptionType::JsonParse, RPCMsg[RPCExceptionType::JsonParse]));

        return statusJson;
    }
    catch (JsonRpcException& e)
    {
        throw e;
    }
    catch (std::exception& e)
    {
        BOOST_THROW_EXCEPTION(
            JsonRpcException(Errors::ERROR_RPC_INTERNAL_ERROR, boost::diagnostic_information(e)));
    }
}


Json::Value Rpc::getClientVersion()
{
    try
    {
        RPC_LOG(INFO) << LOG_BADGE("getClientVersion") << LOG_DESC("request");
        Json::Value version;

#ifdef FISCO_GM
        version["FISCO-BCOS GM Version"] = FISCO_BCOS_PROJECT_VERSION;
#else
        version["FISCO-BCOS Version"] = FISCO_BCOS_PROJECT_VERSION;
#endif
        version["Build Time"] = DEV_QUOTED(FISCO_BCOS_BUILD_TIME);
        version["Build Type"] = std::string(DEV_QUOTED(FISCO_BCOS_BUILD_PLATFORM)) + "/" +
                                std::string(DEV_QUOTED(FISCO_BCOS_BUILD_TYPE));
        version["Git Branch"] = DEV_QUOTED(FISCO_BCOS_BUILD_BRANCH);
        version["Git Commit Hash"] = DEV_QUOTED(FISCO_BCOS_COMMIT_HASH);

        return version;
    }
    catch (JsonRpcException& e)
    {
        throw e;
    }
    catch (std::exception& e)
    {
        BOOST_THROW_EXCEPTION(
            JsonRpcException(Errors::ERROR_RPC_INTERNAL_ERROR, boost::diagnostic_information(e)));
    }

    return Json::Value();
}

Json::Value Rpc::getPeers(int _groupID)
{
    try
    {
        RPC_LOG(INFO) << LOG_BADGE("getPeers") << LOG_DESC("request");

        checkRequest(_groupID);
        Json::Value response = Json::Value(Json::arrayValue);

        auto sessions = service()->sessionInfos();
        for (auto it = sessions.begin(); it != sessions.end(); ++it)
        {
            Json::Value node;
            node["NodeID"] = it->nodeID.hex();
            node["IPAndPort"] = it->nodeIPEndpoint.name();
            node["Topic"] = Json::Value(Json::arrayValue);
            for (std::string topic : it->topics)
                node["Topic"].append(topic);
            response.append(node);
        }

        return response;
    }
    catch (JsonRpcException& e)
    {
        throw e;
    }
    catch (std::exception& e)
    {
        BOOST_THROW_EXCEPTION(
            JsonRpcException(Errors::ERROR_RPC_INTERNAL_ERROR, boost::diagnostic_information(e)));
    }

    return Json::Value();
}

Json::Value Rpc::getNodeIDList(int _groupID)
{
    try
    {
        RPC_LOG(INFO) << LOG_BADGE("getNodeIDList") << LOG_DESC("request");

        checkRequest(_groupID);
        Json::Value response = Json::Value(Json::arrayValue);

        response.append(service()->id().hex());
        auto sessions = service()->sessionInfos();
        for (auto it = sessions.begin(); it != sessions.end(); ++it)
        {
            response.append(it->nodeID.hex());
        }

        return response;
    }
    catch (JsonRpcException& e)
    {
        throw e;
    }
    catch (std::exception& e)
    {
        BOOST_THROW_EXCEPTION(
            JsonRpcException(Errors::ERROR_RPC_INTERNAL_ERROR, boost::diagnostic_information(e)));
    }
}

Json::Value Rpc::getGroupPeers(int _groupID)
{
    try
    {
        RPC_LOG(INFO) << LOG_BADGE("getGroupPeers") << LOG_DESC("request")
                      << LOG_KV("groupID", _groupID);

        checkRequest(_groupID);
        Json::Value response = Json::Value(Json::arrayValue);

        auto _nodeList = service()->getNodeListByGroupID(_groupID);

        for (auto it = _nodeList.begin(); it != _nodeList.end(); ++it)
        {
            response.append((*it).hex());
        }

        return response;
    }
    catch (JsonRpcException& e)
    {
        throw e;
    }
    catch (std::exception& e)
    {
        BOOST_THROW_EXCEPTION(
            JsonRpcException(Errors::ERROR_RPC_INTERNAL_ERROR, boost::diagnostic_information(e)));
    }

    return Json::Value();
}

Json::Value Rpc::getGroupList(int _groupID)
{
    try
    {
        RPC_LOG(INFO) << LOG_BADGE("getGroupList") << LOG_DESC("request");
<<<<<<< HEAD
=======

        checkRequest(_groupID);
>>>>>>> 42b6e698
        Json::Value response = Json::Value(Json::arrayValue);

        auto groupList = ledgerManager()->getGrouplList();
        for (dev::GROUP_ID id : groupList)
            response.append(id);

        return response;
    }
    catch (JsonRpcException& e)
    {
        throw e;
    }
    catch (std::exception& e)
    {
        BOOST_THROW_EXCEPTION(
            JsonRpcException(Errors::ERROR_RPC_INTERNAL_ERROR, boost::diagnostic_information(e)));
    }
}


Json::Value Rpc::getBlockByHash(
    int _groupID, const std::string& _blockHash, bool _includeTransactions)
{
    try
    {
        RPC_LOG(INFO) << LOG_BADGE("getBlockByHash") << LOG_DESC("request")
                      << LOG_KV("groupID", _groupID) << LOG_KV("blockHash", _blockHash)
                      << LOG_KV("includeTransaction", _includeTransactions);

        checkRequest(_groupID);
        Json::Value response;

        auto blockchain = ledgerManager()->blockChain(_groupID);

        h256 hash = jsToFixed<32>(_blockHash);
        auto block = blockchain->getBlockByHash(hash);
        if (!block)
            BOOST_THROW_EXCEPTION(
                JsonRpcException(RPCExceptionType::BlockHash, RPCMsg[RPCExceptionType::BlockHash]));

        response["number"] = toJS(block->header().number());
        response["hash"] = _blockHash;
        response["parentHash"] = toJS(block->header().parentHash());
        response["logsBloom"] = toJS(block->header().logBloom());
        response["transactionsRoot"] = toJS(block->header().transactionsRoot());
        response["stateRoot"] = toJS(block->header().stateRoot());
        response["sealer"] = toJS(block->header().sealer());
        response["extraData"] = Json::Value(Json::arrayValue);
        auto datas = block->header().extraData();
        for (auto const& data : datas)
            response["extraData"].append(toJS(data));
        response["gasLimit"] = toJS(block->header().gasLimit());
        response["gasUsed"] = toJS(block->header().gasUsed());
        response["timestamp"] = toJS(block->header().timestamp());
        const Transactions& transactions = block->transactions();
        response["transactions"] = Json::Value(Json::arrayValue);
        for (unsigned i = 0; i < transactions.size(); i++)
        {
            if (_includeTransactions)
                response["transactions"].append(
                    toJson(transactions[i], std::make_pair(hash, i), block->header().number()));
            else
                response["transactions"].append(toJS(transactions[i].sha3()));
        }

        return response;
    }
    catch (JsonRpcException& e)
    {
        throw e;
    }
    catch (std::exception& e)
    {
        BOOST_THROW_EXCEPTION(
            JsonRpcException(Errors::ERROR_RPC_INTERNAL_ERROR, boost::diagnostic_information(e)));
    }
}


Json::Value Rpc::getBlockByNumber(
    int _groupID, const std::string& _blockNumber, bool _includeTransactions)
{
    try
    {
        RPC_LOG(INFO) << LOG_BADGE("getBlockByNumber") << LOG_DESC("request")
                      << LOG_KV("groupID", _groupID) << LOG_KV("blockNumber", _blockNumber)
                      << LOG_KV("includeTransaction", _includeTransactions);

        checkRequest(_groupID);
        Json::Value response;

        BlockNumber number = jsToBlockNumber(_blockNumber);
        auto blockchain = ledgerManager()->blockChain(_groupID);

        auto block = blockchain->getBlockByNumber(number);
        if (!block)
            BOOST_THROW_EXCEPTION(JsonRpcException(
                RPCExceptionType::BlockNumberT, RPCMsg[RPCExceptionType::BlockNumberT]));

        response["number"] = toJS(number);
        response["hash"] = toJS(block->headerHash());
        response["parentHash"] = toJS(block->header().parentHash());
        response["logsBloom"] = toJS(block->header().logBloom());
        response["transactionsRoot"] = toJS(block->header().transactionsRoot());
        response["stateRoot"] = toJS(block->header().stateRoot());
        response["sealer"] = toJS(block->header().sealer());
        response["extraData"] = Json::Value(Json::arrayValue);
        auto datas = block->header().extraData();
        for (auto const& data : datas)
            response["extraData"].append(toJS(data));
        response["gasLimit"] = toJS(block->header().gasLimit());
        response["gasUsed"] = toJS(block->header().gasUsed());
        response["timestamp"] = toJS(block->header().timestamp());
        const Transactions& transactions = block->transactions();
        response["transactions"] = Json::Value(Json::arrayValue);
        for (unsigned i = 0; i < transactions.size(); i++)
        {
            if (_includeTransactions)
                response["transactions"].append(toJson(transactions[i],
                    std::make_pair(block->headerHash(), i), block->header().number()));
            else
                response["transactions"].append(toJS(transactions[i].sha3()));
        }

        return response;
    }
    catch (JsonRpcException& e)
    {
        throw e;
    }
    catch (std::exception& e)
    {
        BOOST_THROW_EXCEPTION(
            JsonRpcException(Errors::ERROR_RPC_INTERNAL_ERROR, boost::diagnostic_information(e)));
    }
}

std::string Rpc::getBlockHashByNumber(int _groupID, const std::string& _blockNumber)
{
    try
    {
        RPC_LOG(INFO) << LOG_BADGE("getBlockHashByNumber") << LOG_DESC("request")
                      << LOG_KV("groupID", _groupID) << LOG_KV("blockNumber", _blockNumber);

        checkRequest(_groupID);
        auto blockchain = ledgerManager()->blockChain(_groupID);

        BlockNumber number = jsToBlockNumber(_blockNumber);
        h256 blockHash = blockchain->numberHash(number);
        return toJS(blockHash);
    }
    catch (JsonRpcException& e)
    {
        throw e;
    }
    catch (std::exception& e)
    {
        BOOST_THROW_EXCEPTION(
            JsonRpcException(Errors::ERROR_RPC_INTERNAL_ERROR, boost::diagnostic_information(e)));
    }
}

Json::Value Rpc::getTransactionByHash(int _groupID, const std::string& _transactionHash)
{
    try
    {
        RPC_LOG(INFO) << LOG_BADGE("getTransactionByHash") << LOG_DESC("request")
                      << LOG_KV("groupID", _groupID) << LOG_KV("transactionHash", _transactionHash);

        checkRequest(_groupID);
        Json::Value response;
        auto blockchain = ledgerManager()->blockChain(_groupID);

        h256 hash = jsToFixed<32>(_transactionHash);
        auto tx = blockchain->getLocalisedTxByHash(hash);
        if (tx.blockNumber() == INVALIDNUMBER)
            return Json::nullValue;

        response["blockHash"] = toJS(tx.blockHash());
        response["blockNumber"] = toJS(tx.blockNumber());
        response["from"] = toJS(tx.from());
        response["gas"] = toJS(tx.gas());
        response["gasPrice"] = toJS(tx.gasPrice());
        response["hash"] = toJS(hash);
        response["input"] = toJS(tx.data());
        response["nonce"] = toJS(tx.nonce());
        response["to"] = toJS(tx.to());
        response["transactionIndex"] = toJS(tx.transactionIndex());
        response["value"] = toJS(tx.value());

        return response;
    }
    catch (JsonRpcException& e)
    {
        throw e;
    }
    catch (std::exception& e)
    {
        BOOST_THROW_EXCEPTION(
            JsonRpcException(Errors::ERROR_RPC_INTERNAL_ERROR, boost::diagnostic_information(e)));
    }
}


Json::Value Rpc::getTransactionByBlockHashAndIndex(
    int _groupID, const std::string& _blockHash, const std::string& _transactionIndex)
{
    try
    {
        RPC_LOG(INFO) << LOG_BADGE("getTransactionByBlockHashAndIndex") << LOG_DESC("request")
                      << LOG_KV("groupID", _groupID) << LOG_KV("blockHash", _blockHash)
                      << LOG_KV("transactionIndex", _transactionIndex);

        checkRequest(_groupID);
        Json::Value response;

        auto blockchain = ledgerManager()->blockChain(_groupID);

        h256 hash = jsToFixed<32>(_blockHash);
        auto block = blockchain->getBlockByHash(hash);
        if (!block)
            BOOST_THROW_EXCEPTION(
                JsonRpcException(RPCExceptionType::BlockHash, RPCMsg[RPCExceptionType::BlockHash]));

        const Transactions& transactions = block->transactions();
        unsigned int txIndex = jsToInt(_transactionIndex);
        if (txIndex >= transactions.size())
            BOOST_THROW_EXCEPTION(JsonRpcException(
                RPCExceptionType::TransactionIndex, RPCMsg[RPCExceptionType::TransactionIndex]));

        Transaction tx = transactions[txIndex];
        response["blockHash"] = _blockHash;
        response["blockNumber"] = toJS(block->header().number());
        response["from"] = toJS(tx.from());
        response["gas"] = toJS(tx.gas());
        response["gasPrice"] = toJS(tx.gasPrice());
        response["hash"] = toJS(tx.sha3());
        response["input"] = toJS(tx.data());
        response["nonce"] = toJS(tx.nonce());
        response["to"] = toJS(tx.to());
        response["transactionIndex"] = toJS(txIndex);
        response["value"] = toJS(tx.value());

        return response;
    }
    catch (JsonRpcException& e)
    {
        throw e;
    }
    catch (std::exception& e)
    {
        BOOST_THROW_EXCEPTION(
            JsonRpcException(Errors::ERROR_RPC_INTERNAL_ERROR, boost::diagnostic_information(e)));
    }
}


Json::Value Rpc::getTransactionByBlockNumberAndIndex(
    int _groupID, const std::string& _blockNumber, const std::string& _transactionIndex)
{
    try
    {
        RPC_LOG(INFO) << LOG_BADGE("getTransactionByBlockHashAndIndex") << LOG_DESC("request")
                      << LOG_KV("groupID", _groupID) << LOG_KV("blockNumber", _blockNumber)
                      << LOG_KV("transactionIndex", _transactionIndex);

        checkRequest(_groupID);
        Json::Value response;

        auto blockchain = ledgerManager()->blockChain(_groupID);

        BlockNumber number = jsToBlockNumber(_blockNumber);
        auto block = blockchain->getBlockByNumber(number);
        if (!block)
            BOOST_THROW_EXCEPTION(JsonRpcException(
                RPCExceptionType::BlockNumberT, RPCMsg[RPCExceptionType::BlockNumberT]));

        const Transactions& transactions = block->transactions();
        unsigned int txIndex = jsToInt(_transactionIndex);
        if (txIndex >= transactions.size())
            BOOST_THROW_EXCEPTION(JsonRpcException(
                RPCExceptionType::TransactionIndex, RPCMsg[RPCExceptionType::TransactionIndex]));

        Transaction tx = transactions[txIndex];
        response["blockHash"] = toJS(block->header().hash());
        response["blockNumber"] = toJS(block->header().number());
        response["from"] = toJS(tx.from());
        response["gas"] = toJS(tx.gas());
        response["gasPrice"] = toJS(tx.gasPrice());
        response["hash"] = toJS(tx.sha3());
        response["input"] = toJS(tx.data());
        response["nonce"] = toJS(tx.nonce());
        response["to"] = toJS(tx.to());
        response["transactionIndex"] = toJS(txIndex);
        response["value"] = toJS(tx.value());

        return response;
    }
    catch (JsonRpcException& e)
    {
        throw e;
    }
    catch (std::exception& e)
    {
        BOOST_THROW_EXCEPTION(
            JsonRpcException(Errors::ERROR_RPC_INTERNAL_ERROR, boost::diagnostic_information(e)));
    }
}


Json::Value Rpc::getTransactionReceipt(int _groupID, const std::string& _transactionHash)
{
    try
    {
        RPC_LOG(INFO) << LOG_BADGE("getTransactionByBlockHashAndIndex") << LOG_DESC("request")
                      << LOG_KV("groupID", _groupID) << LOG_KV("transactionHash", _transactionHash);

        checkRequest(_groupID);
        Json::Value response;

        auto blockchain = ledgerManager()->blockChain(_groupID);

        h256 hash = jsToFixed<32>(_transactionHash);
        auto txReceipt = blockchain->getLocalisedTxReceiptByHash(hash);
        if (txReceipt.blockNumber() == INVALIDNUMBER)
            return Json::nullValue;

        response["transactionHash"] = _transactionHash;
        response["transactionIndex"] = toJS(txReceipt.transactionIndex());
        response["blockNumber"] = toJS(txReceipt.blockNumber());
        response["blockHash"] = toJS(txReceipt.blockHash());
        response["from"] = toJS(txReceipt.from());
        response["to"] = toJS(txReceipt.to());
        response["gasUsed"] = toJS(txReceipt.gasUsed());
        response["contractAddress"] = toJS(txReceipt.contractAddress());
        response["logs"] = Json::Value(Json::arrayValue);
        for (unsigned int i = 0; i < txReceipt.log().size(); ++i)
        {
            Json::Value log;
            log["address"] = toJS(txReceipt.log()[i].address);
            log["topics"] = Json::Value(Json::arrayValue);
            for (unsigned int j = 0; j < txReceipt.log()[i].topics.size(); ++j)
                log["topics"].append(toJS(txReceipt.log()[i].topics[j]));
            log["data"] = toJS(txReceipt.log()[i].data);
            response["logs"].append(log);
        }
        response["logsBloom"] = toJS(txReceipt.bloom());
        response["status"] = toJS(txReceipt.status());
        response["output"] = toJS(txReceipt.outputBytes());

        return response;
    }
    catch (JsonRpcException& e)
    {
        throw e;
    }
    catch (std::exception& e)
    {
        BOOST_THROW_EXCEPTION(
            JsonRpcException(Errors::ERROR_RPC_INTERNAL_ERROR, boost::diagnostic_information(e)));
    }
}


Json::Value Rpc::getPendingTransactions(int _groupID)
{
    try
    {
        RPC_LOG(INFO) << LOG_BADGE("getPendingTransactions") << LOG_DESC("request")
                      << LOG_KV("groupID", _groupID);

        checkRequest(_groupID);
        Json::Value response;

        auto txPool = ledgerManager()->txPool(_groupID);

        response = Json::Value(Json::arrayValue);
        Transactions transactions = txPool->pendingList();
        for (size_t i = 0; i < transactions.size(); ++i)
        {
            auto tx = transactions[i];
            Json::Value txJson;
            txJson["from"] = toJS(tx.from());
            txJson["gas"] = toJS(tx.gas());
            txJson["gasPrice"] = toJS(tx.gasPrice());
            txJson["hash"] = toJS(tx.sha3());
            txJson["input"] = toJS(tx.data());
            txJson["nonce"] = toJS(tx.nonce());
            txJson["to"] = toJS(tx.to());
            txJson["value"] = toJS(tx.value());
            response.append(txJson);
        }

        return response;
    }
    catch (JsonRpcException& e)
    {
        throw e;
    }
    catch (std::exception& e)
    {
        BOOST_THROW_EXCEPTION(
            JsonRpcException(Errors::ERROR_RPC_INTERNAL_ERROR, boost::diagnostic_information(e)));
    }
}

std::string Rpc::getPendingTxSize(int _groupID)
{
    try
    {
        RPC_LOG(INFO) << LOG_BADGE("getPendingTxSize") << LOG_DESC("request")
                      << LOG_KV("groupID", _groupID);

        checkRequest(_groupID);
        auto txPool = ledgerManager()->txPool(_groupID);

        return toJS(txPool->status().current);
    }
    catch (JsonRpcException& e)
    {
        throw e;
    }
    catch (std::exception& e)
    {
        BOOST_THROW_EXCEPTION(
            JsonRpcException(Errors::ERROR_RPC_INTERNAL_ERROR, boost::diagnostic_information(e)));
    }
}

std::string Rpc::getCode(int _groupID, const std::string& _address)
{
    try
    {
        RPC_LOG(INFO) << LOG_BADGE("getCode") << LOG_DESC("request") << LOG_KV("groupID", _groupID)
                      << LOG_KV("address", _address);

        checkRequest(_groupID);
        auto blockChain = ledgerManager()->blockChain(_groupID);

        return toJS(blockChain->getCode(jsToAddress(_address)));
    }
    catch (JsonRpcException& e)
    {
        throw e;
    }
    catch (std::exception& e)
    {
        BOOST_THROW_EXCEPTION(
            JsonRpcException(Errors::ERROR_RPC_INTERNAL_ERROR, boost::diagnostic_information(e)));
    }
}

Json::Value Rpc::getTotalTransactionCount(int _groupID)
{
    try
    {
        RPC_LOG(INFO) << LOG_BADGE("getTotalTransactionCount") << LOG_DESC("request")
                      << LOG_KV("groupID", _groupID);

        checkRequest(_groupID);
        auto blockChain = ledgerManager()->blockChain(_groupID);

        Json::Value response;
        std::pair<int64_t, int64_t> result = blockChain->totalTransactionCount();
        response["txSum"] = toJS(result.first);
        response["blockNumber"] = toJS(result.second);
        return response;
    }
    catch (JsonRpcException& e)
    {
        throw e;
    }
    catch (std::exception& e)
    {
        BOOST_THROW_EXCEPTION(
            JsonRpcException(Errors::ERROR_RPC_INTERNAL_ERROR, boost::diagnostic_information(e)));
    }
}

Json::Value Rpc::call(int _groupID, const Json::Value& request)
{
    try
    {
        RPC_LOG(INFO) << LOG_BADGE("call") << LOG_DESC("request") << LOG_KV("groupID", _groupID)
                      << LOG_KV("callParams", request.toStyledString());

        checkRequest(_groupID);
        if (request["from"].empty() || request["from"].asString().empty())
            BOOST_THROW_EXCEPTION(
                JsonRpcException(RPCExceptionType::CallFrom, RPCMsg[RPCExceptionType::CallFrom]));

        auto blockchain = ledgerManager()->blockChain(_groupID);
        auto blockverfier = ledgerManager()->blockVerifier(_groupID);

        BlockNumber blockNumber = blockchain->number();
        auto block = blockchain->getBlockByNumber(blockNumber);
        if (!block)
            BOOST_THROW_EXCEPTION(JsonRpcException(
                RPCExceptionType::BlockNumberT, RPCMsg[RPCExceptionType::BlockNumberT]));

        TransactionSkeleton txSkeleton = toTransactionSkeleton(request);
        Transaction tx(txSkeleton.value, gasPrice, maxTransactionGasLimit, txSkeleton.to,
            txSkeleton.data, txSkeleton.nonce);
        auto blockHeader = block->header();
        tx.forceSender(txSkeleton.from);
        auto executionResult = blockverfier->executeTransaction(blockHeader, tx);

        Json::Value response;
        response["currentBlockNumber"] = toJS(blockNumber);
        response["output"] = toJS(executionResult.second.outputBytes());
        return response;
    }
    catch (JsonRpcException& e)
    {
        throw e;
    }
    catch (std::exception& e)
    {
        BOOST_THROW_EXCEPTION(
            JsonRpcException(Errors::ERROR_RPC_INTERNAL_ERROR, boost::diagnostic_information(e)));
    }
}

std::string Rpc::sendRawTransaction(int _groupID, const std::string& _rlp)
{
    try
    {
        RPC_LOG(INFO) << LOG_BADGE("sendRawTransaction") << LOG_DESC("request")
                      << LOG_KV("groupID", _groupID) << LOG_KV("rlp", _rlp);

        checkRequest(_groupID);
        auto txPool = ledgerManager()->txPool(_groupID);

        Transaction tx(jsToBytes(_rlp, OnFailed::Throw), CheckTransaction::Everything);
        if (m_currentTransactionCallback.get())
        {
            auto transactionCallback = *m_currentTransactionCallback;
            tx.setRpcCallback([transactionCallback](LocalisedTransactionReceipt::Ptr receipt) {
                Json::Value response;

                response["transactionHash"] = toJS(receipt->hash());
                response["transactionIndex"] = toJS(receipt->transactionIndex());
                response["blockNumber"] = toJS(receipt->blockNumber());
                response["blockHash"] = toJS(receipt->blockHash());
                response["from"] = toJS(receipt->from());
                response["to"] = toJS(receipt->to());
                response["gasUsed"] = toJS(receipt->gasUsed());
                response["contractAddress"] = toJS(receipt->contractAddress());
                response["logs"] = Json::Value(Json::arrayValue);
                for (unsigned int i = 0; i < receipt->log().size(); ++i)
                {
                    Json::Value log;
                    log["address"] = toJS(receipt->log()[i].address);
                    log["topics"] = Json::Value(Json::arrayValue);
                    for (unsigned int j = 0; j < receipt->log()[i].topics.size(); ++j)
                        log["topics"].append(toJS(receipt->log()[i].topics[j]));
                    log["data"] = toJS(receipt->log()[i].data);
                    response["logs"].append(log);
                }
                response["logsBloom"] = toJS(receipt->bloom());
                response["status"] = toJS(receipt->status());
                response["output"] = toJS(receipt->outputBytes());

                auto receiptContent = response.toStyledString();

                transactionCallback(receiptContent);
            });
        }
        std::pair<h256, Address> ret = txPool->submit(tx);

        return toJS(ret.first);
    }
    catch (JsonRpcException& e)
    {
        throw e;
    }
    catch (std::exception& e)
    {
        BOOST_THROW_EXCEPTION(
            JsonRpcException(Errors::ERROR_RPC_INTERNAL_ERROR, boost::diagnostic_information(e)));
    }
}<|MERGE_RESOLUTION|>--- conflicted
+++ resolved
@@ -421,11 +421,7 @@
     try
     {
         RPC_LOG(INFO) << LOG_BADGE("getGroupList") << LOG_DESC("request");
-<<<<<<< HEAD
-=======
-
-        checkRequest(_groupID);
->>>>>>> 42b6e698
+        checkRequest(_groupID);
         Json::Value response = Json::Value(Json::arrayValue);
 
         auto groupList = ledgerManager()->getGrouplList();
