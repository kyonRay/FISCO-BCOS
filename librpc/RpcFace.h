--- conflicted
+++ resolved
@@ -102,13 +102,11 @@
                                    jsonrpc::JSON_OBJECT, "param1", jsonrpc::JSON_INTEGER, "param2",
                                    jsonrpc::JSON_STRING, NULL),
             &dev::rpc::RpcFace::sendRawTransactionI);
-<<<<<<< HEAD
 
         this->bindAndAddMethod(
             jsonrpc::Procedure("updatePBFTNode", jsonrpc::PARAMS_BY_POSITION, jsonrpc::JSON_OBJECT,
                 "param1", jsonrpc::JSON_INTEGER, "param2", jsonrpc::JSON_STRING, NULL),
             &dev::rpc::RpcFace::updatePBFTNodeI);
-=======
         this->bindAndAddMethod(
             jsonrpc::Procedure("getCode", jsonrpc::PARAMS_BY_POSITION, jsonrpc::JSON_OBJECT,
                 "param1", jsonrpc::JSON_INTEGER, "param2", jsonrpc::JSON_STRING, NULL),
@@ -117,7 +115,6 @@
             jsonrpc::Procedure("getTotalTransactionCount", jsonrpc::PARAMS_BY_POSITION,
                 jsonrpc::JSON_OBJECT, "param1", jsonrpc::JSON_INTEGER, NULL),
             &dev::rpc::RpcFace::getTotalTransactionCountI);
->>>>>>> 9d1e75a3
     }
 
     inline virtual void getBlockNumberI(const Json::Value& request, Json::Value& response)
