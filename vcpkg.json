{
  "name": "fiscobcos",
<<<<<<< HEAD
  "version-string": "3.1.2",
=======
  "version-string": "3.2.0",
>>>>>>> a1380f7a
  "homepage": "https://github.com/FISCO-BCOS/FISCO-BCOS",
  "description": "FISCO BCOS",
  "dependencies": [
    {
      "name": "vcpkg-cmake",
      "host": true
    },
    {
      "name": "vcpkg-cmake-config",
      "host": true
    },
    "boost-log",
    "boost-beast",
    "boost-uuid",
    "boost-heap",
    "boost-graph",
    "boost-property-map",
    "boost-chrono",
    "boost-iostreams",
    "boost-thread",
    "boost-test",
    "boost-compute",
    "boost-multiprecision",
    "boost-program-options",
    "ms-gsl",
    "zstd",
    "tbb",
    "zlib",
    "redis-plus-plus",
    "jsoncpp",
    "protobuf",
    "cryptopp",
    {
      "name": "tarscpp",
      "version>=": "3.0.3-m"
    },
    {
      "name": "openssl",
      "version>=": "1.1.1-tassl"
    },
    {
      "name": "boost-context",
      "version>=": "1.79.0-m1"
    },
    "wedprcrypto",
    "range-v3"
  ],
  "features": {
    "fullnode": {
      "description": "Full node dependencies",
      "dependencies": [
        {
          "name": "evmone",
          "version>=": "0.9.1"
        },
        {
          "name": "evmc",
          "version>=": "10.0.0"
        },
        "boost-coroutine2",
        {
          "name": "rocksdb",
          "features": [
            "zstd"
          ]
        },
        "zstd"
      ]
    },
    "lightnode": {
      "description": "Light node dependencies",
      "dependencies": [
        {
          "name": "rocksdb",
          "features": [
            "zstd"
          ]
        }
      ]
    },
    "etcd": {
      "description": "ETCD dependencies",
      "dependencies": [
        "etcd-cpp-apiv3",
        {
          "name": "grpc",
          "version>=": "1.44.0"
        }
      ]
    },
    "tcmalloc": {
      "description": "tcmalloc dependencies",
      "dependencies": [
        {
          "name": "gperftools",
          "features": [
            "override"
          ]
        }
      ]
    },
    "jemalloc": {
      "description": "jemalloc dependencies",
      "dependencies": [
        "jemalloc"
      ]
    },
    "mimalloc": {
      "description": "mimalloc dependencies",
      "dependencies": [
        "mimalloc"
      ]
    }
  },
  "builtin-baseline": "7e3dcf74e37034eea358934a90a11d618520e139"
}<|MERGE_RESOLUTION|>--- conflicted
+++ resolved
@@ -1,10 +1,6 @@
 {
   "name": "fiscobcos",
-<<<<<<< HEAD
-  "version-string": "3.1.2",
-=======
   "version-string": "3.2.0",
->>>>>>> a1380f7a
   "homepage": "https://github.com/FISCO-BCOS/FISCO-BCOS",
   "description": "FISCO BCOS",
   "dependencies": [
