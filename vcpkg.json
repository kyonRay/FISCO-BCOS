{
  "name": "fiscobcos",
  "version-string": "3.3.0",
  "homepage": "https://github.com/FISCO-BCOS/FISCO-BCOS",
  "description": "FISCO BCOS",
  "dependencies": [
    {
      "name": "vcpkg-cmake",
      "host": true
    },
    {
      "name": "vcpkg-cmake-config",
      "host": true
    },
    "boost-log",
    "boost-beast",
    "boost-uuid",
    "boost-heap",
    "boost-graph",
    "boost-property-map",
    "boost-chrono",
    "boost-iostreams",
    "boost-thread",
    "boost-test",
    "boost-compute",
    "boost-multiprecision",
    "boost-program-options",
    "boost-static-string",
    "ms-gsl",
    "zstd",
    "tbb",
    "zlib",
    {
      "name": "redis-plus-plus",
      "version>=": "1.3.2"
    },
    {
      "name": "jsoncpp",
      "version>=": "1.9.5"
    },
    {
      "name": "protobuf",
      "version>=": "3.19.4"
    },
    {
      "name": "cryptopp",
      "version>=": "8.6.0"
    },
    {
      "name": "tarscpp",
      "version>=": "3.0.3-m#1"
    },
    {
      "name": "openssl",
      "version>=": "1.1.1-tassl"
    },
<<<<<<< HEAD
    "fmt",
    "benchmark",
=======
    {
      "name": "boost-context",
      "version>=": "1.79.0-m1"
    },
    {
      "name": "secp256k1",
      "version>=": "2022-12-13#1",
      "features": [
      ]
    },
>>>>>>> e3c91323
    "wedprcrypto",
    "range-v3"
  ],
  "features": {
    "fullnode": {
      "description": "Full node dependencies",
      "dependencies": [
        {
          "name": "evmone",
          "version>=": "0.9.1"
        },
        {
          "name": "evmc",
          "version>=": "10.0.0"
        },
        "boost-coroutine2",
        {
          "name": "rocksdb",
          "features": [
            "zstd"
          ]
        },
        "zstd"
      ]
    },
    "lightnode": {
      "description": "Light node dependencies",
      "dependencies": [
        {
          "name": "rocksdb",
          "features": [
            "zstd"
          ]
        }
      ]
    },
    "etcd": {
      "description": "ETCD dependencies",
      "dependencies": [
        "etcd-cpp-apiv3"
      ]
    },
    "tcmalloc": {
      "description": "tcmalloc dependencies",
      "dependencies": [
        {
          "name": "gperftools",
          "features": [
            "override"
          ]
        }
      ]
    },
    "jemalloc": {
      "description": "jemalloc dependencies",
      "dependencies": [
        {
          "name": "jemalloc",
          "version>=": "5.3.0#1"
        }
      ]
    },
    "mimalloc": {
      "description": "mimalloc dependencies",
      "dependencies": [
        "mimalloc"
      ]
    }
  },
  "builtin-baseline": "1c48ec7f49d69bb753e6afefba51368e18263255",
  "overrides": [
    {
      "name": "rocksdb",
      "version": "6.27.3"
    },
    {
      "name": "upb",
      "version": "2021-10-19"
    },
    {
      "name": "grpc",
      "version": "1.44.0"
    },
    {
      "name": "abseil",
      "version": "20211102.1"
    }
  ]
}<|MERGE_RESOLUTION|>--- conflicted
+++ resolved
@@ -54,21 +54,13 @@
       "name": "openssl",
       "version>=": "1.1.1-tassl"
     },
-<<<<<<< HEAD
     "fmt",
     "benchmark",
-=======
-    {
-      "name": "boost-context",
-      "version>=": "1.79.0-m1"
-    },
     {
       "name": "secp256k1",
       "version>=": "2022-12-13#1",
-      "features": [
-      ]
+      "features": []
     },
->>>>>>> e3c91323
     "wedprcrypto",
     "range-v3"
   ],
