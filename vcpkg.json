--- conflicted
+++ resolved
@@ -29,21 +29,20 @@
     "zlib",
     "jsoncpp",
     "protobuf",
-    "tarscpp",
+    {
+      "name": "tarscpp",
+      "version>=": "3.0.3-m"
+    },
     {
       "name": "openssl",
       "version>=": "1.1.1-tassl"
     },
-<<<<<<< HEAD
     {
       "name": "boost-context",
       "version>=": "1.79.0-m1"
     },
-    "wedprcrypto"
-=======
     "wedprcrypto",
     "range-v3"
->>>>>>> 711cd407
   ],
   "features": {
     "fullnode": {
