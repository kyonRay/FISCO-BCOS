/*
 * @CopyRight:
 * FISCO-BCOS is free software: you can redistribute it and/or modify
 * it under the terms of the GNU General Public License as published by
 * the Free Software Foundation, either version 3 of the License, or
 * (at your option) any later version.
 *
 * FISCO-BCOS is distributed in the hope that it will be useful,
 * but WITHOUT ANY WARRANTY; without even the implied warranty of
 * MERCHANTABILITY or FITNESS FOR A PARTICULAR PURPOSE.  See the
 * GNU General Public License for more details.
 *
 * You should have received a copy of the GNU General Public License
 * along with FISCO-BCOS.  If not, see <http://www.gnu.org/licenses/>
 * (c) 2016-2018 fisco-dev contributors.
 */
/**
 * @state base interface for EVM
 *
 * @file StateFace.h
 * @author jimmyshi
 * @date 2018-09-21
 */

#pragma once

#include <libethcore/Common.h>

namespace dev
{
namespace executive
{
enum class StateType
{
    MptState,
    StorageState
};

class StateFace
{
public:
    /// Check if the address is in use.
    virtual bool addressInUse(Address const& _address) const = 0;

    /// Check if the account exists in the state and is non empty (nonce > 0 || balance > 0 || code
    /// nonempty and suiside != 1). These two notions are equivalent after EIP158.
    virtual bool accountNonemptyAndExisting(Address const& _address) const = 0;

    /// Check if the address contains executable code.
    virtual bool addressHasCode(Address const& _address) const = 0;

    /// Get an account's balance.
    /// @returns 0 if the address has never been used.
    virtual u256 balance(Address const& _id) const = 0;

    /// Add some amount to balance.
    /// Will initialise the address if it has never been used.
    virtual void addBalance(Address const& _id, u256 const& _amount) = 0;

    /// Subtract the @p _value amount from the balance of @p _addr account.
    /// @throws NotEnoughCash if the balance of the account is less than the
    /// amount to be subtrackted (also in case the account does not exist).
    virtual void subBalance(Address const& _addr, u256 const& _value) = 0;

    /// Set the balance of @p _addr to @p _value.
    /// Will instantiate the address if it has never been used.
    virtual void setBalance(Address const& _addr, u256 const& _value) = 0;

    /**
     * @brief Transfers "the balance @a _value between two accounts.
     * @param _from Account from which @a _value will be deducted.
     * @param _to Account to which @a _value will be added.
     * @param _value Amount to be transferred.
     */
    virtual void transferBalance(Address const& _from, Address const& _to, u256 const& _value) = 0;

    /// Get the root of the storage of an account.
    virtual h256 storageRoot(Address const& _contract) const = 0;

    /// Get the value of a storage position of an account.
    /// @returns 0 if no account exists at that address.
    virtual u256 storage(Address const& _contract, u256 const& _memory) = 0;

    /// Set the value of a storage position of an account.
    virtual void setStorage(
        Address const& _contract, u256 const& _location, u256 const& _value) = 0;

    /// Clear the storage root hash of an account to the hash of the empty trie.
    virtual void clearStorage(Address const& _contract) = 0;

    /// Create a contract at the given address (with unset code and unchanged balance).
    virtual void createContract(Address const& _address) = 0;

    /// Sets the code of the account. Must only be called during / after contract creation.
    virtual void setCode(Address const& _address, bytes&& _code) = 0;

    /// Delete an account (used for processing suicides). (set suicides key = 1 when use AMDB)
    virtual void kill(Address _a) = 0;

    /// Get the storage of an account.
    /// @note This is expensive. Don't use it unless you need to.
    /// @returns map of hashed keys to key-value pairs or empty map if no account exists at that
    /// address.
    // virtual std::map<h256, std::pair<u256, u256>> storage(Address const& _contract) const = 0;

    /// Get the code of an account.
    /// @returns bytes() if no account exists at that address.
    /// @warning The reference to the code is only valid until the access to
    ///          other account. Do not keep it.
    virtual bytes const& code(Address const& _addr) const = 0;

    /// Get the code hash of an account.
    /// @returns EmptySHA3 if no account exists at that address or if there is no code associated
    /// with the address.
    virtual h256 codeHash(Address const& _contract) const = 0;

    /// Get the byte-size of the code of an account.
    /// @returns code(_contract).size(), but utilizes CodeSizeHash.
    virtual size_t codeSize(Address const& _contract) const = 0;

    /// Increament the account nonce.
    virtual void incNonce(Address const& _id) = 0;

    /// Set the account nonce.
    virtual void setNonce(Address const& _addr, u256 const& _newNonce) = 0;

    /// Get the account nonce -- the number of transactions it has sent.
    /// @returns 0 if the address has never been used.
    virtual u256 getNonce(Address const& _addr) const = 0;

    /// The hash of the root of our state tree.
<<<<<<< HEAD
    virtual h256 rootHash(bool _needCal = true) const = 0;
=======
    virtual h256 rootHash(bool needCalculate = true) const = 0;
>>>>>>> cdd32f2f

    /// Commit all changes waiting in the address cache to the DB.
    /// @param _commitBehaviour whether or not to remove empty accounts during commit.
    virtual void commit() = 0;

    /// Commit levelDB data into hardisk or commit AMDB data into database (Called after commit())
    /// @param _commitBehaviour whether or not to remove empty accounts during commit.
    virtual void dbCommit(h256 const& _blockHash, int64_t _blockNumber) = 0;

    /// Resets any uncommitted changes to the cache. Return a new root in params &root
    virtual void setRoot(h256 const& _root) = 0;

    /// Get the account start nonce. May be required.
    virtual u256 const& accountStartNonce() const = 0;
    virtual u256 const& requireAccountStartNonce() const = 0;
    virtual void noteAccountStartNonce(u256 const& _actual) = 0;

    /// Create a savepoint in the state changelog.	///
    /// @return The savepoint index that can be used in rollback() function.
    virtual size_t savepoint() const = 0;

    /// Revert all recent changes up to the given @p _savepoint savepoint.
    virtual void rollback(size_t _savepoint) = 0;

    /// Clear state's cache
    virtual void clear() = 0;

    /// Check authority
    virtual bool checkAuthority(Address const& _origin, Address const& _contract) const = 0;
};

}  // namespace executive
}  // namespace dev<|MERGE_RESOLUTION|>--- conflicted
+++ resolved
@@ -129,12 +129,7 @@
     virtual u256 getNonce(Address const& _addr) const = 0;
 
     /// The hash of the root of our state tree.
-<<<<<<< HEAD
     virtual h256 rootHash(bool _needCal = true) const = 0;
-=======
-    virtual h256 rootHash(bool needCalculate = true) const = 0;
->>>>>>> cdd32f2f
-
     /// Commit all changes waiting in the address cache to the DB.
     /// @param _commitBehaviour whether or not to remove empty accounts during commit.
     virtual void commit() = 0;
