/*
 * @CopyRight:
 * FISCO-BCOS is free software: you can redistribute it and/or modify
 * it under the terms of the GNU General Public License as published by
 * the Free Software Foundation, either version 3 of the License, or
 * (at your option) any later version.
 *
 * FISCO-BCOS is distributed in the hope that it will be useful,
 * but WITHOUT ANY WARRANTY; without even the implied warranty of
 * MERCHANTABILITY or FITNESS FOR A PARTICULAR PURPOSE.  See the
 * GNU General Public License for more details.
 *
 * You should have received a copy of the GNU General Public License
 * along with FISCO-BCOS.  If not, see <http://www.gnu.org/licenses/>
 * (c) 2016-2018 fisco-dev contributors.
 */
/**
 * @brief basic data structure for block
 *
 * @file Block.h
 * @author: yujiechem
 * @date 2018-09-20
 */
#pragma once
#include "BlockHeader.h"
#include "Transaction.h"
#include "TransactionReceipt.h"
#include <libdevcore/Common.h>
#include <libdevcore/Guards.h>
#include <libdevcore/TrieHash.h>
namespace dev
{
namespace eth
{
class Block
{
public:
    ///-----constructors of Block
    Block() = default;
    explicit Block(bytesConstRef _data);
    explicit Block(bytes const& _data);
    /// copy constructor
    Block(Block const& _block);
    /// assignment operator
    Block& operator=(Block const& _block);
    ~Block() {}
    ///-----opearator overloads of Block
    /// operator ==
    bool equalAll(Block const& _block) const
    {
        return m_blockHeader == _block.blockHeader() && m_sigList == _block.sigList() &&
               m_transactions == _block.transactions();
    }

    bool equalWithoutSig(Block const& _block) const
    {
        return m_blockHeader == _block.blockHeader() && m_transactions == _block.transactions();
    }

    bool equalHeader(Block const& _block) const { return m_blockHeader == _block.blockHeader(); }

    explicit operator bool() const { return bool(m_blockHeader); }

    ///-----encode functions
    /*void encode(bytes& _out, bytesConstRef _header,
        std::vector<std::pair<u256, Signature>> const& sig_list) const;
    void encode(bytes& _out, bytesConstRef _header) const { encode(_out, _header, m_sigList); }*/
    /// void encode(bytes& _out, std::vector<std::pair<u256, Signature>> const& sig_list) const;
    void encode(bytes& _out) const;

    ///-----decode functions
    void decode(bytesConstRef _block);

    /// @returns the RLP serialisation of this block.
    bytes rlp() const
    {
        bytes out;
        encode(out);
        return out;
    }

    ///-----get interfaces
    Transactions const& transactions() const { return m_transactions; }
    TransactionReceipts const& transactionReceipts() const { return m_transactionReceipts; }
    Transaction const& transaction(size_t const _index) const { return m_transactions[_index]; }
    BlockHeader const& blockHeader() const { return m_blockHeader; }
    BlockHeader& header() { return m_blockHeader; }
    h256 headerHash() const { return m_blockHeader.hash(); }
    std::vector<std::pair<u256, Signature>> const& sigList() const { return m_sigList; }

    ///-----set interfaces
    /// set m_transactions
    void setTransactions(Transactions const& _trans)
    {
        m_transactions = _trans;
        noteChange();
    }
    /// set m_transactionReceipts
    void setTransactionReceipts(TransactionReceipts const& transReceipt)
    {
        m_transactionReceipts = transReceipt;
        noteChange();
    }
    /// append a single transaction to m_transactions
    void appendTransaction(Transaction const& _trans)
    {
        m_transactions.push_back(_trans);
        noteChange();
    }
    /// append transactions
    void appendTransactions(Transactions const& _trans_array)
    {
        for (auto trans : _trans_array)
            m_transactions.push_back(trans);
        noteChange();
    }
    /// set block header
    void setBlockHeader(BlockHeader const& _blockHeader) { m_blockHeader = _blockHeader; }
    /// set sig list
    void inline setSigList(std::vector<std::pair<u256, Signature>> const& _sigList)
    {
        m_sigList = _sigList;
    }
    /// get hash of block header
    h256 blockHeaderHash() { return m_blockHeader.hash(); }
    bool isSealed() const { return (m_blockHeader.sealer() != Invalid256); }
    size_t getTransactionSize() const { return m_transactions.size(); }

    /// get transactionRoot
    h256 const transactionRoot() { return header().transactionsRoot(); }
    h256 const receiptRoot() { return header().receiptsRoot(); }

    void resetCurrentBlock(BlockHeader& _parent)
    {
        m_blockHeader.populateFromParent(_parent);
        m_transactions.clear();
        m_transactionReceipts.clear();
        m_sigList.clear();
        m_txsCache.clear();
        noteChange();
    }

    void setEmptyBlock()
    {
        m_blockHeader.setNumber(0);
        m_blockHeader.setGasUsed(u256(0));
        m_blockHeader.setSealer(u256(0));
        noteChange();
    }

    void appendTransactionReceipt(TransactionReceipt const& _tran)
    {
        m_transactionReceipts.push_back(_tran);
        noteChange();
<<<<<<< HEAD
=======
    }

    void clearAllReceipts()
    {
        m_transactionReceipts.clear();
        noteChange();
>>>>>>> 6eec603b
    }

    const TransactionReceipts& getTransactionReceipts() const { return m_transactionReceipts; }
    void calTransactionRoot(bool update = true) const;
    void calReceiptRoot(bool update = true) const;

private:
    /// callback this function when transaction has changed
    void noteChange()
    {
        /// RecursiveGuard l(m_txsCacheLock);
        WriteGuard l_receipt(x_txReceiptsCache);
        WriteGuard l_txscache(x_txsCache);
        m_txsCache = bytes();
        m_tReceiptsCache = bytes();
    }

private:
    /// block header of the block (field 0)
    mutable BlockHeader m_blockHeader;
    /// transaction list (field 1)
    Transactions m_transactions;
    TransactionReceipts m_transactionReceipts;
    /// sig list (field 3)
    std::vector<std::pair<u256, Signature>> m_sigList;
    /// m_transactions converted bytes, when m_transactions changed,
    /// should refresh this catch when encode

    mutable SharedMutex x_txsCache;
    mutable bytes m_txsCache;

    mutable SharedMutex x_txReceiptsCache;
    mutable bytes m_tReceiptsCache;

    mutable dev::h256 m_transRootCache;
    mutable dev::h256 m_receiptRootCache;
};
}  // namespace eth
}  // namespace dev<|MERGE_RESOLUTION|>--- conflicted
+++ resolved
@@ -152,15 +152,12 @@
     {
         m_transactionReceipts.push_back(_tran);
         noteChange();
-<<<<<<< HEAD
-=======
     }
 
     void clearAllReceipts()
     {
         m_transactionReceipts.clear();
         noteChange();
->>>>>>> 6eec603b
     }
 
     const TransactionReceipts& getTransactionReceipts() const { return m_transactionReceipts; }
