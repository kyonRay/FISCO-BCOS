--- conflicted
+++ resolved
@@ -258,22 +258,14 @@
     void calReceiptRoot(bool update = true) const;
     void calReceiptRootRC2(bool update = true) const;
 
-<<<<<<< HEAD
-    std::shared_ptr<std::map<std::string, std::vector<std::string>>> calTransactionRootV2_2_0(
-        bool update = true, bool calForce = false) const;
-
-    std::shared_ptr<std::map<std::string, std::vector<std::string>>> calReceiptRootV2_2_0(
-        bool update = true, bool calForce = false) const;
-=======
     void calTransactionRootV2_2_0(bool update = true) const;
 
     void calReceiptRootV2_2_0(bool update = true) const;
 
     void getReceiptAndSha3(RLPStream& txReceipts, dev::BytesMap& mapCache) const;
 
-    std::map<std::string, std::vector<std::string>> getReceiptProof() const;
-    std::map<std::string, std::vector<std::string>> getTransactionProof() const;
->>>>>>> c1a11b84
+    std::shared_ptr<std::map<std::string, std::vector<std::string>>> getReceiptProof() const;
+    std::shared_ptr<std::map<std::string, std::vector<std::string>>> getTransactionProof() const;
 
     /**
      * @brief: set sender for specified transaction, if the sender hasn't been set, then recover
