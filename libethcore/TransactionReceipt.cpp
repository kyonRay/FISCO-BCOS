--- conflicted
+++ resolved
@@ -48,26 +48,16 @@
     m_status = _status;
     m_outputBytes = _bytes;
     m_log = (_log);
-    m_status = _status;
-    m_outputBytes = _bytes;
 }
 
 TransactionReceipt::TransactionReceipt(TransactionReceipt const& _other)
   : m_stateRoot(_other.stateRoot()),
     m_gasUsed(_other.gasUsed()),
-<<<<<<< HEAD
-    m_bloom(_other.bloom()),
-    m_contractAddress(_other.contractAddress()),
-    m_log(_other.log()),
-    m_status(_other.status()),
-    m_outputBytes(_other.outputBytes())
-=======
     m_contractAddress(_other.contractAddress()),
     m_bloom(_other.bloom()),
     m_status(_other.status()),
     m_outputBytes(_other.outputBytes()),
     m_log(_other.log())
->>>>>>> 946c8a47
 {}
 
 void TransactionReceipt::streamRLP(RLPStream& _s) const
