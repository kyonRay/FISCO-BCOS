/*
    This file is part of cpp-ethereum.

    cpp-ethereum is free software: you can redistribute it and/or modify
    it under the terms of the GNU General Public License as published by
    the Free Software Foundation, either version 3 of the License, or
    (at your option) any later version.

    cpp-ethereum is distributed in the hope that it will be useful,
    but WITHOUT ANY WARRANTY; without even the implied warranty of
    MERCHANTABILITY or FITNESS FOR A PARTICULAR PURPOSE.  See the
    GNU General Public License for more details.

    You should have received a copy of the GNU General Public License
    along with cpp-ethereum.  If not, see <http://www.gnu.org/licenses/>.
*/
/** @file TransactionReceipt.cpp
 * @author Gav Wood <i@gavwood.com>
 * @date 2014
 */

#include "TransactionReceipt.h"
#include "Exceptions.h"

using namespace std;
using namespace dev;
using namespace dev::eth;

TransactionReceipt::TransactionReceipt(bytesConstRef _rlp)
{
    RLP r(_rlp);
    decode(r);
}

TransactionReceipt::TransactionReceipt(h256 const& _root, u256 const& _gasUsed,
    LogEntries const& _log, eth::TransactionException _status, bytes _bytes,
    Address const& _contractAddress)
  : m_status(_status),
    m_stateRoot(_root),
    m_gasUsed(_gasUsed),
    m_contractAddress(_contractAddress),
    m_bloom(eth::bloom(_log)),
    m_outputBytes(_bytes),
    m_log(_log)
{}

TransactionReceipt::TransactionReceipt(TransactionReceipt const& _other)
  : m_status(_other.status()),
    m_stateRoot(_other.stateRoot()),
    m_gasUsed(_other.gasUsed()),
    m_remainGas(_other.remainGas()),
    m_contractAddress(_other.contractAddress()),
    m_bloom(_other.bloom()),
    m_outputBytes(_other.outputBytes()),
    m_log(_other.log())
{}

void TransactionReceipt::streamRLP(RLPStream& _s) const
{
<<<<<<< HEAD
    if (g_BCOSConfig.version() >= V2_8_0)
    {
        _s.appendList(8) << m_stateRoot << m_gasUsed << m_contractAddress << m_bloom
                         << static_cast<u256>(m_status) << m_outputBytes << m_remainGas;
    }
    else
    {
        _s.appendList(7) << m_stateRoot << m_gasUsed << m_contractAddress << m_bloom
                         << static_cast<u256>(m_status) << m_outputBytes;
    }
=======
    _s.appendList(7) << m_stateRoot << m_gasUsed << m_contractAddress << m_bloom
                     << u256((uint32_t)m_status) << m_outputBytes;
>>>>>>> 27862288
    _s.appendList(m_log.size());
    for (LogEntry const& l : m_log)
        l.streamRLP(_s);
}

void TransactionReceipt::decode(bytesConstRef receiptsBytes)
{
    RLP const rlp(receiptsBytes);
    decode(rlp);
}

void TransactionReceipt::decodeLog(size_t _fromIndex, RLP const& _r)
{
    for (auto it = _r[_fromIndex].begin(); it != _r[_fromIndex].end(); it++)
    {
        m_log.emplace_back(*it);
    }
}

void TransactionReceipt::decode(RLP const& r)
{
    try
    {
        if (!r.isList())
            BOOST_THROW_EXCEPTION(InvalidTransactionFormat()
                                  << errinfo_comment("TransactionReceipt RLP must be a list"));
        m_stateRoot = (h256)r[0];
        m_gasUsed = (u256)r[1];
        m_contractAddress = (Address)r[2];
        m_bloom = (LogBloom)r[3];
        m_status = static_cast<eth::TransactionException>((uint32_t)r[4]);
        if (r[5].isData())
        {
            m_outputBytes = r[5].toBytes();
        }
        if (g_BCOSConfig.version() >= V2_8_0)
        {
            m_remainGas = (u256)r[6];
            decodeLog(7, r);
        }
        else
        {
            decodeLog(6, r);
        }
    }
    catch (Exception& _e)
    {
        _e << errinfo_name(
            "invalid transaction format: " + toString(r) + " RLP: " + toHex(r.data()));
        throw;
    }
}

std::ostream& dev::eth::operator<<(std::ostream& _out, TransactionReceipt const& _r)
{
    _out << "Root: " << _r.stateRoot() << "\n";
    _out << "Gas used: " << _r.gasUsed() << "\n";
    _out << "contractAddress : " << _r.contractAddress() << "\n";
    _out << "status : " << int(_r.status()) << "\n";
    _out << "output: " << toHex(_r.outputBytes()) << " \n";
    _out << "Logs: " << _r.log().size() << " entries:"
         << "\n";
    for (LogEntry const& i : _r.log())
    {
        _out << "Address " << i.address << ". Topics:"
             << "\n";
        for (auto const& j : i.topics)
            _out << "  " << j << "\n";
        _out << "  Data: " << toHex(i.data) << "\n";
    }
    _out << "Bloom: " << _r.bloom() << "\n";
    return _out;
}<|MERGE_RESOLUTION|>--- conflicted
+++ resolved
@@ -57,8 +57,7 @@
 
 void TransactionReceipt::streamRLP(RLPStream& _s) const
 {
-<<<<<<< HEAD
-    if (g_BCOSConfig.version() >= V2_8_0)
+    if (g_BCOSConfig.version() >= V2_9_0)
     {
         _s.appendList(8) << m_stateRoot << m_gasUsed << m_contractAddress << m_bloom
                          << static_cast<u256>(m_status) << m_outputBytes << m_remainGas;
@@ -68,10 +67,6 @@
         _s.appendList(7) << m_stateRoot << m_gasUsed << m_contractAddress << m_bloom
                          << static_cast<u256>(m_status) << m_outputBytes;
     }
-=======
-    _s.appendList(7) << m_stateRoot << m_gasUsed << m_contractAddress << m_bloom
-                     << u256((uint32_t)m_status) << m_outputBytes;
->>>>>>> 27862288
     _s.appendList(m_log.size());
     for (LogEntry const& l : m_log)
         l.streamRLP(_s);
@@ -107,7 +102,7 @@
         {
             m_outputBytes = r[5].toBytes();
         }
-        if (g_BCOSConfig.version() >= V2_8_0)
+        if (g_BCOSConfig.version() >= V2_9_0)
         {
             m_remainGas = (u256)r[6];
             decodeLog(7, r);
