/*
 * @CopyRight:
 * FISCO-BCOS is free software: you can redistribute it and/or modify
 * it under the terms of the GNU General Public License as published by
 * the Free Software Foundation, either version 3 of the License, or
 * (at your option) any later version.
 *
 * FISCO-BCOS is distributed in the hope that it will be useful,
 * but WITHOUT ANY WARRANTY; without even the implied warranty of
 * MERCHANTABILITY or FITNESS FOR A PARTICULAR PURPOSE.  See the
 * GNU General Public License for more details.
 *
 * You should have received a copy of the GNU General Public License
 * along with FISCO-BCOS.  If not, see <http://www.gnu.org/licenses/>
 * (c) 2016-2018 fisco-dev contributors.
 */
/**
 * @brief basic data structure for block
 *
 * @file Block.cpp
 * @author: yujiechem, jimmyshi
 * @date 2018-09-20
 */
#include "Block.h"
#include "TxsParallelParser.h"
#include <libdevcore/Guards.h>
#include <libdevcore/RLP.h>
#include <tbb/parallel_for.h>


#define BLOCK_LOG(LEVEL)    \
    LOG(LEVEL) << "[Block]" \
               << "[line:" << __LINE__ << "]"

namespace dev
{
namespace eth
{
Block::Block(
    bytesConstRef _data, CheckTransaction const _option, bool _withReceipt, bool _withTxHash)
{
    m_transactions = std::make_shared<Transactions>();
    m_transactionReceipts = std::make_shared<TransactionReceipts>();
    m_sigList = std::make_shared<std::vector<std::pair<u256, Signature>>>();

    decode(_data, _option, _withReceipt, _withTxHash);
}

Block::Block(
    bytes const& _data, CheckTransaction const _option, bool _withReceipt, bool _withTxHash)
{
    m_transactions = std::make_shared<Transactions>();
    m_transactionReceipts = std::make_shared<TransactionReceipts>();
    m_sigList = std::make_shared<std::vector<std::pair<u256, Signature>>>();

    decode(ref(_data), _option, _withReceipt, _withTxHash);
}

Block::Block(Block const& _block)
  : m_blockHeader(_block.blockHeader()),
    m_transactions(std::make_shared<Transactions>(*_block.transactions())),
    m_transactionReceipts(std::make_shared<TransactionReceipts>(*_block.transactionReceipts())),
    m_sigList(std::make_shared<std::vector<std::pair<u256, Signature>>>(*_block.sigList())),
    m_txsCache(_block.m_txsCache),
    m_tReceiptsCache(_block.m_tReceiptsCache),
    m_transRootCache(_block.m_transRootCache),
    m_receiptRootCache(_block.m_receiptRootCache)
{}

Block& Block::operator=(Block const& _block)
{
    m_blockHeader = _block.blockHeader();
    /// init transactions
    m_transactions = std::make_shared<Transactions>(*_block.transactions());
    /// init transactionReceipts
    m_transactionReceipts = std::make_shared<TransactionReceipts>(*_block.transactionReceipts());
    /// init sigList
    m_sigList = std::make_shared<std::vector<std::pair<u256, Signature>>>(*_block.sigList());
    m_txsCache = _block.m_txsCache;
    m_tReceiptsCache = _block.m_tReceiptsCache;
    m_transRootCache = _block.m_transRootCache;
    m_receiptRootCache = _block.m_receiptRootCache;
    return *this;
}

/**
 * @brief : generate block using specified params
 *
 * @param _out : bytes of generated block
 * @param block_header : bytes of the block_header
 * @param hash : hash of the block hash
 * @param sig_list : signature list
 */
void Block::encode(bytes& _out) const
{
    if (g_BCOSConfig.version() >= RC2_VERSION)
    {
        encodeRC2(_out);
        return;
    }

    m_blockHeader.verify();
    calTransactionRoot(false);
    calReceiptRoot(false);
    bytes headerData;
    m_blockHeader.encode(headerData);
    /// get block RLPStream
    RLPStream block_stream;
    block_stream.appendList(5);
    // append block header
    block_stream.appendRaw(headerData);
    // append transaction list
    block_stream.appendRaw(m_txsCache);
    // append transactionReceipts list
    block_stream.appendRaw(m_tReceiptsCache);
    // append block hash
    block_stream.append(m_blockHeader.hash());
    // append sig_list
    block_stream.appendVector(*m_sigList);
    block_stream.swapOut(_out);
}

void Block::encodeRC2(bytes& _out) const
{
    m_blockHeader.verify();
    calTransactionRoot(false);
    calReceiptRoot(false);
    bytes headerData;
    m_blockHeader.encode(headerData);
    /// get block RLPStream
    RLPStream block_stream;
    block_stream.appendList(5);
    // append block header
    block_stream.appendRaw(headerData);
    // append transaction list
    block_stream.append(ref(m_txsCache));
    // append block hash
    block_stream.append(m_blockHeader.hash());
    // append sig_list
    block_stream.appendVector(*m_sigList);
    // append transactionReceipts list
    block_stream.appendRaw(m_tReceiptsCache);
    block_stream.swapOut(_out);
}


/// encode transactions to bytes using rlp-encoding when transaction list has been changed
void Block::calTransactionRoot(bool update) const
{
    if (g_BCOSConfig.version() >= V2_2_0)
    {
        calTransactionRootV2_2_0(update);
        return;
    }
    if (g_BCOSConfig.version() >= RC2_VERSION)
    {
        calTransactionRootRC2(update);
        return;
    }

    WriteGuard l(x_txsCache);
    RLPStream txs;
    txs.appendList(m_transactions->size());
    if (m_txsCache == bytes())
    {
        BytesMap txsMapCache;
        for (size_t i = 0; i < m_transactions->size(); i++)
        {
            RLPStream s;
            s << i;
            bytes trans_data;
            (*m_transactions)[i]->encode(trans_data);
            txs.appendRaw(trans_data);
            txsMapCache.insert(std::make_pair(s.out(), trans_data));
        }
        txs.swapOut(m_txsCache);
        m_transRootCache = hash256(txsMapCache);
    }
    if (update == true)
    {
        m_blockHeader.setTransactionsRoot(m_transRootCache);
    }
}


std::shared_ptr<std::map<std::string, std::vector<std::string>>> Block::calTransactionRootV2_2_0(
    bool update, bool calForce) const
{
    TIME_RECORD(
        "Calc transaction root, count:" + boost::lexical_cast<std::string>(m_transactions->size()));
    auto merklePath = std::make_shared<std::map<std::string, std::vector<std::string>>>();
    WriteGuard l(x_txsCache);
    if (m_txsCache == bytes() || calForce)
    {
        BytesMap txsMapCache;
        for (size_t i = 0; i < m_transactions->size(); i++)
        {
            RLPStream s;
            s << i;
<<<<<<< HEAD
            bytes trans_data;
            (*m_transactions)[i]->encode(trans_data);
            txsMapCache.insert(std::make_pair(s.out(), trans_data));
=======
            txsMapCache.insert(std::make_pair(s.out(), m_transactions[i].sha3().asBytes()));
>>>>>>> e7d96743
        }
        m_txsCache = TxsParallelParser::encode(m_transactions);
        m_transRootCache = dev::getHash256(txsMapCache, merklePath);
    }
    if (update == true)
    {
        m_blockHeader.setTransactionsRoot(m_transRootCache);
    }

    return merklePath;
}

std::shared_ptr<std::map<std::string, std::vector<std::string>>> Block::calReceiptRootV2_2_0(
    bool update, bool calForce) const
{
    TIME_RECORD("Calc transaction root, count:" +
                boost::lexical_cast<std::string>(m_transactionReceipts->size()));

    auto merklePath = std::make_shared<std::map<std::string, std::vector<std::string>>>();
    WriteGuard l(x_txReceiptsCache);
    if (m_tReceiptsCache == bytes() || calForce)
    {
        RLPStream txReceipts;
        txReceipts.appendList(m_transactionReceipts->size());
        BytesMap mapCache;
<<<<<<< HEAD
        for (size_t i = 0; i < m_transactionReceipts->size(); i++)
        {
            bytes tranReceipts_data;
            (*m_transactionReceipts)[i]->encode(tranReceipts_data);
            txReceipts.appendRaw(tranReceipts_data);
=======

        tbb::parallel_for(tbb::blocked_range<size_t>(0, m_transactionReceipts.size()),
            [&](const tbb::blocked_range<size_t>& _r) {
                for (uint32_t i = _r.begin(); i < _r.end(); ++i)
                {
                    m_transactionReceipts[i].receipt();
                    m_transactionReceipts[i].sha3();
                }
            });

        for (size_t i = 0; i < m_transactionReceipts.size(); i++)
        {
            txReceipts.appendRaw(m_transactionReceipts[i].receipt());
>>>>>>> e7d96743
            RLPStream s;
            s << i;
            mapCache.insert(std::make_pair(s.out(), m_transactionReceipts[i].sha3()));
        }
        txReceipts.swapOut(m_tReceiptsCache);
        m_receiptRootCache = dev::getHash256(mapCache, merklePath);
    }
    if (update == true)
    {
        m_blockHeader.setReceiptsRoot(m_receiptRootCache);
    }

    return merklePath;
}


void Block::calTransactionRootRC2(bool update) const
{
    WriteGuard l(x_txsCache);
    if (m_txsCache == bytes())
    {
        m_txsCache = TxsParallelParser::encode(m_transactions);
        m_transRootCache = sha3(m_txsCache);
    }
    if (update == true)
    {
        m_blockHeader.setTransactionsRoot(m_transRootCache);
    }
}

/// encode transactionReceipts to bytes using rlp-encoding when transaction list has been changed
void Block::calReceiptRoot(bool update) const
{
    if (g_BCOSConfig.version() >= V2_2_0)
    {
        calReceiptRootV2_2_0(update);
        return;
    }
    if (g_BCOSConfig.version() >= RC2_VERSION)
    {
        calReceiptRootRC2(update);
        return;
    }
    WriteGuard l(x_txReceiptsCache);
    if (m_tReceiptsCache == bytes())
    {
        RLPStream txReceipts;
        txReceipts.appendList(m_transactionReceipts->size());
        BytesMap mapCache;
        for (size_t i = 0; i < m_transactionReceipts->size(); i++)
        {
            RLPStream s;
            s << i;
            bytes tranReceipts_data;
            (*m_transactionReceipts)[i]->encode(tranReceipts_data);
            txReceipts.appendRaw(tranReceipts_data);
            mapCache.insert(std::make_pair(s.out(), tranReceipts_data));
        }
        txReceipts.swapOut(m_tReceiptsCache);
        m_receiptRootCache = hash256(mapCache);
    }
    if (update == true)
    {
        m_blockHeader.setReceiptsRoot(m_receiptRootCache);
    }
}

void Block::calReceiptRootRC2(bool update) const
{
    WriteGuard l(x_txReceiptsCache);
    if (m_tReceiptsCache == bytes())
    {
        size_t receiptsNum = m_transactionReceipts->size();

        std::vector<dev::bytes> receiptsRLPs(receiptsNum, bytes());
        tbb::parallel_for(
            tbb::blocked_range<size_t>(0, receiptsNum), [&](const tbb::blocked_range<size_t>& _r) {
                for (size_t i = _r.begin(); i != _r.end(); ++i)
                {
                    RLPStream s;
                    s << i;
                    dev::bytes receiptRLP;
                    (*m_transactionReceipts)[i]->encode(receiptRLP);
                    receiptsRLPs[i] = receiptRLP;
                }
            });

        // auto record_time = utcTime();
        RLPStream txReceipts;
        txReceipts.appendList(receiptsNum);
        for (size_t i = 0; i < receiptsNum; ++i)
        {
            txReceipts.appendRaw(receiptsRLPs[i]);
        }
        txReceipts.swapOut(m_tReceiptsCache);
        // auto appenRLP_time_cost = utcTime() - record_time;
        // record_time = utcTime();

        m_receiptRootCache = dev::sha3(ref(m_tReceiptsCache));
        // auto hashReceipts_time_cost = utcTime() - record_time;
        /*
        LOG(DEBUG) << LOG_BADGE("Receipt") << LOG_DESC("Calculate receipt root cost")
                   << LOG_KV("appenRLPTimeCost", appenRLP_time_cost)
                   << LOG_KV("hashReceiptsTimeCost", hashReceipts_time_cost)
                   << LOG_KV("receipts num", receiptsNum);
                   */
    }
    if (update == true)
    {
        m_blockHeader.setReceiptsRoot(m_receiptRootCache);
    }
}

/**
 * @brief : decode specified data of block into Block class
 * @param _block : the specified data of block
 */
void Block::decode(
    bytesConstRef _block_bytes, CheckTransaction const _option, bool _withReceipt, bool _withTxHash)
{
    if (g_BCOSConfig.version() >= RC2_VERSION)
    {
        decodeRC2(_block_bytes, _option, _withReceipt, _withTxHash);
        return;
    }

    /// no try-catch to throw exceptions directly
    /// get RLP of block
    RLP block_rlp = BlockHeader::extractBlock(_block_bytes);
    /// get block header
    m_blockHeader.populate(block_rlp[0]);
    /// get transaction list
    RLP transactions_rlp = block_rlp[1];

    m_transactions->resize(transactions_rlp.itemCount());
    for (size_t i = 0; i < transactions_rlp.itemCount(); i++)
    {
        (*m_transactions)[i]->decode(transactions_rlp[i], _option);
    }

    /// get txsCache
    m_txsCache = transactions_rlp.data().toBytes();

    /// get transactionReceipt list
    RLP transactionReceipts_rlp = block_rlp[2];
    m_transactionReceipts->resize(transactionReceipts_rlp.itemCount());
    for (size_t i = 0; i < transactionReceipts_rlp.itemCount(); i++)
    {
        (*m_transactionReceipts)[i] = std::make_shared<dev::eth::TransactionReceipt>();
        (*m_transactionReceipts)[i]->decode(transactionReceipts_rlp[i]);
    }
    /// get hash
    h256 hash = block_rlp[3].toHash<h256>();
    if (hash != m_blockHeader.hash())
    {
        BOOST_THROW_EXCEPTION(ErrorBlockHash() << errinfo_comment("BlockHeader hash error"));
    }
    /// get sig_list
    m_sigList = std::make_shared<std::vector<std::pair<u256, Signature>>>(
        block_rlp[4].toVector<std::pair<u256, Signature>>());
}

void Block::decodeRC2(
    bytesConstRef _block_bytes, CheckTransaction const _option, bool _withReceipt, bool _withTxHash)
{
    /// no try-catch to throw exceptions directly
    /// get RLP of block
    RLP block_rlp = BlockHeader::extractBlock(_block_bytes);
    /// get block header
    m_blockHeader.populate(block_rlp[0]);
    /// get transaction list
    RLP transactions_rlp = block_rlp[1];

    /// get txsCache
    m_txsCache = transactions_rlp.toBytes();

    /// decode transaction
    TxsParallelParser::decode(m_transactions, ref(m_txsCache), _option, _withTxHash);

    /// get hash
    h256 hash = block_rlp[2].toHash<h256>();
    if (hash != m_blockHeader.hash())
    {
        BOOST_THROW_EXCEPTION(ErrorBlockHash() << errinfo_comment("BlockHeader hash error"));
    }
    /// get sig_list
    m_sigList = std::make_shared<std::vector<std::pair<u256, Signature>>>(
        block_rlp[3].toVector<std::pair<u256, Signature>>());

    /// get transactionReceipt list
    if (_withReceipt)
    {
        RLP transactionReceipts_rlp = block_rlp[4];
        m_transactionReceipts->resize(transactionReceipts_rlp.itemCount());
        for (size_t i = 0; i < transactionReceipts_rlp.itemCount(); i++)
        {
            (*m_transactionReceipts)[i] = std::make_shared<TransactionReceipt>();
            (*m_transactionReceipts)[i]->decode(transactionReceipts_rlp[i]);
        }
    }
}

}  // namespace eth
}  // namespace dev<|MERGE_RESOLUTION|>--- conflicted
+++ resolved
@@ -197,13 +197,7 @@
         {
             RLPStream s;
             s << i;
-<<<<<<< HEAD
-            bytes trans_data;
-            (*m_transactions)[i]->encode(trans_data);
-            txsMapCache.insert(std::make_pair(s.out(), trans_data));
-=======
-            txsMapCache.insert(std::make_pair(s.out(), m_transactions[i].sha3().asBytes()));
->>>>>>> e7d96743
+            txsMapCache.insert(std::make_pair(s.out(), (*m_transactions)[i]->sha3().asBytes()));
         }
         m_txsCache = TxsParallelParser::encode(m_transactions);
         m_transRootCache = dev::getHash256(txsMapCache, merklePath);
@@ -229,30 +223,22 @@
         RLPStream txReceipts;
         txReceipts.appendList(m_transactionReceipts->size());
         BytesMap mapCache;
-<<<<<<< HEAD
-        for (size_t i = 0; i < m_transactionReceipts->size(); i++)
-        {
-            bytes tranReceipts_data;
-            (*m_transactionReceipts)[i]->encode(tranReceipts_data);
-            txReceipts.appendRaw(tranReceipts_data);
-=======
-
-        tbb::parallel_for(tbb::blocked_range<size_t>(0, m_transactionReceipts.size()),
+
+        tbb::parallel_for(tbb::blocked_range<size_t>(0, m_transactionReceipts->size()),
             [&](const tbb::blocked_range<size_t>& _r) {
                 for (uint32_t i = _r.begin(); i < _r.end(); ++i)
                 {
-                    m_transactionReceipts[i].receipt();
-                    m_transactionReceipts[i].sha3();
+                    (*m_transactionReceipts)[i]->receipt();
+                    (*m_transactionReceipts)[i]->sha3();
                 }
             });
 
-        for (size_t i = 0; i < m_transactionReceipts.size(); i++)
-        {
-            txReceipts.appendRaw(m_transactionReceipts[i].receipt());
->>>>>>> e7d96743
+        for (size_t i = 0; i < m_transactionReceipts->size(); i++)
+        {
+            txReceipts.appendRaw((*m_transactionReceipts)[i]->receipt());
             RLPStream s;
             s << i;
-            mapCache.insert(std::make_pair(s.out(), m_transactionReceipts[i].sha3()));
+            mapCache.insert(std::make_pair(s.out(), (*m_transactionReceipts)[i]->sha3()));
         }
         txReceipts.swapOut(m_tReceiptsCache);
         m_receiptRootCache = dev::getHash256(mapCache, merklePath);
