--- conflicted
+++ resolved
@@ -114,16 +114,10 @@
             txsMapCache.insert(std::make_pair(s.out(), trans_data));
         }
         txs.swapOut(m_txsCache);
-<<<<<<< HEAD
-        if (update == true)
-            m_blockHeader.setTransactionsRoot(hash256(txsMapCache));
-    }
-=======
         m_transRootCache = hash256(txsMapCache);
     }
     if (update == true)
         m_blockHeader.setTransactionsRoot(m_transRootCache);
->>>>>>> 6eec603b
 }
 
 /// encode transactionReceipts to bytes using rlp-encoding when transaction list has been changed
@@ -145,16 +139,11 @@
             mapCache.insert(std::make_pair(s.out(), tranReceipts_data));
         }
         txReceipts.swapOut(m_tReceiptsCache);
-<<<<<<< HEAD
-        if (update == true)
-            m_blockHeader.setReceiptsRoot(hash256(mapCache));
-=======
         m_receiptRootCache = hash256(mapCache);
     }
     if (update == true)
     {
         m_blockHeader.setReceiptsRoot(m_receiptRootCache);
->>>>>>> 6eec603b
     }
 }
 
