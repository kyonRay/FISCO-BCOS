--- conflicted
+++ resolved
@@ -88,7 +88,6 @@
 {
     try
     {
-<<<<<<< HEAD
         if (!checkAuthority(options->origin))
         {
             STORAGE_LOG(WARNING) << LOG_BADGE("MemoryTable") << LOG_DESC("update non-authorized")
@@ -97,8 +96,6 @@
         }
         STORAGE_LOG(DEBUG) << LOG_BADGE("MemoryTable") << LOG_DESC("update") << LOG_KV("key", key);
 
-=======
->>>>>>> 48c8f3a7
         Entries::Ptr entries = std::make_shared<Entries>();
 
         auto it = m_cache.find(key);
@@ -209,7 +206,6 @@
 inline int dev::storage::MemoryTable::remove(
     const std::string& key, Condition::Ptr condition, AccessOptions::Ptr options)
 {
-<<<<<<< HEAD
     if (!checkAuthority(options->origin))
     {
         STORAGE_LOG(WARNING) << LOG_BADGE("MemoryTable") << LOG_DESC("remove non-authorized")
@@ -218,8 +214,6 @@
     }
     STORAGE_LOG(DEBUG) << LOG_BADGE("MemoryTable") << LOG_DESC("remove") << LOG_KV("key", key);
 
-=======
->>>>>>> 48c8f3a7
     Entries::Ptr entries = std::make_shared<Entries>();
 
     auto it = m_cache.find(key);
