/*
 * @CopyRight:
 * FISCO-BCOS is free software: you can redistribute it and/or modify
 * it under the terms of the GNU General Public License as published by
 * the Free Software Foundation, either version 3 of the License, or
 * (at your option) any later version.
 *
 * FISCO-BCOS is distributed in the hope that it will be useful,
 * but WITHOUT ANY WARRANTY; without even the implied warranty of
 * MERCHANTABILITY or FITNESS FOR A PARTICULAR PURPOSE.  See the
 * GNU General Public License for more details.
 *
 * You should have received a copy of the GNU General Public License
 * along with FISCO-BCOS.  If not, see <http://www.gnu.org/licenses/>
 * (c) 2016-2018 fisco-dev contributors.
 */
/** @file storage.h
 *  @author monan
 *  @date 20190409
 */

#include "CachedStorage.h"
#include "StorageException.h"
#include <libdevcore/Common.h>
#include <libdevcore/FixedHash.h>
#include <libdevcore/easylog.h>
#include <tbb/concurrent_unordered_set.h>
#include <tbb/concurrent_vector.h>
#include <tbb/parallel_for.h>
#include <tbb/parallel_sort.h>
#include <thread>

using namespace dev;
using namespace dev::storage;

std::string Caches::key()
{
    return m_key;
}

void Caches::setKey(const std::string& key)
{
    m_key = key;
}

Entries::Ptr Caches::entries()
{
    return m_entries;
}

void Caches::setEntries(Entries::Ptr entries)
{
    m_entries = entries;
}

int64_t Caches::num() const
{
    return m_num;
}

void Caches::setNum(int64_t num)
{
    m_num = num;
}

TableInfo::Ptr TableCaches::tableInfo()
{
    return m_tableInfo;
}

void TableCaches::setTableInfo(TableInfo::Ptr tableInfo)
{
    m_tableInfo = tableInfo;
}

Caches::Ptr TableCaches::findCache(const std::string& key)
{
    auto it = m_caches.find(key);
    if (it != m_caches.end())
    {
        return it->second;
    }
    else
    {
        return Caches::Ptr();
    }
}

std::pair<tbb::concurrent_unordered_map<std::string, Caches::Ptr>::iterator, bool>
TableCaches::addCache(const std::string& key, Caches::Ptr cache)
{
    auto it = m_caches.insert(std::make_pair(key, cache));
    return it;
}

void TableCaches::removeCache(const std::string& key)
{
    auto it = m_caches.find(key);
    if (it != m_caches.end())
    {
        m_caches.unsafe_erase(it);
    }
}

tbb::concurrent_unordered_map<std::string, Caches::Ptr>* TableCaches::caches()
{
    return &m_caches;
}

CachedStorage::CachedStorage()
{
    CACHED_STORAGE_LOG(INFO) << "Init flushStorage thread";
    m_taskThreadPool = std::make_shared<dev::ThreadPool>("FlushStorage", 1);
    m_syncNum.store(0);
    m_commitNum.store(0);
    m_capacity.store(0);
}

CachedStorage::~CachedStorage()
{
    STORAGE_LOG(INFO) << "Stoping flushStorage thread";
    m_taskThreadPool->stop();
}

Entries::Ptr CachedStorage::select(
    h256 hash, int num, TableInfo::Ptr tableInfo, const std::string& key, Condition::Ptr condition)
{
    CACHED_STORAGE_LOG(TRACE) << "Query data from cachedStorage table: " << tableInfo->name
                              << " key: " << key;
    auto out = std::make_shared<Entries>();

    auto entries = selectNoCondition(hash, num, tableInfo, key, condition)->entries();

    if (entries)
    {
        for (size_t i = 0; i < entries->size(); ++i)
        {
            auto entry = entries->get(i);
            if (condition && !condition->process(entry))
            {
                continue;
            }
            auto outEntry = std::make_shared<Entry>();
            outEntry->copyFrom(entry);
            out->addEntry(outEntry);
        }
    }

    return out;
}

Caches::Ptr CachedStorage::selectNoCondition(
    h256 hash, int num, TableInfo::Ptr tableInfo, const std::string& key, Condition::Ptr condition)
{
    (void)condition;

    ++m_queryTimes;
    auto tableIt = m_caches.find(tableInfo->name);
    if (tableIt != m_caches.end())
    {
        auto tableCaches = tableIt->second;
        auto caches = tableCaches->findCache(key);
        if (caches)
        {
            ++m_hitTimes;
            touchMRU(tableInfo->name, key);

            return caches;
        }
    }

    if (m_backend)
    {
        auto conditionKey = std::make_shared<Condition>();
        conditionKey->EQ(tableInfo->key, key);
        auto backendData = m_backend->select(hash, num, tableInfo, key, conditionKey);

        auto tableIt = m_caches.find(tableInfo->name);
        if (tableIt == m_caches.end())
        {
            tableIt =
                m_caches.insert(std::make_pair(tableInfo->name, std::make_shared<TableCaches>()))
                    .first;

            tableIt->second->setTableInfo(tableInfo);
        }

        CACHED_STORAGE_LOG(DEBUG) << tableInfo->name << "-" << key << " miss the cache";

        auto caches = std::make_shared<Caches>();
        caches->setKey(key);
        caches->setEntries(backendData);

        auto newIt = tableIt->second->addCache(key, caches);
        auto cache = newIt.first->second;

        size_t totalCapacity = 0;
        for (auto it : *backendData)
        {
            totalCapacity += it->capacity();
        }
        CACHED_STORAGE_LOG(TRACE) << "backend capacity: " << tableInfo->name << "-" << key
                                  << ", capacity: " << totalCapacity;
        updateCapacity(0, totalCapacity);
        touchMRU(tableInfo->name, key);

        return cache;
    }

    // no found in cache or backend
    STORAGE_LOG(TRACE) << "Key: " << key << " not found in cache or backend";
    tableIt = m_caches.find(tableInfo->name);
    if (tableIt == m_caches.end())
    {
        tableIt =
            m_caches.insert(std::make_pair(tableInfo->name, std::make_shared<TableCaches>())).first;

        tableIt->second->setTableInfo(tableInfo);
    }

    auto caches = std::make_shared<Caches>();
    caches->setKey(key);
    caches->setEntries(std::make_shared<Entries>());
    caches->setNum(num);

    auto newIt = tableIt->second->addCache(key, caches).first;

    return newIt->second;
}

size_t CachedStorage::commit(h256 hash, int64_t num, const std::vector<TableData::Ptr>& datas)
{
    CACHED_STORAGE_LOG(TRACE) << "CachedStorage commit: " << datas.size();

    tbb::atomic<size_t> total = 0;

    TIME_RECORD("Process dirty entries");
    std::shared_ptr<std::vector<TableData::Ptr> > commitDatas =
        std::make_shared<std::vector<TableData::Ptr> >();

    commitDatas->resize(datas.size());

    ssize_t currentStateIdx = -1;

    tbb::parallel_for(
        tbb::blocked_range<size_t>(0, datas.size()), [&](const tbb::blocked_range<size_t>& range) {
            for (size_t idx = range.begin(); idx < range.end(); ++idx)
            {
                auto requestData = datas[idx];
                auto commitData = std::make_shared<TableData>();
                commitData->info = requestData->info;
                commitData->dirtyEntries->resize(requestData->dirtyEntries->size());

                if (currentStateIdx < 0 && commitData->info->name == SYS_CURRENT_STATE)
                {
                    currentStateIdx = idx;
                }

                // addtion data
                tbb::concurrent_unordered_set<std::string> addtionKey;
                tbb::parallel_for(tbb::blocked_range<size_t>(0, requestData->dirtyEntries->size()),
                    [&](const tbb::blocked_range<size_t>& rangeEntries) {
                        for (size_t i = rangeEntries.begin(); i < rangeEntries.end(); ++i)
                        {
                            ++total;

                            auto entry = requestData->dirtyEntries->get(i);
                            auto key = entry->getField(requestData->info->key);
                            auto id = entry->getID();


                            if (id != 0)
                            {
                                auto caches =
                                    selectNoCondition(h256(), 0, requestData->info, key, nullptr);
                                auto entryIt = std::lower_bound(caches->entries()->begin(),
                                    caches->entries()->end(), entry,
                                    [](const Entry::Ptr& lhs, const Entry::Ptr& rhs) {
                                        return lhs->getID() < rhs->getID();
                                    });

                                if (entryIt != caches->entries()->end() &&
                                    (*entryIt)->getID() == id)
                                {
                                    auto oldSize = (*entryIt)->capacity();

                                    for (auto fieldIt : *entry->fields())
                                    {
                                        (*entryIt)->setField(fieldIt.first, fieldIt.second);
                                    }

                                    CACHED_STORAGE_LOG(TRACE)
                                        << "update capacity: " << commitData->info->name << "-"
                                        << key << ", from capacity: " << oldSize
                                        << " to capacity: " << (*entryIt)->capacity();
                                    updateCapacity(oldSize, (*entryIt)->capacity());

                                    (*entryIt)->setNum(num);

                                    auto commitEntry = std::make_shared<Entry>();
                                    commitEntry->copyFrom(*entryIt);
                                    (*commitData->dirtyEntries)[i] = commitEntry;

                                    if (m_backend && !m_backend->onlyDirty())
                                    {
                                        auto inserted = addtionKey.insert(key).second;

                                        if (inserted)
                                        {
                                            for (auto it = caches->entries()->begin();
                                                 it != caches->entries()->end(); ++it)
                                            {
                                                if (it != entryIt)
                                                {
                                                    commitData->dirtyEntries->addEntry(*it);
                                                }
                                            }
                                        }
                                    }
                                }
                                else
                                {
                                    CACHED_STORAGE_LOG(FATAL)
                                        << "Can not find entry in cache, id:" << entry->getID()
                                        << " key:" << key;

                                    // impossible
                                    BOOST_THROW_EXCEPTION(StorageException(
                                        -1, "Can not find entry in cache, id: " +
                                                boost::lexical_cast<std::string>(entry->getID())));
                                }
                            }

                            touchMRU(requestData->info->name, key);
                        }
                    });

                tbb::parallel_sort(commitData->dirtyEntries->begin(),
                    commitData->dirtyEntries->end(), EntryLess(requestData->info));

                commitData->newEntries->shallowFrom(requestData->newEntries);
                tbb::parallel_sort(commitData->newEntries->begin(), commitData->newEntries->end(),
                    EntryLess(requestData->info));

                (*commitDatas)[idx] = commitData;
            }
        });

    TIME_RECORD("Process new entries");
    for (size_t i = 0; i < commitDatas->size(); ++i)
    {
        auto commitData = (*commitDatas)[i];
        for (size_t j = 0; j < commitData->newEntries->size(); ++j)
        {
            auto commitEntry = commitData->newEntries->get(j);
            commitEntry->setID(++m_ID);
<<<<<<< HEAD

            STORAGE_LOG(TRACE) << "Set new entry ID: " << m_ID;

            ++total;

            auto key = commitEntry->getField(commitData->info->key);

            auto cacheEntry = std::make_shared<Entry>();
            cacheEntry->copyFrom(commitEntry);

            if (cacheEntry->force())
            {
                auto tableIt = m_caches.find(commitData->info->name);
                if (tableIt == m_caches.end())
                {
                    tableIt = m_caches
                                  .insert(std::make_pair(
                                      commitData->info->name, std::make_shared<TableCaches>()))
                                  .first;
                    tableIt->second->tableInfo()->name = commitData->info->name;
                }

                auto caches = std::make_shared<Caches>();
                auto newEntries = std::make_shared<Entries>();
                caches->setEntries(newEntries);
                caches->setNum(num);

                auto newIt = tableIt->second->addCache(key, caches);

                newIt.first->second->entries()->addEntry(cacheEntry);
            }
            else
            {
                auto caches = selectNoCondition(h256(), 0, commitData->info, key, nullptr);
                caches->entries()->addEntry(cacheEntry);
                caches->setNum(num);
            }

            cacheEntry->setNum(num);
            STORAGE_LOG(TRACE) << "new cached: " << commitData->info->name << "-" << key
                               << ", capacity: " << cacheEntry->capacity();
            updateCapacity(0, cacheEntry->capacity());
            touchMRU(commitData->info->name, key);
=======
            CACHED_STORAGE_LOG(TRACE) << "Set new entry ID: " << m_ID;
>>>>>>> e4cbbc17
        }
    }

#if 0
    TIME_RECORD("Process new entries");
    tbb::parallel_for(tbb::blocked_range<size_t>(0, commitDatas->size()),
        [&](const tbb::blocked_range<size_t>& range) {
            for (size_t i = range.begin(); i < range.end(); ++i)
            {
                auto commitData = (*commitDatas)[i];
                tbb::parallel_for(tbb::blocked_range<size_t>(0, commitData->newEntries->size()),
                    [&](const tbb::blocked_range<size_t>& dataRange) {
                        for (size_t j = dataRange.begin(); j < dataRange.end(); ++j)
                        {
                            ++total;

                            auto commitEntry = commitData->newEntries->get(j);

                            auto key = commitEntry->getField(commitData->info->key);

                            auto cacheEntry = std::make_shared<Entry>();
                            cacheEntry->copyFrom(commitEntry);

                            if (cacheEntry->force())
                            {
                                auto tableIt = m_caches.find(commitData->info->name);
                                if (tableIt == m_caches.end())
                                {
                                    tableIt = m_caches
                                                  .insert(std::make_pair(commitData->info->name,
                                                      std::make_shared<TableCaches>()))
                                                  .first;
                                    tableIt->second->tableInfo()->name = commitData->info->name;
                                }

                                auto caches = std::make_shared<Caches>();
                                auto newEntries = std::make_shared<Entries>();
                                caches->setEntries(newEntries);
                                caches->setNum(num);

                                auto newIt = tableIt->second->addCache(key, caches);

                                newIt.first->second->entries()->addEntry(cacheEntry);
                            }
                            else
                            {
                                auto caches =
                                    selectNoCondition(h256(), 0, commitData->info, key, nullptr);
                                caches->entries()->addEntry(cacheEntry);
                                caches->setNum(num);
                            }

                            cacheEntry->setNum(num);
                            CACHED_STORAGE_LOG(TRACE)
                                << "new cached: " << commitData->info->name << "-" << key
                                << ", capacity: " << cacheEntry->capacity();
                            updateCapacity(0, cacheEntry->capacity());
                            touchMRU(commitData->info->name, key);
                        }
                    });
            }
        });
#endif

    if (m_backend)
    {
        TIME_RECORD("Submit commit task");
        // new task write to backend
        Task::Ptr task = std::make_shared<Task>();
        task->hash = hash;
        task->num = num;
        task->datas = commitDatas;

        TableData::Ptr data;
        if (currentStateIdx < 0)
        {
            data = std::make_shared<TableData>();
            data->info->name = SYS_CURRENT_STATE;
            data->info->key = SYS_KEY;
            data->info->fields = std::vector<std::string>{"value"};
        }
        else
        {
            data = (*commitDatas)[currentStateIdx];
        }

        Entry::Ptr idEntry = std::make_shared<Entry>();
        idEntry->setID(1);
        idEntry->setNum(num);
        idEntry->setStatus(0);
        idEntry->setField(SYS_KEY, SYS_KEY_CURRENT_ID);
        idEntry->setField("value", boost::lexical_cast<std::string>(m_ID));

        data->dirtyEntries->addEntry(idEntry);

        task->datas->push_back(data);
        auto backend = m_backend;
        auto self = std::weak_ptr<CachedStorage>(
            std::dynamic_pointer_cast<CachedStorage>(shared_from_this()));


        m_commitNum.store(num);
        m_taskThreadPool->enqueue([backend, task, self]() {
            auto now = std::chrono::system_clock::now();
            STORAGE_LOG(INFO) << "Start commit block: " << task->num << " to backend storage";
            backend->commit(task->hash, task->num, *(task->datas));

            auto storage = self.lock();
            if (storage)
            {
                storage->setSyncNum(task->num);

                std::chrono::duration<double> elapsed = std::chrono::system_clock::now() - now;
                STORAGE_LOG(INFO)
                    << "[g:" << std::to_string(storage->groupID()) << "]"
                    << "\n---------------------------------------------------------------------\n"
                    << "Commit block: " << task->num
                    << " to backend storage finished, current cached block: "
                    << storage->m_commitNum << "\n"
                    << "Flush elapsed time: " << std::setiosflags(std::ios::fixed)
                    << std::setprecision(4) << elapsed.count() << "s"
                    << "\n\n"
                    << "Total query: " << storage->m_queryTimes << "\n"
                    << "Total cache hit: " << storage->m_hitTimes << "\n"
                    << "Total cache miss: " << storage->m_queryTimes - storage->m_hitTimes << "\n"
                    << "Total hit ratio: " << std::setiosflags(std::ios::fixed)
                    << std::setprecision(4)
                    << ((double)storage->m_hitTimes / storage->m_queryTimes) * 100 << "%"
                    << "\n\n"
                    << "Cache capacity: " << storage->readableCapacity(storage->m_capacity) << "\n"
                    << "Cache size: " << storage->m_mru.size()
                    << "\n---------------------------------------------------------------------\n";
            }
        });

        STORAGE_LOG(INFO) << "Submited block task: " << num
                          << ", current syncd block: " << m_syncNum;
    }
    else
    {
        STORAGE_LOG(INFO) << "No backend storage, skip commit...";
    }
    return total;
}

bool CachedStorage::onlyDirty()
{
    return true;
}

void CachedStorage::setBackend(Storage::Ptr backend)
{
    m_backend = backend;
}

void CachedStorage::init()
{
    auto tableInfo = std::make_shared<storage::TableInfo>();
    tableInfo->name = SYS_CURRENT_STATE;
    tableInfo->key = SYS_KEY;
    tableInfo->fields = std::vector<std::string>{"value"};

    auto condition = std::make_shared<Condition>();
    condition->EQ(SYS_KEY, SYS_KEY_CURRENT_ID);

    // get id from backend
    auto out = m_backend->select(h256(), 0, tableInfo, SYS_KEY_CURRENT_ID, condition);
    if (out->size() > 0)
    {
        auto entry = out->get(0);
        auto numStr = entry->getField(SYS_VALUE);
        m_ID = boost::lexical_cast<size_t>(numStr);
    }
}


int64_t CachedStorage::syncNum()
{
    return m_syncNum;
}

void CachedStorage::setSyncNum(int64_t syncNum)
{
    m_syncNum.store(syncNum);
}

void CachedStorage::setMaxCapacity(int64_t maxCapacity)
{
    m_maxCapacity = maxCapacity;
}

void CachedStorage::setMaxForwardBlock(size_t maxForwardBlock)
{
    m_maxForwardBlock = maxForwardBlock;
}

size_t CachedStorage::ID()
{
    return m_ID;
}

void CachedStorage::touchMRU(std::string table, std::string key)
{
    tbb::mutex::scoped_lock lock(m_mutex);

    auto r = m_mru.push_back(std::make_pair(table, key));
    if (!r.second)
    {
        m_mru.relocate(m_mru.end(), r.first);
    }

    checkAndClear();
}

void CachedStorage::checkAndClear()
{
    bool needClear = false;
    size_t clearTimes = 0;

    auto currentCapacity = m_capacity;

    size_t clearCount = 0;
    size_t clearThrough = 0;
    do
    {
        needClear = false;

        // tbb::mutex::scoped_lock lock(m_mutex);

        if (clearTimes > 1)
        {
            size_t sleepTimes = clearTimes < 20 ? clearTimes * 100 : 20 * 100;
            std::this_thread::sleep_for(std::chrono::milliseconds(sleepTimes));
        }

        if ((size_t)(m_commitNum - m_syncNum) > m_maxForwardBlock)
        {
            CACHED_STORAGE_LOG(INFO)
                << "Current block number: " << m_commitNum
                << " greater than syncd block number: " << m_syncNum << ", waiting...";
            needClear = true;
        }
        else if (m_capacity > (int64_t)m_maxCapacity)
        {
            CACHED_STORAGE_LOG(TRACE)
                << "Current capacity: " << m_capacity
                << " greater than max capacity: " << m_maxCapacity << ", waiting...";
            needClear = true;
        }

        if (needClear)
        {
            for (auto it = m_mru.begin(); it != m_mru.end(); ++it)
            {
                ++clearThrough;
                auto tableIt = m_caches.find(it->first);
                if (tableIt != m_caches.end())
                {
                    auto cache = tableIt->second->findCache(it->second);
                    if (cache)
                    {
                        if ((size_t)cache->num() <= m_syncNum)
                        {
                            CACHED_STORAGE_LOG(TRACE)
                                << "Clear last recent record: "
                                << tableIt->second->tableInfo()->name << "-" << it->second;

                            size_t totalCapacity = 0;
                            for (auto entryIt : *(cache->entries()))
                            {
                                CACHED_STORAGE_LOG(TRACE)
                                    << "entry remove capacity: "
                                    << tableIt->second->tableInfo()->name << "-" << it->second
                                    << ", capacity: " << entryIt->capacity();
                                for (auto fieldIt : *(entryIt->fields()))
                                {
                                    CACHED_STORAGE_LOG(TRACE) << "field: " << fieldIt.first
                                                              << ", value: " << fieldIt.second;
                                }
                                totalCapacity += entryIt->capacity();
                            }

                            ++clearCount;
                            CACHED_STORAGE_LOG(TRACE)
                                << "remove capacity: " << tableIt->second->tableInfo()->name << "-"
                                << it->second << ", capacity: " << totalCapacity
                                << ", current cache size: " << m_mru.size();
                            updateCapacity(totalCapacity, 0);

                            tableIt->second->removeCache(it->second);
                            it = m_mru.erase(it);
                        }
                    }
                    else
                    {
                        it = m_mru.erase(it);
                    }
                }
                else
                {
                    it = m_mru.erase(it);
                }

                if (tableIt->second->caches()->empty())
                {
                    m_caches.unsafe_erase(tableIt);
                }

                if (m_capacity <= (int64_t)m_maxCapacity)
                {
                    break;
                }
            }
            ++clearTimes;
        }
    } while (needClear);

    if (clearTimes > 0)
    {
        CACHED_STORAGE_LOG(TRACE) << "Clear finished, total: " << clearCount << " entries, "
                                  << "through: " << clearThrough << " entries, "
                                  << readableCapacity(currentCapacity - m_capacity)
                                  << "Current total cached entries: " << m_mru.size()
                                  << ", total capacaity: " << readableCapacity(m_capacity);
    }
}

void CachedStorage::updateCapacity(ssize_t oldSize, ssize_t newSize)
{
    // m_capacity += (newSize - oldSize);
    auto oldValue = m_capacity.fetch_and_add((newSize - oldSize));
    CACHED_STORAGE_LOG(TRACE) << "Capacity change by: " << (newSize - oldSize)
                              << " , from: " << oldValue << " to: " << m_capacity;
}

std::string CachedStorage::readableCapacity(size_t num)
{
    std::stringstream capacityNum;

    if (num > 1024 * 1024 * 1024)
    {
        capacityNum << std::setiosflags(std::ios::fixed) << std::setprecision(4)
                    << ((double)num / (1024 * 1024 * 1024)) << " GB";
    }
    else if (num > 1024 * 1024)
    {
        capacityNum << std::setiosflags(std::ios::fixed) << std::setprecision(4)
                    << ((double)num / (1024 * 1024)) << " MB";
    }
    else if (num > 1024)
    {
        capacityNum << std::setiosflags(std::ios::fixed) << std::setprecision(4)
                    << ((double)num / (1024)) << " KB";
    }
    else
    {
        capacityNum << num << " B";
    }
    return capacityNum.str();
}<|MERGE_RESOLUTION|>--- conflicted
+++ resolved
@@ -354,7 +354,6 @@
         {
             auto commitEntry = commitData->newEntries->get(j);
             commitEntry->setID(++m_ID);
-<<<<<<< HEAD
 
             STORAGE_LOG(TRACE) << "Set new entry ID: " << m_ID;
 
@@ -398,72 +397,8 @@
                                << ", capacity: " << cacheEntry->capacity();
             updateCapacity(0, cacheEntry->capacity());
             touchMRU(commitData->info->name, key);
-=======
-            CACHED_STORAGE_LOG(TRACE) << "Set new entry ID: " << m_ID;
->>>>>>> e4cbbc17
-        }
-    }
-
-#if 0
-    TIME_RECORD("Process new entries");
-    tbb::parallel_for(tbb::blocked_range<size_t>(0, commitDatas->size()),
-        [&](const tbb::blocked_range<size_t>& range) {
-            for (size_t i = range.begin(); i < range.end(); ++i)
-            {
-                auto commitData = (*commitDatas)[i];
-                tbb::parallel_for(tbb::blocked_range<size_t>(0, commitData->newEntries->size()),
-                    [&](const tbb::blocked_range<size_t>& dataRange) {
-                        for (size_t j = dataRange.begin(); j < dataRange.end(); ++j)
-                        {
-                            ++total;
-
-                            auto commitEntry = commitData->newEntries->get(j);
-
-                            auto key = commitEntry->getField(commitData->info->key);
-
-                            auto cacheEntry = std::make_shared<Entry>();
-                            cacheEntry->copyFrom(commitEntry);
-
-                            if (cacheEntry->force())
-                            {
-                                auto tableIt = m_caches.find(commitData->info->name);
-                                if (tableIt == m_caches.end())
-                                {
-                                    tableIt = m_caches
-                                                  .insert(std::make_pair(commitData->info->name,
-                                                      std::make_shared<TableCaches>()))
-                                                  .first;
-                                    tableIt->second->tableInfo()->name = commitData->info->name;
-                                }
-
-                                auto caches = std::make_shared<Caches>();
-                                auto newEntries = std::make_shared<Entries>();
-                                caches->setEntries(newEntries);
-                                caches->setNum(num);
-
-                                auto newIt = tableIt->second->addCache(key, caches);
-
-                                newIt.first->second->entries()->addEntry(cacheEntry);
-                            }
-                            else
-                            {
-                                auto caches =
-                                    selectNoCondition(h256(), 0, commitData->info, key, nullptr);
-                                caches->entries()->addEntry(cacheEntry);
-                                caches->setNum(num);
-                            }
-
-                            cacheEntry->setNum(num);
-                            CACHED_STORAGE_LOG(TRACE)
-                                << "new cached: " << commitData->info->name << "-" << key
-                                << ", capacity: " << cacheEntry->capacity();
-                            updateCapacity(0, cacheEntry->capacity());
-                            touchMRU(commitData->info->name, key);
-                        }
-                    });
-            }
-        });
-#endif
+        }
+    }
 
     if (m_backend)
     {
