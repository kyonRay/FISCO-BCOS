/*
 * @CopyRight:
 * FISCO-BCOS is free software: you can redistribute it and/or modify
 * it under the terms of the GNU General Public License as published by
 * the Free Software Foundation, either version 3 of the License, or
 * (at your option) any later version.
 *
 * FISCO-BCOS is distributed in the hope that it will be useful,
 * but WITHOUT ANY WARRANTY; without even the implied warranty of
 * MERCHANTABILITY or FITNESS FOR A PARTICULAR PURPOSE.  See the
 * GNU General Public License for more details.
 *
 * You should have received a copy of the GNU General Public License
 * along with FISCO-BCOS.  If not, see <http://www.gnu.org/licenses/>
 * (c) 2016-2018 fisco-dev contributors.
 */
/** @file MemoryTableFactory.h
 *  @author ancelmo
 *  @date 20180921
 */
#include "MemoryTableFactory.h"
#include "Common.h"
#include "MemoryTable.h"
#include "TablePrecompiled.h"
#include <libblockverifier/ExecutiveContext.h>
#include <libdevcore/easylog.h>
#include <libdevcrypto/Hash.h>
#include <boost/algorithm/string.hpp>
#include <memory>
#include <utility>

using namespace dev;
using namespace dev::storage;
using namespace std;

MemoryTableFactory::MemoryTableFactory() : m_blockHash(h256(0)), m_blockNum(0)
{
    m_sysTables.push_back(SYS_CONSENSUS);
    m_sysTables.push_back(SYS_TABLES);
    m_sysTables.push_back(SYS_ACCESS_TABLE);
    m_sysTables.push_back(SYS_CURRENT_STATE);
    m_sysTables.push_back(SYS_NUMBER_2_HASH);
    m_sysTables.push_back(SYS_TX_HASH_2_BLOCK);
    m_sysTables.push_back(SYS_HASH_2_BLOCK);
    m_sysTables.push_back(SYS_CNS);
    m_sysTables.push_back(SYS_CONFIG);
    m_sysTables.push_back(SYS_BLOCK_2_NONCES);
}


Table::Ptr MemoryTableFactory::openTable(
    const std::string& tableName, bool authorityFlag, bool isPara)
{
    auto it = m_name2Table.find(tableName);
    if (it != m_name2Table.end())
    {
        return it->second;
    }
    auto tableInfo = std::make_shared<storage::TableInfo>();

    if (m_sysTables.end() != find(m_sysTables.begin(), m_sysTables.end(), tableName))
    {
        tableInfo = getSysTableInfo(tableName);
    }
    else
    {
        auto tempSysTable = openTable(SYS_TABLES);
        auto tableEntries = tempSysTable->select(tableName, tempSysTable->newCondition());
        if (tableEntries->size() == 0u)
        {
            /*
            STORAGE_LOG(DEBUG) << LOG_BADGE("MemoryTableFactory")
                               << LOG_DESC("table doesn't exist in _sys_tables_")
                               << LOG_KV("table name", tableName);
                               */
            return nullptr;
        }
        auto entry = tableEntries->get(0);
        tableInfo->name = tableName;
        tableInfo->key = entry->getField("key_field");
        std::string valueFields = entry->getField("value_field");
        boost::split(tableInfo->fields, valueFields, boost::is_any_of(","));
    }
    tableInfo->fields.emplace_back(STATUS);
    tableInfo->fields.emplace_back(tableInfo->key);
    tableInfo->fields.emplace_back("_hash_");
    tableInfo->fields.emplace_back("_num_");

    Table::Ptr memoryTable = nullptr;
    if (isPara)
    {
        memoryTable = std::make_shared<MemoryTable<Parallel>>();
    }
    else
    {
        memoryTable = std::make_shared<MemoryTable<Serial>>();
    }

    memoryTable->setStateStorage(m_stateStorage);
    memoryTable->setBlockHash(m_blockHash);
    memoryTable->setBlockNum(m_blockNum);
    memoryTable->setTableInfo(tableInfo);

    // authority flag
    if (authorityFlag)
    {
        // set authorized address to memoryTable
        if (tableName != std::string(SYS_ACCESS_TABLE))
        {
            setAuthorizedAddress(tableInfo);
        }
        else
        {
            auto tableEntries = memoryTable->select(SYS_ACCESS_TABLE, memoryTable->newCondition());
            for (size_t i = 0; i < tableEntries->size(); ++i)
            {
                auto entry = tableEntries->get(i);
                if (std::stoi(entry->getField("enable_num")) <= m_blockNum)
                {
                    tableInfo->authorizedAddress.emplace_back(entry->getField("address"));
                }
            }
        }
    }

<<<<<<< HEAD
    memoryTable->setTableInfo(tableInfo);
    memoryTable->setRecorder([&](Table::Ptr _table, Change::Kind _kind, std::string const& _key,
                                 std::vector<Change::Record>& _records) {
=======
    memoryTable->setRecorder([&](Table::Ptr _table, Change::Kind _kind, string const& _key,
                                 vector<Change::Record>& _records) {
>>>>>>> a8a41a8f
        m_changeLog.emplace_back(_table, _kind, _key, _records);
    });

    m_name2Table.insert({tableName, memoryTable});
    return memoryTable;
}

<<<<<<< HEAD
Table::Ptr MemoryTableFactory::createTable(const std::string& tableName,
    const std::string& keyField, const std::string& valueField, bool authorityFlag,
    Address const& _origin, bool isPara)
{
=======
Table::Ptr MemoryTableFactory::createTable(const string& tableName, const string& keyField,
    const std::string& valueField, bool authorityFlag, Address const& _origin)
{
    STORAGE_LOG(DEBUG) << LOG_BADGE("MemoryTableFactory") << LOG_DESC("create table")
                       << LOG_KV("table name", tableName) << LOG_KV("blockHash", m_blockHash)
                       << LOG_KV("blockNum", m_blockNum);

>>>>>>> a8a41a8f
    auto sysTable = openTable(SYS_TABLES, authorityFlag);

    // To make sure the table exists
    auto tableEntries = sysTable->select(tableName, sysTable->newCondition());
    if (tableEntries->size() != 0)
    {
        STORAGE_LOG(ERROR) << LOG_BADGE("MemoryTableFactory")
                           << LOG_DESC("table already exist in _sys_tables_")
                           << LOG_KV("table name", tableName);
        createTableCode = 0;
        return nullptr;
    }
    // Write table entry
    auto tableEntry = sysTable->newEntry();
    tableEntry->setField("table_name", tableName);
    tableEntry->setField("key_field", keyField);
    tableEntry->setField("value_field", valueField);
    createTableCode = sysTable->insert(
        tableName, tableEntry, std::make_shared<AccessOptions>(_origin, authorityFlag));
    if (createTableCode == -1)
    {
        STORAGE_LOG(WARNING) << LOG_BADGE("MemoryTableFactory")
                             << LOG_DESC("create table non-authorized")
                             << LOG_KV("origin", _origin.hex()) << LOG_KV("table name", tableName);
        return nullptr;
    }
    return openTable(tableName, authorityFlag, isPara);
}

void MemoryTableFactory::setBlockHash(h256 blockHash)
{
    m_blockHash = blockHash;
}

void MemoryTableFactory::setBlockNum(int64_t blockNum)
{
    m_blockNum = blockNum;
}

h256 MemoryTableFactory::hash()
{
    bytes data;
    for (auto& it : m_name2Table)
    {
        auto table = it.second;
        h256 hash = table->hash();
        if (hash == h256())
        {
            continue;
        }

        bytes tableHash = table->hash().asBytes();
        // LOG(DEBUG) << LOG_BADGE("Report") << LOG_DESC("tableHash")
        //<< LOG_KV(it.first, dev::sha256(ref(tableHash)));

        data.insert(data.end(), tableHash.begin(), tableHash.end());
    }
    if (data.empty())
    {
        return h256();
    }
    m_hash = dev::sha256(&data);
    // LOG(DEBUG) << LOG_BADGE("Report") << LOG_DESC("allTableHash") << LOG_KV("stateRoot", m_hash);
    return m_hash;
}

void MemoryTableFactory::rollback(size_t _savepoint)
{
    while (_savepoint < m_changeLog.size())
    {
        auto& change = m_changeLog.back();

        // Public MemoryTable API cannot be used here because it will add another
        // change log entry.
        change.table->rollback(change);

        m_changeLog.pop_back();
    }
}

void MemoryTableFactory::commit() {}

void MemoryTableFactory::commitDB(h256 const& _blockHash, int64_t _blockNumber)
{
    auto start_time = utcTime();
    auto record_time = utcTime();
    vector<dev::storage::TableData::Ptr> datas;

    for (auto& dbIt : m_name2Table)
    {
        auto table = std::dynamic_pointer_cast<Table>(dbIt.second);

        dev::storage::TableData::Ptr tableData = make_shared<dev::storage::TableData>();
        tableData->tableName = dbIt.first;

        bool dirtyTable = table->dump(tableData);

        if (!tableData->data.empty() && dirtyTable)
        {
            datas.push_back(tableData);
        }
    }
    auto getData_time_cost = utcTime() - record_time;
    record_time = utcTime();

    if (!datas.empty())
    {
        /// STORAGE_LOG(DEBUG) << "Submit data:" << datas.size() << " hash:" << m_hash;
        stateStorage()->commit(_blockHash, _blockNumber, datas, _blockHash);
    }
    auto commit_time_cost = utcTime() - record_time;
    record_time = utcTime();

    m_name2Table.clear();
    m_changeLog.clear();
    auto clear_time_cost = utcTime() - record_time;
    STORAGE_LOG(DEBUG) << LOG_BADGE("Commit") << LOG_DESC("Commit db time record")
                       << LOG_KV("getDataTimeCost", getData_time_cost)
                       << LOG_KV("commitTimeCost", commit_time_cost)
                       << LOG_KV("clearTimeCost", clear_time_cost)
                       << LOG_KV("totalTimeCost", utcTime() - start_time);
}

storage::TableInfo::Ptr MemoryTableFactory::getSysTableInfo(const std::string& tableName)
{
    auto tableInfo = make_shared<storage::TableInfo>();
    tableInfo->name = tableName;
    if (tableName == SYS_CONSENSUS)
    {
        tableInfo->key = "name";
        tableInfo->fields = vector<string>{"type", "node_id", "enable_num"};
    }
    else if (tableName == SYS_TABLES)
    {
        tableInfo->key = "table_name";
        tableInfo->fields = vector<string>{"key_field", "value_field"};
    }
    else if (tableName == SYS_ACCESS_TABLE)
    {
        tableInfo->key = "table_name";
        tableInfo->fields = vector<string>{"address", "enable_num"};
    }
    else if (tableName == SYS_CURRENT_STATE)
    {
        tableInfo->key = SYS_KEY;
        tableInfo->fields = std::vector<std::string>{"value"};
    }
    else if (tableName == SYS_NUMBER_2_HASH)
    {
        tableInfo->key = "number";
        tableInfo->fields = std::vector<std::string>{"value"};
    }
    else if (tableName == SYS_TX_HASH_2_BLOCK)
    {
        tableInfo->key = "hash";
        tableInfo->fields = std::vector<std::string>{"value", "index"};
    }
    else if (tableName == SYS_HASH_2_BLOCK)
    {
        tableInfo->key = "hash";
        tableInfo->fields = std::vector<std::string>{"value"};
    }
    else if (tableName == SYS_CNS)
    {
        tableInfo->key = "name";
        tableInfo->fields = std::vector<std::string>{"version", "address", "abi"};
    }
    else if (tableName == SYS_CONFIG)
    {
        tableInfo->key = "key";
        tableInfo->fields = std::vector<std::string>{"value", "enable_num"};
    }
    else if (tableName == SYS_BLOCK_2_NONCES)
    {
        tableInfo->key = "number";
        tableInfo->fields = std::vector<std::string>{SYS_VALUE};
    }
    return tableInfo;
}


void MemoryTableFactory::setAuthorizedAddress(storage::TableInfo::Ptr _tableInfo)
{
    typename Table::Ptr accessTable = openTable(SYS_ACCESS_TABLE);
    if (accessTable)
    {
        auto tableEntries = accessTable->select(_tableInfo->name, accessTable->newCondition());
        for (size_t i = 0; i < tableEntries->size(); ++i)
        {
            auto entry = tableEntries->get(i);
            if (std::stoi(entry->getField("enable_num")) <= m_blockNum)
            {
                _tableInfo->authorizedAddress.emplace_back(entry->getField("address"));
            }
        }
    }
}<|MERGE_RESOLUTION|>--- conflicted
+++ resolved
@@ -123,14 +123,9 @@
         }
     }
 
-<<<<<<< HEAD
     memoryTable->setTableInfo(tableInfo);
     memoryTable->setRecorder([&](Table::Ptr _table, Change::Kind _kind, std::string const& _key,
                                  std::vector<Change::Record>& _records) {
-=======
-    memoryTable->setRecorder([&](Table::Ptr _table, Change::Kind _kind, string const& _key,
-                                 vector<Change::Record>& _records) {
->>>>>>> a8a41a8f
         m_changeLog.emplace_back(_table, _kind, _key, _records);
     });
 
@@ -138,22 +133,11 @@
     return memoryTable;
 }
 
-<<<<<<< HEAD
 Table::Ptr MemoryTableFactory::createTable(const std::string& tableName,
     const std::string& keyField, const std::string& valueField, bool authorityFlag,
     Address const& _origin, bool isPara)
 {
-=======
-Table::Ptr MemoryTableFactory::createTable(const string& tableName, const string& keyField,
-    const std::string& valueField, bool authorityFlag, Address const& _origin)
-{
-    STORAGE_LOG(DEBUG) << LOG_BADGE("MemoryTableFactory") << LOG_DESC("create table")
-                       << LOG_KV("table name", tableName) << LOG_KV("blockHash", m_blockHash)
-                       << LOG_KV("blockNum", m_blockNum);
-
->>>>>>> a8a41a8f
     auto sysTable = openTable(SYS_TABLES, authorityFlag);
-
     // To make sure the table exists
     auto tableEntries = sysTable->select(tableName, sysTable->newCondition());
     if (tableEntries->size() != 0)
