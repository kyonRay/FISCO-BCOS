--- conflicted
+++ resolved
@@ -191,13 +191,9 @@
             continue;
         }
 
-<<<<<<< HEAD
-        bytes tableHash = table->hash().asBytes();
-=======
         bytes tableHash = hash.asBytes();
         // LOG(DEBUG) << LOG_BADGE("Report") << LOG_DESC("tableHash")
         //<< LOG_KV(it.first, dev::sha256(ref(tableHash)));
->>>>>>> e03e277d
 
         data.insert(data.end(), tableHash.begin(), tableHash.end());
     }
