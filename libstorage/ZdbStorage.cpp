--- conflicted
+++ resolved
@@ -95,39 +95,6 @@
 
 size_t ZdbStorage::commit(h256 _hash, int64_t _num, const std::vector<TableData::Ptr>& _datas)
 {
-<<<<<<< HEAD
-=======
-    for (auto it : _datas)
-    {
-        for (size_t i = 0; i < it->dirtyEntries->size(); ++i)
-        {
-            Entry::Ptr entry = it->dirtyEntries->get(i);
-            for (auto fieldIt : *entry->fields())
-            {
-                if (fieldIt.first == NUM_FIELD || fieldIt.first == "_hash_")
-                {
-                    continue;
-                }
-                ZdbStorage_LOG(DEBUG)
-                    << "dirty entry key:" << fieldIt.first << " value:" << fieldIt.second;
-            }
-        }
-        for (size_t i = 0; i < it->newEntries->size(); ++i)
-        {
-            Entry::Ptr entry = it->newEntries->get(i);
-            for (auto fieldIt : *entry->fields())
-            {
-                if (fieldIt.first == NUM_FIELD || fieldIt.first == "_hash_")
-                {
-                    continue;
-                }
-                ZdbStorage_LOG(DEBUG)
-                    << "new entry key:" << fieldIt.first << " value:" << fieldIt.second;
-            }
-        }
-    }
-
->>>>>>> 324ad8de
     int32_t _rowCount = m_sqlBasicAcc.Commit(_hash, (int32_t)_num, _datas);
     if (_rowCount < 0)
     {
@@ -350,4 +317,4 @@
     ss << "	('_sys_block_2_nonces_', 'number','value');";
     string _sql = ss.str();
     m_sqlBasicAcc.ExecuteSql(_sql);
-}
+}