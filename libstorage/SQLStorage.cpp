--- conflicted
+++ resolved
@@ -56,47 +56,8 @@
             {
                 Json::Value cond;
                 cond.append(it.first);
-<<<<<<< HEAD
-				cond.append(it.second.first);
-				cond.append(it.second.second);
-=======
-                if (it.second.left.second == it.second.right.second && it.second.left.first &&
-                    it.second.right.first)
-                {
-                    cond.append(Condition::eq);
-                    cond.append(it.second.left.second);
-                }
-                else
-                {
-                    if (it.second.left.second != condition->unlimitedField())
-                    {
-                        if (it.second.left.first)
-                        {
-                            cond.append(Condition::ge);
-                        }
-                        else
-                        {
-                            cond.append(Condition::gt);
-                        }
-                        cond.append(it.second.left.second);
-                    }
-
-                    if (it.second.right.second != condition->unlimitedField())
-                    {
-                        if (it.second.right.first)
-                        {
-                            cond.append(Condition::le);
-                        }
-                        else
-                        {
-                            cond.append(Condition::lt);
-                        }
-                        cond.append(it.second.right.second);
-                    }
-                }
-                // cond.append(it.second.left);
-                // cond.append(it.second.second);
->>>>>>> 35f70715
+				        cond.append(it.second.first);
+				        cond.append(it.second.second);
                 requestJson["params"]["condition"].append(cond);
             }
         }
@@ -152,19 +113,12 @@
     return Entries::Ptr();
 }
 
-<<<<<<< HEAD
 size_t SQLStorage::commit(
 	    h256 hash, int64_t num, const std::vector<TableData::Ptr>& datas, h256 const& blockHash)
 {
     try
     {
-		(void)blockHash;
-=======
-size_t SQLStorage::commit(h256 hash, int64_t num, const std::vector<TableData::Ptr>& datas)
-{
-    try
-    {
->>>>>>> 35f70715
+		    (void)blockHash;
         LOG(DEBUG) << "Commit data to database:" << datas.size();
 
         if (datas.size() == 0)
