--- conflicted
+++ resolved
@@ -94,7 +94,6 @@
 
             if (entries.get())
             {
-<<<<<<< HEAD
                 entry->setField(NODE_KEY_NODEID, nodeID);
                 count = table->insert(PRI_KEY, entry, getOptions(origin));
                 STORAGE_LOG(DEBUG) << "ConsensusPrecompiled new miner node, nodeID : " << nodeID;
@@ -103,27 +102,6 @@
             {
                 count = table->update(PRI_KEY, entry, condition, getOptions(origin));
                 STORAGE_LOG(DEBUG) << "ConsensusPrecompiled change to miner, nodeID : " << nodeID;
-=======
-                if (entries->size() == 0u)
-                {
-                    entry->setField(NODE_KEY_NODEID, nodeID);
-                    table->insert(PRI_KEY, entry, getOptions(origin));
-                    STORAGE_LOG(DEBUG)
-                        << "ConsensusPrecompiled new miner node, nodeID : " << nodeID;
-                    count = 1;
-                }
-                else
-                {
-                    table->update(PRI_KEY, entry, condition, getOptions(origin));
-                    STORAGE_LOG(DEBUG)
-                        << "ConsensusPrecompiled change to miner, nodeID : " << nodeID;
-                    count = entries->size();
-                }
-            }
-            else
-            {
-                STORAGE_LOG(WARNING) << "ConsensusPrecompiled select SYS_MINERS table failed.";
->>>>>>> 894de786
             }
 
             out = abi.abiIn("", count);
@@ -157,7 +135,6 @@
 
             if (entries.get())
             {
-<<<<<<< HEAD
                 entry->setField(NODE_KEY_NODEID, nodeID);
                 count = table->insert(PRI_KEY, entry, getOptions(origin));
                 STORAGE_LOG(DEBUG) << "ConsensusPrecompiled new observer node, nodeID : " << nodeID;
@@ -172,27 +149,6 @@
                 count = table->update(PRI_KEY, entry, condition, getOptions(origin));
                 STORAGE_LOG(DEBUG)
                     << "ConsensusPrecompiled change to observer, nodeID : " << nodeID;
-=======
-                if (entries->size() == 0u)
-                {
-                    entry->setField(NODE_KEY_NODEID, nodeID);
-                    table->insert(PRI_KEY, entry, getOptions(origin));
-                    STORAGE_LOG(DEBUG)
-                        << "ConsensusPrecompiled new observer node, nodeID : " << nodeID;
-                    count = 1;
-                }
-                else if (!checkIsLastMiner(table, nodeID))
-                {
-                    table->update(PRI_KEY, entry, condition, getOptions(origin));
-                    STORAGE_LOG(DEBUG)
-                        << "ConsensusPrecompiled change to observer, nodeID : " << nodeID;
-                    count = entries->size();
-                }
-            }
-            else
-            {
-                STORAGE_LOG(WARNING) << "ConsensusPrecompiled select SYS_MINERS table failed.";
->>>>>>> 894de786
             }
 
             out = abi.abiIn("", count);
@@ -215,30 +171,16 @@
         {
             storage::Table::Ptr table = openTable(context, SYS_MINERS);
 
-<<<<<<< HEAD
-        auto condition = table->newCondition();
-        condition->EQ(NODE_KEY_NODEID, nodeID);
-        count = table->remove(PRI_KEY, condition, getOptions(origin));
-        STORAGE_LOG(DEBUG) << "ConsensusPrecompiled remove one node: " << nodeID;
-
-        out = abi.abiIn("", count);
-        break;
-=======
             if (!checkIsLastMiner(table, nodeID))
             {
                 auto condition = table->newCondition();
                 condition->EQ(NODE_KEY_NODEID, nodeID);
                 count = table->remove(PRI_KEY, condition, getOptions(origin));
-                if (0 == count)
-                {
-                    STORAGE_LOG(DEBUG) << "ConsensusPrecompiled remove none node:" << nodeID;
-                }
+                STORAGE_LOG(DEBUG) << "ConsensusPrecompiled remove one node: " << nodeID;
 
                 out = abi.abiIn("", count);
-                STORAGE_LOG(DEBUG) << "ConsensusPrecompiled remove result:" << toHex(out);
-            }
-        }
->>>>>>> 894de786
+            }
+        }
     }
     else
     {
