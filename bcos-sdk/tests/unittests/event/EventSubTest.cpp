/**
 *  Copyright (C) 2021 FISCO BCOS.
 *  SPDX-License-Identifier: Apache-2.0
 *  Licensed under the Apache License, Version 2.0 (the "License");
 *  you may not use this file except in compliance with the License.
 *  You may obtain a copy of the License at
 *
 *   http://www.apache.org/licenses/LICENSE-2.0
 *
 *  Unless required by applicable law or agreed to in writing, software
 *  distributed under the License is distributed on an "AS IS" BASIS,
 *  WITHOUT WARRANTIES OR CONDITIONS OF ANY KIND, either express or implied.
 *  See the License for the specific language governing permissions and
 *  limitations under the License.
 *
 * @brief test for EventSub
 * @file EventSubTest.cpp
 * @author: octopus
 * @date 2021-09-22
 */
#include "../fake/WsServiceFake.h"
#include "../fake/WsSessionFake.h"
#include <bcos-cpp-sdk/event/EventSub.h>
#include <bcos-cpp-sdk/event/EventSubResponse.h>
#include <bcos-utilities/Common.h>
#include <bcos-utilities/testutils/TestPromptFixture.h>
#include <oneapi/tbb/task_arena.h>
#include <boost/test/tools/old/interface.hpp>
#include <boost/test/unit_test.hpp>
#include <chrono>
#include <future>
#include <memory>
#include <thread>

using namespace bcos;
using namespace bcos::cppsdk;
using namespace bcos::test;

BOOST_FIXTURE_TEST_SUITE(EventSubTest, TestPromptFixture)

BOOST_AUTO_TEST_CASE(test_EventSub_suspendTask)
{
    auto es = std::make_shared<bcos::cppsdk::event::EventSub>();
    auto task = std::make_shared<bcos::cppsdk::event::EventSubTask>();
    std::string id = "123";
    task->setId(id);

    auto r = es->addSuspendTask(task);
    BOOST_CHECK(r);
    BOOST_CHECK_EQUAL(es->suspendTasksCount(), 1);
    r = es->addSuspendTask(task);
    BOOST_CHECK(!r);
    BOOST_CHECK_EQUAL(es->suspendTasksCount(), 1);

    r = es->removeSuspendTask(id);
    BOOST_CHECK(r);
    BOOST_CHECK_EQUAL(es->suspendTasksCount(), 0);

    r = es->removeSuspendTask(id);
    BOOST_CHECK(!r);
    BOOST_CHECK_EQUAL(es->suspendTasksCount(), 0);
}

BOOST_AUTO_TEST_CASE(test_EventSub_addTask)
{
    auto es = std::make_shared<bcos::cppsdk::event::EventSub>();
    auto task1 = std::make_shared<bcos::cppsdk::event::EventSubTask>();
    auto task2 = std::make_shared<bcos::cppsdk::event::EventSubTask>();

    std::string id1 = "123";
    std::string id2 = "456";
    task1->setId(id1);
    task2->setId(id2);

    {
        // addTask
        auto r = es->addTask(task1);
        BOOST_CHECK(r);
        r = es->addTask(task1);
        BOOST_CHECK(!r);

        // getAndRemove
        auto task = es->getTask(id1);
        BOOST_CHECK(task);
        task = es->getTaskAndRemove(id1);
        BOOST_CHECK(task);
        task = es->getTask(id1);
        BOOST_CHECK(!task);
        task = es->getTaskAndRemove(id1);
        BOOST_CHECK(!task);
    }

    {
        // addTask
        auto r = es->addTask(task1);
        BOOST_CHECK(r);
        r = es->addTask(task1);
        BOOST_CHECK(!r);

        // getAndRemove
        auto task = es->getTask(id1);
        BOOST_CHECK(task);
        task = es->getTaskAndRemove(id1);
        BOOST_CHECK(task);
        task = es->getTask(id1);
        BOOST_CHECK(!task);
        task = es->getTaskAndRemove(id1);
        BOOST_CHECK(!task);
    }

    {
        auto r = es->addSuspendTask(task2);
        BOOST_CHECK(r);
        r = es->addSuspendTask(task2);
        BOOST_CHECK(!r);
        BOOST_CHECK_EQUAL(es->suspendTasksCount(), 1);

        auto task = es->getTask(id2, false);
        BOOST_CHECK(!task);

        task = es->getTask(id2);
        BOOST_CHECK(task);

        task = es->getTaskAndRemove(id2, false);
        BOOST_CHECK(!task);

        task = es->getTaskAndRemove(id2);
        BOOST_CHECK(task);

        BOOST_CHECK_EQUAL(es->suspendTasksCount(), 0);
    }

    {
        auto r = es->addSuspendTask(task2);
        BOOST_CHECK(r);
        BOOST_CHECK_EQUAL(es->suspendTasksCount(), 1);

        r = es->addTask(task2);
        BOOST_CHECK(r);

        BOOST_CHECK_EQUAL(es->suspendTasksCount(), 0);
    }
}

BOOST_AUTO_TEST_CASE(test_EventSub_unsubscribeEvent)
{
    auto es = std::make_shared<bcos::cppsdk::event::EventSub>();
    auto messageFactory = std::make_shared<bcos::boostssl::ws::WsMessageFactory>();
    es->setMessageFactory(messageFactory);

    auto task = std::make_shared<bcos::cppsdk::event::EventSubTask>();
    std::string id = "123";
    task->setId(id);
    {
        // task is suspend
        es->addSuspendTask(task);
        BOOST_CHECK_EQUAL(es->suspendTasksCount(), 1);
        std::promise<bool> p;
        auto f = p.get_future();

        BOOST_CHECK(!es->getTask(id, false));
        BOOST_CHECK_EQUAL(es->suspendTasksCount(), 1);

        BOOST_CHECK(es->getTask(id));
        BOOST_CHECK_EQUAL(es->suspendTasksCount(), 1);

        es->unsubscribeEvent(id);

        BOOST_CHECK(!es->getTask(id));
        BOOST_CHECK_EQUAL(es->suspendTasksCount(), 0);
    }

    tbb::task_group taskGroup;
    tbb::task_arena taskArena;
    {
        // task is running
<<<<<<< HEAD
        auto session = std::make_shared<bcos::cppsdk::test::WsSessionFake>(taskGroup);
=======
        auto session = std::make_shared<bcos::cppsdk::test::WsSessionFake>(
            taskArena, taskGroup);
>>>>>>> f98deaa4
        task->setSession(session);

        std::string resp = "{}";
        session->setResp(std::make_shared<bcos::bytes>(resp.begin(), resp.end()));
        es->addTask(task);

        // callback error
        es->unsubscribeEvent(id);

        BOOST_CHECK(!es->getTask(id));
        BOOST_CHECK_EQUAL(es->suspendTasksCount(), 0);
    }

    {
        // task is running
<<<<<<< HEAD
        auto session = std::make_shared<bcos::cppsdk::test::WsSessionFake>(taskGroup);
=======
        auto session = std::make_shared<bcos::cppsdk::test::WsSessionFake>(
            taskArena, taskGroup);
>>>>>>> f98deaa4

        task->setSession(session);

        es->addTask(task);

        auto resp = std::make_shared<bcos::cppsdk::event::EventSubResponse>();
        resp->setId(task->id());
        resp->setStatus(0);

        session->setError(nullptr);
        auto respJson = resp->generateJson();
        session->setResp(std::make_shared<bcos::bytes>(respJson.begin(), respJson.end()));

        es->unsubscribeEvent(id);

        BOOST_CHECK(!es->getTask(id));
        BOOST_CHECK_EQUAL(es->suspendTasksCount(), 0);
    }
}

BOOST_AUTO_TEST_SUITE_END()<|MERGE_RESOLUTION|>--- conflicted
+++ resolved
@@ -174,12 +174,8 @@
     tbb::task_arena taskArena;
     {
         // task is running
-<<<<<<< HEAD
-        auto session = std::make_shared<bcos::cppsdk::test::WsSessionFake>(taskGroup);
-=======
         auto session = std::make_shared<bcos::cppsdk::test::WsSessionFake>(
             taskArena, taskGroup);
->>>>>>> f98deaa4
         task->setSession(session);
 
         std::string resp = "{}";
@@ -195,12 +191,8 @@
 
     {
         // task is running
-<<<<<<< HEAD
-        auto session = std::make_shared<bcos::cppsdk::test::WsSessionFake>(taskGroup);
-=======
         auto session = std::make_shared<bcos::cppsdk::test::WsSessionFake>(
             taskArena, taskGroup);
->>>>>>> f98deaa4
 
         task->setSession(session);
 
