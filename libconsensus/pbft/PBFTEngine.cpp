--- conflicted
+++ resolved
@@ -119,13 +119,8 @@
 /// recalculate m_nodeNum && m_f && m_cfgErr(must called after setSigList)
 void PBFTEngine::resetConfig()
 {
-<<<<<<< HEAD
-    m_idx = MAXIDX;
+    auto node_idx = MAXIDX;
     updateConsensusNodeList();
-=======
-    auto node_idx = MAXIDX;
-    updateMinerList();
->>>>>>> 5c2cf4f0
     {
         ReadGuard l(m_minerListMutex);
         for (size_t i = 0; i < m_minerList.size(); i++)
