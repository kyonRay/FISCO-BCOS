--- conflicted
+++ resolved
@@ -1,1262 +1,1214 @@
-/*
- * @CopyRight:
- * FISCO-BCOS is free software: you can redistribute it and/or modify
- * it under the terms of the GNU General Public License as published by
- * the Free Software Foundation, either version 3 of the License, or
- * (at your option) any later version.
- *
- * FISCO-BCOS is distributed in the hope that it will be useful,
- * but WITHOUT ANY WARRANTY; without even the implied warranty of
- * MERCHANTABILITY or FITNESS FOR A PARTICULAR PURPOSE.  See the
- * GNU General Public License for more details.
- *
- * You should have received a copy of the GNU General Public License
- * along with FISCO-BCOS.  If not, see <http://www.gnu.org/licenses/>
- * (c) 2016-2018 fisco-dev contributors.
- */
-
-/**
- * @brief : implementation of PBFT consensus
- * @file: PBFTEngine.cpp
- * @author: yujiechen
- * @date: 2018-09-28
- */
-#include "PBFTEngine.h"
-#include <json_spirit/JsonSpiritHeaders.h>
-#include <libdevcore/CommonJS.h>
-#include <libdevcore/Worker.h>
-#include <libethcore/CommonJS.h>
-#include <libstorage/Storage.h>
-using namespace dev::eth;
-using namespace dev::db;
-using namespace dev::blockverifier;
-using namespace dev::blockchain;
-using namespace dev::p2p;
-using namespace dev::storage;
-namespace dev
-{
-namespace consensus
-{
-const std::string PBFTEngine::c_backupKeyCommitted = "committed";
-const std::string PBFTEngine::c_backupMsgDirName = "pbftMsgBackup";
-
-void PBFTEngine::start()
-{
-    initPBFTEnv(3 * getIntervalBlockTime());
-    ConsensusEngineBase::start();
-    PBFTENGINE_LOG(INFO) << "[#Start PBFTEngine...]" << std::endl;
-}
-
-void PBFTEngine::initPBFTEnv(unsigned view_timeout)
-{
-    Guard l(m_mutex);
-    resetConfig();
-    m_consensusBlockNumber = 0;
-    m_view = m_toView = 0;
-    m_leaderFailed = false;
-    initBackupDB();
-    m_timeManager.initTimerManager(view_timeout);
-    m_connectedNode = m_nodeNum;
-    PBFTENGINE_LOG(INFO) << "[#PBFT init env success]" << std::endl;
-}
-
-bool PBFTEngine::shouldSeal()
-{
-    if (m_cfgErr || m_accountType != NodeAccountType::MinerAccount)
-        return false;
-    /// check leader
-    std::pair<bool, IDXTYPE> ret = getLeader();
-    if (!ret.first)
-        return false;
-    /// fast view change
-    if (ret.second != m_idx)
-    {
-        /// If the node is a miner and is not the leader, then will trigger fast viewchange if it
-        /// is not connect to leader.
-        h512 node_id = getMinerByIndex(ret.second);
-        if (node_id != h512() && !m_service->isConnected(node_id))
-        {
-            /// PBFTENGINE_LOG(DEBUG) << "[shouldSeal:Leader Unconnected] trigger fastview change"
-            ///                      << std::endl;
-            m_timeManager.m_lastConsensusTime = 0;
-            m_timeManager.m_lastSignTime = 0;
-            m_signalled.notify_all();
-        }
-        return false;
-    }
-    if (m_reqCache->committedPrepareCache().height == m_consensusBlockNumber)
-    {
-        if (m_reqCache->rawPrepareCache().height != m_consensusBlockNumber)
-        {
-            rehandleCommitedPrepareCache(m_reqCache->committedPrepareCache());
-        }
-        return false;
-    }
-    return true;
-}
-
-/**
- * @brief: rehandle the unsubmitted committedPrepare
- * @param req: the unsubmitted committed prepareReq
- */
-void PBFTEngine::rehandleCommitedPrepareCache(PrepareReq const& req)
-{
-    Guard l(m_mutex);
-    PBFTENGINE_LOG(INFO) << "[#shouldSeal:rehandleCommittedPrepare] Post out "
-                            "committed-but-not-saved block: [idx/nodeId/hash/height]:  "
-                         << nodeIdx() << "/" << m_keyPair.pub().abridged() << "/"
-                         << req.block_hash.abridged() << "/" << req.height;
-    m_broadCastCache->clearAll();
-    PrepareReq prepare_req(req, m_keyPair, m_view, m_idx);
-    bytes prepare_data;
-    prepare_req.encode(prepare_data);
-    /// broadcast prepare message
-    broadcastMsg(PrepareReqPacket, prepare_req.uniqueKey(), ref(prepare_data));
-    handlePrepareMsg(prepare_req);
-    /// note blockSync to the latest number, in case of the block number of other nodes is larger
-    /// than this node
-    m_blockSync->noteSealingBlockNumber(m_blockChain->number());
-}
-
-/// recalculate m_nodeNum && m_f && m_cfgErr(must called after setSigList)
-void PBFTEngine::resetConfig()
-{
-    m_idx = MAXIDX;
-    updateMinerList();
-    {
-        ReadGuard l(m_minerListMutex);
-        for (size_t i = 0; i < m_minerList.size(); i++)
-        {
-            if (m_minerList[i] == m_keyPair.pub())
-            {
-                m_accountType = NodeAccountType::MinerAccount;
-                m_idx = i;
-                break;
-            }
-        }
-        m_nodeNum = m_minerList.size();
-    }
-    m_f = (m_nodeNum - 1) / 3;
-    m_cfgErr = (m_idx == MAXIDX);
-}
-
-/// init pbftMsgBackup
-void PBFTEngine::initBackupDB()
-{
-    /// try-catch has already been considered by libdevcore/LevelDB.*
-    std::string path = getBackupMsgPath();
-    boost::filesystem::path path_handler = boost::filesystem::path(path);
-    if (!boost::filesystem::exists(path_handler))
-    {
-        boost::filesystem::create_directories(path_handler);
-    }
-    m_backupDB = std::make_shared<LevelDB>(path);
-    if (!isDiskSpaceEnough(path))
-    {
-        PBFTENGINE_LOG(ERROR)
-            << "[#initBackupDB] Not enough available of disk, please free the space and run again"
-            << std::endl;
-        BOOST_THROW_EXCEPTION(NotEnoughAvailableSpace());
-    }
-    // reload msg from db to commited-prepare-cache
-    reloadMsg(c_backupKeyCommitted, m_reqCache->mutableCommittedPrepareCache());
-}
-
-/**
- * @brief: reload PBFTMsg from DB to msg according to specified key
- * @param key: key used to index the PBFTMsg
- * @param msg: save the PBFTMsg readed from the DB
- */
-void PBFTEngine::reloadMsg(std::string const& key, PBFTMsg* msg)
-{
-    if (!m_backupDB || !msg)
-        return;
-    try
-    {
-        bytes data = fromHex(m_backupDB->lookup(key));
-        if (data.empty())
-        {
-            LOG(ERROR) << "reloadMsg failed";
-            PBFTENGINE_LOG(WARNING) << "[#reloadMsg] [idx/nodeId] Empty message stored" << nodeIdx()
-                                    << "/" << m_keyPair.pub().abridged();
-            return;
-        }
-        msg->decode(ref(data), 0);
-        PBFTENGINE_LOG(DEBUG) << "[#reloadMsg] [myIdx/idx/my_nodeId/height/hash]:  " << nodeIdx()
-                              << "/" << msg->idx << "/" << m_keyPair.pub().abridged() << "/"
-                              << msg->height << "/" << msg->block_hash.abridged();
-    }
-    catch (std::exception& e)
-    {
-        PBFTENGINE_LOG(ERROR) << "[#reloadMsg] Reload PBFT message from db failed:"
-                              << boost::diagnostic_information(e) << std::endl;
-        return;
-    }
-}
-
-/**
- * @brief: backup specified PBFTMsg with specified key into the DB
- * @param _key: key of the PBFTMsg
- * @param _msg : data to backup in the DB
- */
-void PBFTEngine::backupMsg(std::string const& _key, PBFTMsg const& _msg)
-{
-    if (!m_backupDB)
-        return;
-    bytes message_data;
-    _msg.encode(message_data);
-    try
-    {
-        m_backupDB->insert(_key, toHex(message_data));
-    }
-    catch (std::exception& e)
-    {
-        PBFTENGINE_LOG(ERROR) << "[#backupMsg] backupMsg for PBFT failed:  "
-                              << boost::diagnostic_information(e) << std::endl;
-    }
-}
-
-/// sealing the generated block into prepareReq and push its to msgQueue
-bool PBFTEngine::generatePrepare(Block const& block)
-{
-    Guard l(m_mutex);
-    PrepareReq prepare_req(block, m_keyPair, m_view, m_idx);
-    bytes prepare_data;
-    prepare_req.encode(prepare_data);
-    /// broadcast the generated preparePacket
-    bool succ = broadcastMsg(PrepareReqPacket, prepare_req.uniqueKey(), ref(prepare_data));
-    if (succ)
-    {
-        if (block.getTransactionSize() == 0 && m_omitEmptyBlock)
-        {
-            m_timeManager.changeView();
-            m_timeManager.m_changeCycle = 0;
-            m_emptyBlockViewChange = true;
-            m_leaderFailed = true;
-            m_signalled.notify_all();
-        }
-        handlePrepareMsg(prepare_req);
-    }
-    /// reset the block according to broadcast result
-    PBFTENGINE_LOG(DEBUG) << "[#generateLocalPrepare] [myIdx/myNode/prepHash/prepHeight]:  "
-                          << nodeIdx() << "/" << m_keyPair.pub().abridged() << "/"
-                          << prepare_req.block_hash << "/" << prepare_req.height << std::endl;
-    return succ;
-}
-
-/**
- * @brief : 1. generate and broadcast signReq according to given prepareReq,
- *          2. add the generated signReq into the cache
- * @param req: specified PrepareReq used to generate signReq
- */
-bool PBFTEngine::broadcastSignReq(PrepareReq const& req)
-{
-    SignReq sign_req(req, m_keyPair, m_idx);
-    bytes sign_req_data;
-    sign_req.encode(sign_req_data);
-    bool succ = broadcastMsg(SignReqPacket, sign_req.uniqueKey(), ref(sign_req_data));
-    if (succ)
-        m_reqCache->addSignReq(sign_req);
-    return succ;
-}
-
-bool PBFTEngine::getNodeIDByIndex(h512& nodeID, const IDXTYPE& idx) const
-{
-    nodeID = getMinerByIndex(idx);
-    if (nodeID == h512())
-    {
-        PBFTENGINE_LOG(ERROR) << "[#getNodeIDByIndex] Not miner [idx/nodeId]:  " << idx << "/"
-                              << m_keyPair.pub().abridged();
-        return false;
-    }
-    return true;
-}
-
-bool PBFTEngine::checkSign(PBFTMsg const& req) const
-{
-    h512 node_id;
-    if (getNodeIDByIndex(node_id, req.idx))
-    {
-        Public pub_id = jsToPublic(toJS(node_id.hex()));
-        return dev::verify(pub_id, req.sig, req.block_hash) &&
-               dev::verify(pub_id, req.sig2, req.fieldsWithoutBlock());
-    }
-    return false;
-}
-
-/**
- * @brief: 1. generate commitReq according to prepare req
- *         2. broadcast the commitReq
- * @param req: the prepareReq that used to generate commitReq
- */
-bool PBFTEngine::broadcastCommitReq(PrepareReq const& req)
-{
-    CommitReq commit_req(req, m_keyPair, m_idx);
-    bytes commit_req_data;
-    commit_req.encode(commit_req_data);
-    bool succ = broadcastMsg(CommitReqPacket, commit_req.uniqueKey(), ref(commit_req_data));
-    if (succ)
-        m_reqCache->addCommitReq(commit_req);
-    return succ;
-}
-
-
-/// send view change message to the given node
-void PBFTEngine::sendViewChangeMsg(NodeID const& nodeId)
-{
-    ViewChangeReq req(m_keyPair, m_highestBlock.number(), m_toView, m_idx, m_highestBlock.hash());
-    PBFTENGINE_LOG(DEBUG) << "[#sendViewChangeMsg] send viewchange to started node "
-                             "[myIdx/myNode/PeernodeID/hash/higNumber]"
-                          << nodeIdx() << "/" << m_keyPair.pub().abridged() << "/" << nodeId << "/"
-                          << req.block_hash << "/" << m_highestBlock.number();
-
-    bytes view_change_data;
-    req.encode(view_change_data);
-    sendMsg(nodeId, ViewChangeReqPacket, req.uniqueKey(), ref(view_change_data));
-}
-
-bool PBFTEngine::broadcastViewChangeReq()
-{
-    ViewChangeReq req(m_keyPair, m_highestBlock.number(), m_toView, m_idx, m_highestBlock.hash());
-    PBFTENGINE_LOG(DEBUG) << "[#broadcastViewChangeReq] [myIdx/myNode/hash/higNumber]:  "
-                          << nodeIdx() << "/" << m_keyPair.pub().abridged() << "/" << req.block_hash
-                          << "/" << m_highestBlock.number();
-    /// view change not caused by omit empty block
-    if (!m_emptyBlockViewChange)
-    {
-        PBFTENGINE_LOG(WARNING) << "[#ViewChangeWarning]: not caused by omit empty block "
-                                   "[myIdx/myNode/hash/higNumber]: "
-                                << nodeIdx() << "/" << m_keyPair.pub().abridged() << "/"
-                                << req.block_hash << "/" << m_highestBlock.number();
-    }
-    /// reset the flag
-    m_emptyBlockViewChange = false;
-
-    bytes view_change_data;
-    req.encode(view_change_data);
-    return broadcastMsg(ViewChangeReqPacket, req.uniqueKey(), ref(view_change_data));
-}
-
-bool PBFTEngine::sendMsg(
-    NodeID const& nodeId, unsigned const& packetType, std::string const& key, bytesConstRef data)
-{
-    /// is miner?
-    if (getIndexByMiner(nodeId) < 0)
-    {
-        return true;
-    }
-    /// packet has been broadcasted?
-    if (broadcastFilter(nodeId, packetType, key))
-    {
-        return true;
-    }
-    auto sessions = m_service->sessionInfosByProtocolID(m_protocolId);
-    if (sessions.size() == 0)
-    {
-        return false;
-    }
-    for (auto session : sessions)
-    {
-        if (session.nodeID == nodeId)
-        {
-            m_service->asyncSendMessageByNodeID(
-                session.nodeID, transDataToMessage(data, packetType), nullptr);
-            PBFTENGINE_LOG(DEBUG)
-                << "[#sendMsg] [myIdx/myNode/dstNodeId/packetType/remote_endpoint]: " << nodeIdx()
-                << "/" << m_keyPair.pub().abridged() << "/" << nodeId << "/" << packetType << "/"
-                << session.nodeIPEndpoint.name();
-            broadcastMark(session.nodeID, packetType, key);
-            return true;
-        }
-    }
-    return false;
-}
-
-/**
- * @brief: broadcast specified message to all-peers with cache-filter and specified filter
- *         broadcast solutions:
- *         1. peer is not the miner: stop broadcasting
- *         2. peer is in the filter list: mark the message as broadcasted, and stop broadcasting
- *         3. the packet has been broadcasted: stop broadcast
- * @param packetType: the packet type of the broadcast-message
- * @param key: the key of the broadcast-message(is the signature of the message in common)
- * @param data: the encoded data of to be broadcasted(RLP encoder now)
- * @param filter: the list that shouldn't be broadcasted to
- */
-bool PBFTEngine::broadcastMsg(unsigned const& packetType, std::string const& key,
-    bytesConstRef data, std::unordered_set<h512> const& filter)
-{
-    auto sessions = m_service->sessionInfosByProtocolID(m_protocolId);
-    m_connectedNode = sessions.size();
-    for (auto session : sessions)
-    {
-        /// get node index of the miner from m_minerList failed ?
-        if (getIndexByMiner(session.nodeID) < 0)
-            continue;
-        /// peer is in the _filter list ?
-        if (filter.count(session.nodeID))
-        {
-            broadcastMark(session.nodeID, packetType, key);
-            continue;
-        }
-        /// packet has been broadcasted?
-        if (broadcastFilter(session.nodeID, packetType, key))
-            continue;
-        PBFTENGINE_LOG(TRACE) << "[#broadcastMsg] [myIdx/myNode/dstId/dstIp/packetType]:  "
-                              << nodeIdx() << "/" << m_keyPair.pub().abridged() << "/"
-                              << toHex(session.nodeID) << "/" << session.nodeIPEndpoint.name()
-                              << "/" << packetType;
-        /// send messages
-        m_service->asyncSendMessageByNodeID(
-            session.nodeID, transDataToMessage(data, packetType), nullptr);
-        broadcastMark(session.nodeID, packetType, key);
-    }
-    return true;
-}
-
-/**
- * @brief: check the specified prepareReq is valid or not
- *       1. should not be existed in the prepareCache
- *       2. if allowSelf is false, shouldn't be generated from the node-self
- *       3. hash of committed prepare should be equal to the block hash of prepareReq if their
- * height is equal
- *       4. sign of PrepareReq should be valid(public key to verify sign is obtained according to
- * req.idx)
- * @param req: the prepareReq need to be checked
- * @param allowSelf: whether can solve prepareReq generated by self-node
- * @param oss
- * @return true: the specified prepareReq is valid
- * @return false: the specified prepareReq is invalid
- */
-bool PBFTEngine::isValidPrepare(PrepareReq const& req, std::ostringstream& oss) const
-{
-    if (m_reqCache->isExistPrepare(req))
-    {
-        PBFTENGINE_LOG(DEBUG) << "[#InvalidPrepare] Duplicated Prep: [INFO]:  " << oss.str();
-        return false;
-    }
-    if (hasConsensused(req))
-    {
-        PBFTENGINE_LOG(DEBUG) << "[#InvalidPrepare] Consensused Prep: [INFO]:  " << oss.str();
-        return false;
-    }
-
-    if (isFutureBlock(req))
-    {
-        PBFTENGINE_LOG(INFO) << "[#FutureBlock] [INFO]:  " << oss.str();
-        m_reqCache->addFuturePrepareCache(req);
-        return false;
-    }
-    if (!isValidLeader(req))
-    {
-        return false;
-    }
-    if (!isHashSavedAfterCommit(req))
-    {
-        PBFTENGINE_LOG(DEBUG) << "[#InvalidPrepare] Not saved after commit: [INFO]:  " << oss.str();
-        return false;
-    }
-    if (!checkSign(req))
-    {
-        PBFTENGINE_LOG(DEBUG) << "[#InvalidPrepare] Invalid sig: [INFO]:  " << oss.str();
-        return false;
-    }
-    return true;
-}
-
-/// check miner list
-void PBFTEngine::checkMinerList(Block const& block)
-{
-    ReadGuard l(m_minerListMutex);
-    if (m_minerList != block.blockHeader().sealerList())
-    {
-#if DEBUG
-        std::string miners;
-        for (auto miner : m_minerList)
-            miners += miner + " ";
-        LOG(DEBUG) << "Miner list = " << miners;
-        PBFTENGINE_LOG(DEBUG) << "[checkMinerList] [miners]: " << miners << std::endl;
-#endif
-        PBFTENGINE_LOG(ERROR)
-            << "[#checkMinerList] Wrong miners: [myIdx/myNode/Cminers/CblockMiner/hash]:  "
-            << nodeIdx() << "/" << m_keyPair.pub().abridged() << "/" << m_minerList.size() << "/"
-            << block.blockHeader().sealerList().size() << "/" << block.blockHeader().hash();
-        BOOST_THROW_EXCEPTION(
-            BlockMinerListWrong() << errinfo_comment("Wrong Miner List of Block"));
-    }
-}
-
-void PBFTEngine::execBlock(Sealing& sealing, PrepareReq const& req, std::ostringstream& oss)
-{
-    auto start_exec_time = utcTime();
-    Block working_block(req.block);
-    PBFTENGINE_LOG(TRACE) << "[#execBlock] [myIdx/myNode/number/hash/idx]:  " << nodeIdx() << "/"
-                          << m_keyPair.pub().abridged() << "/" << working_block.header().number()
-                          << "/" << working_block.header().hash().abridged() << "/" << req.idx;
-    checkBlockValid(working_block);
-    m_blockSync->noteSealingBlockNumber(working_block.header().number());
-    sealing.p_execContext = executeBlock(working_block);
-    sealing.block = working_block;
-    m_timeManager.updateTimeAfterHandleBlock(sealing.block.getTransactionSize(), start_exec_time);
-}
-
-/// check whether the block is empty
-bool PBFTEngine::needOmit(Sealing const& sealing)
-{
-    if (sealing.block.getTransactionSize() == 0 && m_omitEmptyBlock)
-    {
-        PBFTENGINE_LOG(TRACE) << "[#needOmit] [myIdx/nodeId/number/hash]:  " << nodeIdx() << "/"
-                              << m_keyPair.pub().abridged() << "/"
-                              << sealing.block.blockHeader().number() << "/"
-                              << sealing.block.blockHeader().hash() << std::endl;
-        return true;
-    }
-    return false;
-}
-
-/**
- * @brief: this function is called when receive-given-protocol related message from the network
- *        1. check the validation of the network-received data(include the account type of the
- * sender and receiver)
- *        2. decode the data into PBFTMsgPacket
- *        3. push the message into message queue to handler later by workLoop
- * @param exception: exceptions related to the received-message
- * @param session: the session related to the network data(can get informations about the sender)
- * @param message: message constructed from data received from the network
- */
-void PBFTEngine::onRecvPBFTMessage(
-    NetworkException exception, std::shared_ptr<P2PSession> session, P2PMessage::Ptr message)
-{
-    PBFTMsgPacket pbft_msg;
-    bool valid = decodeToRequests(pbft_msg, message, session);
-    if (!valid)
-        return;
-    if (pbft_msg.packet_id <= ViewChangeReqPacket)
-    {
-        m_msgQueue.push(pbft_msg);
-    }
-    else
-    {
-        PBFTENGINE_LOG(DEBUG) << "[#onRecvPBFTMessage] Illegal msg: [myIdx/myNode/idx/fromIp]:  "
-                              << nodeIdx() << "/" << m_keyPair.pub().abridged() << "/"
-                              << std::to_string(pbft_msg.packet_id) << "/" << pbft_msg.endpoint
-                              << std::endl;
-    }
-}
-
-void PBFTEngine::handlePrepareMsg(PrepareReq& prepare_req, PBFTMsgPacket const& pbftMsg)
-{
-    bool valid = decodeToRequests(prepare_req, ref(pbftMsg.data));
-    if (!valid)
-        return;
-    handlePrepareMsg(prepare_req, pbftMsg.endpoint);
-}
-
-/**
- * @brief: handle the prepare request:
- *       1. check whether the prepareReq is valid or not
- *       2. if the prepareReq is valid:
- *       (1) add the prepareReq to raw-prepare-cache
- *       (2) execute the block
- *       (3) sign the prepareReq and broadcast the signed prepareReq
- *       (4) callback checkAndCommit function to determin can submit the block or not
- * @param prepare_req: the prepare request need to be handled
- * @param self: if generated-prepare-request need to handled, then set self to be true;
- *              else this function will filter the self-generated prepareReq
- */
-void PBFTEngine::handlePrepareMsg(PrepareReq const& prepareReq, std::string const& endpoint)
-{
-    Timer t;
-    std::ostringstream oss;
-    oss << "[#handlePrepareMsg] [myIdx/myNode/idx/view/number/highNum/consNum/fromIp/hash]:  "
-        << nodeIdx() << "/" << m_keyPair.pub().abridged() << "/" << prepareReq.idx << "/"
-        << prepareReq.view << "/" << prepareReq.height << "/" << m_highestBlock.number() << "/"
-        << m_consensusBlockNumber << "/" << endpoint << "/" << prepareReq.block_hash.abridged();
-    /// check the prepare request is valid or not
-    if (!isValidPrepare(prepareReq, oss))
-        return;
-    /// add raw prepare request
-    m_reqCache->addRawPrepare(prepareReq);
-    Sealing workingSealing;
-    try
-    {
-        execBlock(workingSealing, prepareReq, oss);
-    }
-    catch (std::exception& e)
-    {
-        PBFTENGINE_LOG(WARNING) << "[#handlePrepareMsg] Block execute failed: [EINFO]:  "
-                                << boost::diagnostic_information(e) << "  [INFO]: " << oss.str()
-                                << std::endl;
-        return;
-    }
-    /// whether to omit empty block
-    if (needOmit(workingSealing))
-    {
-        m_timeManager.changeView();
-        m_timeManager.m_changeCycle = 0;
-        m_emptyBlockViewChange = true;
-        m_signalled.notify_all();
-        return;
-    }
-
-    /// generate prepare request with signature of this node to broadcast
-    /// (can't change prepareReq since it may be broadcasted-forwarded to other nodes)
-    PrepareReq sign_prepare(prepareReq, workingSealing, m_keyPair);
-    m_reqCache->addPrepareReq(sign_prepare);
-    PBFTENGINE_LOG(TRACE) << "[#handlePrepareMsg] add prepare cache [myIdx/myNode/hash/number]:  "
-                          << nodeIdx() << "/" << m_keyPair.pub().abridged() << "/"
-                          << sign_prepare.block_hash.abridged() << "/" << sign_prepare.height;
-    /// broadcast the re-generated signReq(add the signReq to cache)
-    PBFTENGINE_LOG(TRACE) << "[#]handlePrepareMsg broadcastSignReq [myIdx/myNode/hash/number]:  "
-                          << nodeIdx() << "/" << m_keyPair.pub().abridged() << "/"
-                          << sign_prepare.block_hash.abridged() << "/" << sign_prepare.height;
-    if (!broadcastSignReq(sign_prepare))
-    {
-        PBFTENGINE_LOG(WARNING) << "[#broadcastSignReq failed] [INFO]:  " << oss.str();
-    }
-    checkAndCommit();
-    PBFTENGINE_LOG(DEBUG) << "[#handlePrepareMsg Succ] [Timecost]:  " << 1000 * t.elapsed()
-                          << "  [INFO]:  " << oss.str();
-}
-
-
-void PBFTEngine::checkAndCommit()
-{
-    size_t sign_size = m_reqCache->getSigCacheSize(m_reqCache->prepareCache().block_hash);
-    /// must be equal to minValidNodes:in case of callback checkAndCommit repeatly in a round of
-    /// PBFT consensus
-    if (sign_size == minValidNodes())
-    {
-        PBFTENGINE_LOG(TRACE)
-            << "[#checkAndCommit:SignReq enough] [myIdx/myNode/number/sigSize/hash]:  " << nodeIdx()
-            << "/" << m_keyPair.pub().abridged() << "/" << m_reqCache->prepareCache().height << "/"
-            << sign_size << "/" << m_reqCache->prepareCache().block_hash.abridged();
-        if (m_reqCache->prepareCache().view != m_view)
-        {
-            PBFTENGINE_LOG(DEBUG)
-                << "[#checkAndCommit: InvalidView] [myIdx/myNode/prepView/view/prepHeight/hash]:  "
-                << nodeIdx() << "/" << m_keyPair.pub().abridged() << "/"
-                << m_reqCache->prepareCache().view << "/" << m_view << "/"
-                << m_reqCache->prepareCache().height << "/"
-                << m_reqCache->prepareCache().block_hash.abridged();
-            return;
-        }
-        m_reqCache->updateCommittedPrepare();
-        /// update and backup the commit cache
-        PBFTENGINE_LOG(TRACE)
-            << "[#checkAndCommit] backup/updateCommittedPrepare [myIdx/myNode/hash/number]:  "
-            << nodeIdx() << "/" << m_keyPair.pub().abridged() << "/"
-            << m_reqCache->committedPrepareCache().block_hash << "/"
-            << m_reqCache->committedPrepareCache().height;
-        backupMsg(c_backupKeyCommitted, m_reqCache->committedPrepareCache());
-        PBFTENGINE_LOG(TRACE)
-            << "[#checkAndCommit] broadcastCommitReq [myIdx/myNode/hash/number]:  " << nodeIdx()
-            << "/" << m_keyPair.pub().abridged() << "/" << m_reqCache->prepareCache().block_hash
-            << "/" << m_reqCache->prepareCache().height;
-        if (!broadcastCommitReq(m_reqCache->prepareCache()))
-        {
-            PBFTENGINE_LOG(WARNING) << "[#checkAndCommit: broadcastCommitReq failed]";
-        }
-        m_timeManager.m_lastSignTime = utcTime();
-        checkAndSave();
-    }
-}
-
-/// if collect >= 2/3 SignReq and CommitReq, then callback this function to commit block
-/// check whether view and height is valid, if valid, then commit the block and clear the context
-void PBFTEngine::checkAndSave()
-{
-    size_t sign_size = m_reqCache->getSigCacheSize(m_reqCache->prepareCache().block_hash);
-    size_t commit_size = m_reqCache->getCommitCacheSize(m_reqCache->prepareCache().block_hash);
-    if (sign_size >= minValidNodes() && commit_size >= minValidNodes())
-    {
-        PBFTENGINE_LOG(TRACE)
-            << "[#checkAndSave: CommitReq enough] [myIdx/myNode/number/commitSize/hash]:  "
-            << nodeIdx() << "/" << m_keyPair.pub().abridged() << "/"
-            << m_reqCache->prepareCache().height << "/" << commit_size << "/"
-            << m_reqCache->prepareCache().block_hash.abridged();
-        if (m_reqCache->prepareCache().view != m_view)
-        {
-            PBFTENGINE_LOG(DEBUG)
-                << "[#checkAndSave: InvalidView] [myIdx/myNode/prepView/view/prepHeight/hash]:  "
-                << nodeIdx() << "/" << m_keyPair.pub().abridged() << "/"
-                << m_reqCache->prepareCache().view << "/" << m_view << "/"
-                << m_reqCache->prepareCache().height << "/"
-                << m_reqCache->prepareCache().block_hash.abridged();
-            return;
-        }
-        /// add sign-list into the block header
-        if (m_reqCache->prepareCache().height > m_highestBlock.number())
-        {
-            Block block(m_reqCache->prepareCache().block);
-            m_reqCache->generateAndSetSigList(block, minValidNodes());
-            /// callback block chain to commit block
-            CommitResult ret = m_blockChain->commitBlock(
-                block, std::shared_ptr<ExecutiveContext>(m_reqCache->prepareCache().p_execContext));
-            /// drop handled transactions
-            if (ret == CommitResult::OK)
-            {
-                dropHandledTransactions(block);
-                PBFTENGINE_LOG(DEBUG)
-                    << "[#CommitBlock Succ:] [myIdx/myNode/idx/nodeId/number/hash]:  " << nodeIdx()
-                    << "/" << m_keyPair.pub().abridged() << "/" << m_reqCache->prepareCache().idx
-                    << "/" << m_keyPair.pub() << "/" << m_reqCache->prepareCache().height << "/"
-                    << m_reqCache->prepareCache().block_hash.abridged();
-            }
-            else
-            {
-                PBFTENGINE_LOG(ERROR)
-                    << "[#commitBlock Failed] [myIdx/myNode/highNum/SNum/Shash]:  " << nodeIdx()
-                    << "/" << m_keyPair.pub().abridged() << "/" << m_highestBlock.number() << "/"
-                    << block.blockHeader().number() << "/" << block.blockHeader().hash().abridged();
-                /// note blocksync to sync
-                m_blockSync->noteSealingBlockNumber(m_blockChain->number());
-                m_txPool->handleBadBlock(block);
-            }
-            /// clear caches to in case of repeated commit
-            resetConfig();
-            m_reqCache->clearAllExceptCommitCache();
-            m_reqCache->delCache(m_reqCache->prepareCache().block_hash);
-        }
-        else
-        {
-            PBFTENGINE_LOG(WARNING)
-                << "[#checkAndSave: Consensus Failed] Block already exists:  "
-                   "[myIdx/myNode/blkNum/number/blkHash/highHash]: "
-                << nodeIdx() << "/" << m_keyPair.pub().abridged() << "/"
-                << m_reqCache->prepareCache().height << "/" << m_highestBlock.number() << "/"
-                << m_reqCache->prepareCache().block_hash.abridged() << "/"
-                << m_highestBlock.hash().abridged() << std::endl;
-        }
-    }
-}
-
-/// update the context of PBFT after commit a block into the block-chain
-/// 1. update the highest to new-committed blockHeader
-/// 2. update m_view/m_toView/m_leaderFailed/m_lastConsensusTime/m_consensusBlockNumber
-/// 3. delete invalid view-change requests according to new highestBlock
-/// 4. recalculate the m_nodeNum/m_f according to newer MinerList
-/// 5. clear all caches related to prepareReq and signReq
-void PBFTEngine::reportBlock(Block const& block)
-{
-    Guard l(m_mutex);
-    if (m_blockChain->number() == 0 || m_highestBlock.number() < block.blockHeader().number())
-    {
-        /// update the highest block
-        m_highestBlock = block.blockHeader();
-        if (m_highestBlock.number() >= m_consensusBlockNumber)
-        {
-            m_view = m_toView = 0;
-            m_leaderFailed = false;
-            m_timeManager.m_lastConsensusTime = utcTime();
-            m_timeManager.m_changeCycle = 0;
-            m_consensusBlockNumber = m_highestBlock.number() + 1;
-            /// delete invalid view change requests from the cache
-            m_reqCache->delInvalidViewChange(m_highestBlock);
-        }
-        resetConfig();
-        m_reqCache->clearAllExceptCommitCache();
-        m_reqCache->delCache(m_highestBlock.hash());
-        PBFTENGINE_LOG(INFO) << "^^^^^^^^^^^^^^^^^^^^^^^^^^^^^Report: number= "
-                             << m_highestBlock.number() << ", idx= " << m_highestBlock.sealer()
-                             << " , hash= " << m_highestBlock.hash().abridged()
-                             << ", next= " << m_consensusBlockNumber
-                             << " , txNum=" << block.getTransactionSize()
-                             << " , myIdx= " << nodeIdx()
-                             << ", myNode=" << m_keyPair.pub().abridged();
-    }
-}
-
-/**
- * @brief: 1. decode the network-received PBFTMsgPacket to signReq
- *         2. check the validation of the signReq
- *         3. submit the block into blockchain if the size of collected signReq and
- *            commitReq is over 2/3
- * @param sign_req: return value, the decoded signReq
- * @param pbftMsg: the network-received PBFTMsgPacket
- */
-void PBFTEngine::handleSignMsg(SignReq& sign_req, PBFTMsgPacket const& pbftMsg)
-{
-    Timer t;
-    bool valid = decodeToRequests(sign_req, ref(pbftMsg.data));
-    if (!valid)
-        return;
-    std::ostringstream oss;
-    oss << "[#handleSignMsg] [myIdx/myNode/number/highNum/idx/Sview/view/from/fromIp/hash]:  "
-        << nodeIdx() << "/" << m_keyPair.pub().abridged() << "/" << sign_req.height << "/"
-        << m_highestBlock.number() << "/" << sign_req.idx << "/" << sign_req.view << "/" << m_view
-        << "/" << pbftMsg.node_id << "/" << pbftMsg.endpoint << "/"
-        << sign_req.block_hash.abridged() << "\n";
-
-    valid = isValidSignReq(sign_req, oss);
-    if (!valid)
-        return;
-    m_reqCache->addSignReq(sign_req);
-    checkAndCommit();
-    PBFTENGINE_LOG(DEBUG) << "[#handleSignMsg Succ] [Timecost]:  " << 1000 * t.elapsed()
-                          << "  [INFO]:  " << oss.str();
-}
-
-/**
- * @brief: check the given signReq is valid or not
- *         1. the signReq shouldn't be existed in the cache
- *         2. callback checkReq to check the validation of given request
- * @param req: the given request to be checked
- * @param oss: log to debug
- * @return true: check succeed
- * @return false: check failed
- */
-bool PBFTEngine::isValidSignReq(SignReq const& req, std::ostringstream& oss) const
-{
-    if (m_reqCache->isExistSign(req))
-    {
-        PBFTENGINE_LOG(DEBUG) << "[#InValidSignReq] Duplicated sign: [INFO]:  " << oss.str();
-        return false;
-    }
-    CheckResult result = checkReq(req, oss);
-    if (result == CheckResult::FUTURE)
-    {
-        m_reqCache->addSignReq(req);
-        PBFTENGINE_LOG(INFO) << "[#FutureBlock] [INFO]:  " << oss.str();
-        return false;
-    }
-    if (result == CheckResult::INVALID)
-        return false;
-    return true;
-}
-
-/**
- * @brief : 1. decode the network-received message into commitReq
- *          2. check the validation of the commitReq
- *          3. add the valid commitReq into the cache
- *          4. submit to blockchain if the size of collected commitReq is over 2/3
- * @param commit_req: return value, the decoded commitReq
- * @param pbftMsg: the network-received PBFTMsgPacket
- */
-void PBFTEngine::handleCommitMsg(CommitReq& commit_req, PBFTMsgPacket const& pbftMsg)
-{
-    Timer t;
-    bool valid = decodeToRequests(commit_req, ref(pbftMsg.data));
-    if (!valid)
-        return;
-    std::ostringstream oss;
-    oss << "[#handleCommitMsg] [myIdx/myNode/number/highNum/idx/Cview/view/from/fromIp/hash]:  "
-        << nodeIdx() << "/" << m_keyPair.pub().abridged() << "/" << commit_req.height << "/"
-        << m_highestBlock.number() << "/" << commit_req.idx << "/" << commit_req.view << "/"
-        << m_view << "/" << pbftMsg.node_id << "/" << pbftMsg.endpoint << "/"
-        << commit_req.block_hash.abridged() << "\n";
-
-    valid = isValidCommitReq(commit_req, oss);
-    if (!valid)
-        return;
-    m_reqCache->addCommitReq(commit_req);
-    checkAndSave();
-    PBFTENGINE_LOG(DEBUG) << "[#handleCommitMsg Succ] [Timecost]:  " << 1000 * t.elapsed()
-                          << "  [INFO]:  " << oss.str();
-    return;
-}
-
-/**
- * @brief: check the given commitReq is valid or not
- * @param req: the given commitReq need to be checked
- * @param oss: info to debug
- * @return true: the given commitReq is valid
- * @return false: the given commitReq is invalid
- */
-bool PBFTEngine::isValidCommitReq(CommitReq const& req, std::ostringstream& oss) const
-{
-    if (m_reqCache->isExistCommit(req))
-    {
-        PBFTENGINE_LOG(DEBUG) << "[#InvalidCommitReq] Duplicated: [INFO]:  " << oss.str();
-        return false;
-    }
-    CheckResult result = checkReq(req, oss);
-    if (result == CheckResult::FUTURE)
-    {
-        m_reqCache->addCommitReq(req);
-        return false;
-    }
-    if (result == CheckResult::INVALID)
-        return false;
-    return true;
-}
-
-void PBFTEngine::handleViewChangeMsg(ViewChangeReq& viewChange_req, PBFTMsgPacket const& pbftMsg)
-{
-    bool valid = decodeToRequests(viewChange_req, ref(pbftMsg.data));
-    if (!valid)
-        return;
-    std::ostringstream oss;
-    oss << "[handleViewChangeMsg] [myIdx/myNode/number/highNum/idx/Cview/view/from/fromIp/hash]:  "
-        << nodeIdx() << "/" << m_keyPair.pub().abridged() << "/" << viewChange_req.height << "/"
-        << m_highestBlock.number() << "/" << viewChange_req.idx << "/" << viewChange_req.view << "/"
-        << m_view << "/" << pbftMsg.node_id << "/" << pbftMsg.endpoint << "/"
-        << viewChange_req.block_hash.abridged() << "\n";
-
-    valid = isValidViewChangeReq(viewChange_req, pbftMsg.node_idx, oss);
-    if (!valid)
-        return;
-
-    m_reqCache->addViewChangeReq(viewChange_req);
-    if (viewChange_req.view == m_toView)
-        checkAndChangeView();
-    else
-    {
-        VIEWTYPE min_view = 0;
-        bool should_trigger = m_reqCache->canTriggerViewChange(
-            min_view, m_f, m_toView, m_highestBlock, m_consensusBlockNumber);
-        if (should_trigger)
-        {
-            m_timeManager.changeView();
-            m_toView = min_view - 1;
-            PBFTENGINE_LOG(INFO) << "[#handleViewChangeMsg] Tigger fast-viewchange: "
-                                    "[myIdx/myNode/view/Toview/minView]:  "
-                                 << nodeIdx() << "/" << m_keyPair.pub().abridged() << "/" << m_view
-                                 << "/" << m_toView << "/" << min_view
-                                 << "  [INFO]:  " << oss.str();
-            m_signalled.notify_all();
-        }
-    }
-    PBFTENGINE_LOG(DEBUG) << "[#handleViewChangeMsg Succ]: " << oss.str();
-}
-
-bool PBFTEngine::isValidViewChangeReq(
-    ViewChangeReq const& req, IDXTYPE const& source, std::ostringstream& oss)
-{
-    if (m_reqCache->isExistViewChange(req))
-    {
-        PBFTENGINE_LOG(DEBUG) << "[#InvalidViewChangeReq] Duplicated: [INFO]  " << oss.str();
-        return false;
-    }
-    if (req.idx == m_idx)
-    {
-        PBFTENGINE_LOG(DEBUG) << "[#InvalidViewChangeReq] Own Req: [INFO]  " << oss.str();
-        return false;
-    }
-    if (req.view + 1 < m_toView && req.idx == source)
-        catchupView(req, oss);
-    /// check view and block height
-    if (req.height < m_highestBlock.number() || req.view <= m_view)
-    {
-        PBFTENGINE_LOG(DEBUG) << "[#InvalidViewChangeReq] Invalid view or height: [INFO]:  "
-                              << oss.str();
-        return false;
-    }
-    /// check block hash
-    if ((req.height == m_highestBlock.number() && req.block_hash != m_highestBlock.hash()) ||
-        (m_blockChain->getBlockByHash(req.block_hash) == nullptr))
-    {
-        PBFTENGINE_LOG(DEBUG) << "[#InvalidViewChangeReq] Invalid hash [highHash]:  "
-                              << m_highestBlock.hash().abridged() << " [INFO]:  " << oss.str();
-        return false;
-    }
-    if (!checkSign(req))
-    {
-        PBFTENGINE_LOG(DEBUG) << "[#InvalidViewChangeReq] Invalid Sign [INFO]:  " << oss.str();
-        return false;
-    }
-    return true;
-}
-
-void PBFTEngine::catchupView(ViewChangeReq const& req, std::ostringstream& oss)
-{
-    if (req.view + 1 < m_toView)
-    {
-        PBFTENGINE_LOG(INFO) << "[#catchupView] [toView]: " << m_toView
-                             << " [INFO]:  " << oss.str();
-        NodeID nodeId;
-        bool succ = getNodeIDByIndex(nodeId, req.idx);
-        if (succ)
-            sendViewChangeMsg(nodeId);
-    }
-}
-
-void PBFTEngine::checkAndChangeView()
-{
-    IDXTYPE count = m_reqCache->getViewChangeSize(m_toView);
-    if (count >= minValidNodes() - 1)
-    {
-        PBFTENGINE_LOG(INFO) << "[#checkAndChangeView] [Reach consensus, to_view]:  " << m_toView
-                             << std::endl;
-        m_leaderFailed = false;
-        m_timeManager.m_lastConsensusTime = utcTime();
-        m_view = m_toView;
-        m_reqCache->triggerViewChange(m_view);
-        m_blockSync->noteSealingBlockNumber(m_blockChain->number());
-    }
-}
-
-/// collect all caches
-void PBFTEngine::collectGarbage()
-{
-    Guard l(m_mutex);
-    if (!m_highestBlock)
-        return;
-    Timer t;
-    std::chrono::system_clock::time_point now = std::chrono::system_clock::now();
-    if (now - m_timeManager.m_lastGarbageCollection >
-        std::chrono::seconds(TimeManager::CollectInterval))
-    {
-        m_reqCache->collectGarbage(m_highestBlock);
-        m_timeManager.m_lastGarbageCollection = now;
-        PBFTENGINE_LOG(TRACE) << "[#collectGarbage] [Timecost]:  " << 1000 * t.elapsed()
-                              << std::endl;
-    }
-}
-
-void PBFTEngine::checkTimeout()
-{
-    bool flag = false;
-    {
-        Guard l(m_mutex);
-        if (m_timeManager.isTimeout())
-        {
-            Timer t;
-            m_toView += 1;
-            m_leaderFailed = true;
-            m_timeManager.updateChangeCycle();
-            m_blockSync->noteSealingBlockNumber(m_blockChain->number());
-            m_timeManager.m_lastConsensusTime = utcTime();
-            flag = true;
-            m_reqCache->removeInvalidViewChange(m_toView, m_highestBlock);
-            PBFTENGINE_LOG(DEBUG)
-                << "[#checkTimeout: broadcastViewChangeReq] [myIdx/myNode/highNum/view/toView]:  "
-                << nodeIdx() << "/" << m_keyPair.pub().abridged() << "/" << m_highestBlock.number()
-                << "/" << m_view << "/" << m_toView;
-            if (!broadcastViewChangeReq())
-                return;
-            checkAndChangeView();
-            PBFTENGINE_LOG(DEBUG) << "[#checkTimeout Succ] [myIdx/myNode/timecost/view/toView]:  "
-                                  << nodeIdx() << "/" << m_keyPair.pub().abridged() << "/"
-                                  << t.elapsed() * 1000 << "/" << m_view << "/" << m_toView;
-        }
-    }
-    if (flag && m_onViewChange)
-        m_onViewChange();
-}
-
-void PBFTEngine::handleMsg(PBFTMsgPacket const& pbftMsg)
-{
-    Guard l(m_mutex);
-    PBFTMsg pbft_msg;
-    std::string key;
-    switch (pbftMsg.packet_id)
-    {
-    case PrepareReqPacket:
-    {
-        PrepareReq prepare_req;
-        handlePrepareMsg(prepare_req, pbftMsg);
-        key = prepare_req.uniqueKey();
-        pbft_msg = prepare_req;
-        break;
-    }
-    case SignReqPacket:
-    {
-        SignReq req;
-        handleSignMsg(req, pbftMsg);
-        key = req.uniqueKey();
-        pbft_msg = req;
-        break;
-    }
-    case CommitReqPacket:
-    {
-        CommitReq req;
-        handleCommitMsg(req, pbftMsg);
-        key = req.uniqueKey();
-        pbft_msg = req;
-        break;
-    }
-    case ViewChangeReqPacket:
-    {
-        ViewChangeReq req;
-        handleViewChangeMsg(req, pbftMsg);
-        key = req.uniqueKey();
-        pbft_msg = req;
-        break;
-    }
-    default:
-    {
-        PBFTENGINE_LOG(DEBUG) << "[#handleMsg] Err pbft message: [myIdx/myNode/from]:  "
-                              << nodeIdx() << "/" << m_keyPair.pub().abridged() << "/"
-                              << pbftMsg.node_idx;
-        return;
-    }
-    }
-    bool height_flag = (pbft_msg.height > m_highestBlock.number()) ||
-                       (m_highestBlock.number() - pbft_msg.height < 10);
-    if (key.size() > 0 && height_flag)
-    {
-        std::unordered_set<h512> filter;
-        filter.insert(pbftMsg.node_id);
-        /// get the origin gen node id of the request
-        h512 gen_node_id = getMinerByIndex(pbft_msg.idx);
-        if (gen_node_id != h512())
-            filter.insert(gen_node_id);
-        broadcastMsg(pbftMsg.packet_id, key, ref(pbftMsg.data), filter);
-    }
-}
-
-/// start a new thread to handle the network-receivied message
-void PBFTEngine::workLoop()
-{
-    while (isWorking())
-    {
-        try
-        {
-            std::pair<bool, PBFTMsgPacket> ret = m_msgQueue.tryPop(c_PopWaitSeconds);
-            if (ret.first)
-            {
-                PBFTENGINE_LOG(TRACE)
-                    << "[#workLoop: handleMsg] [myIdx/myNode/type/idx]:  " << nodeIdx() << "/"
-                    << m_keyPair.pub().abridged() << "/" << std::to_string(ret.second.packet_id)
-                    << "/" << ret.second.node_idx << std::endl;
-                handleMsg(ret.second);
-            }
-            else
-            {
-                std::unique_lock<std::mutex> l(x_signalled);
-                m_signalled.wait_for(l, std::chrono::milliseconds(5));
-            }
-            checkTimeout();
-            handleFutureBlock();
-            collectGarbage();
-        }
-        catch (std::exception& _e)
-        {
-            LOG(ERROR) << _e.what();
-        }
-    }
-}
-
-
-/// handle the prepareReq cached in the futurePrepareCache
-void PBFTEngine::handleFutureBlock()
-{
-    Guard l(m_mutex);
-    PrepareReq future_req = m_reqCache->futurePrepareCache();
-    if (future_req.height == m_consensusBlockNumber && future_req.view == m_view)
-    {
-        PBFTENGINE_LOG(INFO)
-            << "[#handleFutureBlock] [myIdx/myNode/number/highNum/view/conNum/hash]:  " << nodeIdx()
-            << "/" << m_keyPair.pub().abridged() << "/" << m_reqCache->futurePrepareCache().height
-            << "/" << m_highestBlock.number() << "/" << m_view << "/" << m_consensusBlockNumber
-            << "/" << m_reqCache->futurePrepareCache().block_hash.abridged() << std::endl;
-        handlePrepareMsg(future_req);
-        m_reqCache->resetFuturePrepare();
-    }
-}
-
-/// get the status of PBFT consensus
-const std::string PBFTEngine::consensusStatus() const
-{
-    json_spirit::Array status;
-    json_spirit::Object statusObj;
-    getBasicConsensusStatus(statusObj);
-    /// get other informations related to PBFT
-    statusObj.push_back(json_spirit::Pair("nodeID", toHex(m_keyPair.pub())));
-    /// get connected node
-    statusObj.push_back(json_spirit::Pair("connectedNodes", m_connectedNode));
-    /// get the current view
-    statusObj.push_back(json_spirit::Pair("currentView", m_view));
-    /// get toView
-    statusObj.push_back(json_spirit::Pair("toView", m_toView));
-    /// get leader failed or not
-    statusObj.push_back(json_spirit::Pair("leaderFailed", m_leaderFailed));
-    statusObj.push_back(json_spirit::Pair("cfgErr", m_cfgErr));
-    statusObj.push_back(json_spirit::Pair("omitEmptyBlock", m_omitEmptyBlock));
-    status.push_back(statusObj);
-    /// get cache-related informations
-    m_reqCache->getCacheConsensusStatus(status);
-    json_spirit::Value value(status);
-    std::string status_str = json_spirit::write_string(value, true);
-    return status_str;
-}
-
-void PBFTEngine::updateMinerList()
-{
-    if (m_storage == nullptr)
-        return;
-    if (m_highestBlock.number() == m_lastObtainMinerNum)
-        return;
-    try
-    {
-        UpgradableGuard l(m_minerListMutex);
-<<<<<<< HEAD
-        auto miner_list = m_minerList;
-        int64_t curBlockNum = m_highestBlock.number();
-        /// get node from storage DB
-        auto nodes = m_storage->select(m_highestBlock.hash(), curBlockNum, "_sys_miners_", "node");
-        /// obtain miner list
-        if (!nodes)
-            return;
-        for (size_t i = 0; i < nodes->size(); i++)
-        {
-            auto node = nodes->get(i);
-            if (!node)
-                return;
-            if ((node->getField("type") == "miner") &&
-                (boost::lexical_cast<int>(node->getField("enable_num")) <= curBlockNum))
-            {
-                h512 nodeID = h512(node->getField("node_id"));
-                if (find(miner_list.begin(), miner_list.end(), nodeID) == miner_list.end())
-                {
-                    miner_list.push_back(nodeID);
-                    PBFTENGINE_LOG(INFO)
-                        << "[#updateMinerList] Add nodeID [nodeID/idx]: " << toHex(nodeID) << "/"
-                        << i;
-                }
-            }
-        }
-        /// remove observe nodes
-        for (size_t i = 0; i < nodes->size(); i++)
-        {
-            auto node = nodes->get(i);
-            if (!node)
-                return;
-            if ((node->getField("type") == "observer") &&
-                (boost::lexical_cast<int>(node->getField("enable_num")) <= curBlockNum))
-            {
-                h512 nodeID = h512(node->getField("node_id"));
-                auto it = find(miner_list.begin(), miner_list.end(), nodeID);
-                if (it != miner_list.end())
-                {
-                    miner_list.erase(it);
-                    PBFTENGINE_LOG(INFO)
-                        << "[#updateMinerList] erase nodeID [nodeID/idx]:  " << toHex(nodeID) << "/"
-                        << i;
-                }
-            }
-        }
-=======
->>>>>>> 4e5c28f8
-        UpgradeGuard ul(l);
-        m_minerList = m_blockChain->minerList();
-        /// to make sure the index of all miners are consistent
-        std::sort(m_minerList.begin(), m_minerList.end());
-        m_lastObtainMinerNum = m_highestBlock.number();
-
-        std::stringstream s2;
-        s2 << "[#updateMinerList] Miners:";
-        for (dev::h512 node : m_minerList)
-            s2 << node.abridged() << ",";
-        s2 << "Observers:";
-        dev::h512s observerList = m_blockChain->observerList();
-        for (dev::h512 node : observerList)
-            s2 << node.abridged() << ",";
-        PBFTENGINE_LOG(TRACE) << s2.str();
-
-        if (m_lastNodeList != s2.str())
-        {
-            PBFTENGINE_LOG(TRACE) << "[#updateMinerList] done.";
-            updateNodeListInP2P();
-            m_lastNodeList = s2.str();
-        }
-    }
-    catch (std::exception& e)
-    {
-        PBFTENGINE_LOG(ERROR) << "[#updateMinerList] update minerList failed [EINFO]:  "
-                              << boost::diagnostic_information(e);
-    }
-}
-}  // namespace consensus
-}  // namespace dev
+/*
+ * @CopyRight:
+ * FISCO-BCOS is free software: you can redistribute it and/or modify
+ * it under the terms of the GNU General Public License as published by
+ * the Free Software Foundation, either version 3 of the License, or
+ * (at your option) any later version.
+ *
+ * FISCO-BCOS is distributed in the hope that it will be useful,
+ * but WITHOUT ANY WARRANTY; without even the implied warranty of
+ * MERCHANTABILITY or FITNESS FOR A PARTICULAR PURPOSE.  See the
+ * GNU General Public License for more details.
+ *
+ * You should have received a copy of the GNU General Public License
+ * along with FISCO-BCOS.  If not, see <http://www.gnu.org/licenses/>
+ * (c) 2016-2018 fisco-dev contributors.
+ */
+
+/**
+ * @brief : implementation of PBFT consensus
+ * @file: PBFTEngine.cpp
+ * @author: yujiechen
+ * @date: 2018-09-28
+ */
+#include "PBFTEngine.h"
+#include <json_spirit/JsonSpiritHeaders.h>
+#include <libdevcore/CommonJS.h>
+#include <libdevcore/Worker.h>
+#include <libethcore/CommonJS.h>
+#include <libstorage/Storage.h>
+using namespace dev::eth;
+using namespace dev::db;
+using namespace dev::blockverifier;
+using namespace dev::blockchain;
+using namespace dev::p2p;
+using namespace dev::storage;
+namespace dev
+{
+namespace consensus
+{
+const std::string PBFTEngine::c_backupKeyCommitted = "committed";
+const std::string PBFTEngine::c_backupMsgDirName = "pbftMsgBackup";
+
+void PBFTEngine::start()
+{
+    initPBFTEnv(3 * getIntervalBlockTime());
+    ConsensusEngineBase::start();
+    PBFTENGINE_LOG(INFO) << "[#Start PBFTEngine...]" << std::endl;
+}
+
+void PBFTEngine::initPBFTEnv(unsigned view_timeout)
+{
+    Guard l(m_mutex);
+    resetConfig();
+    m_consensusBlockNumber = 0;
+    m_view = m_toView = 0;
+    m_leaderFailed = false;
+    initBackupDB();
+    m_timeManager.initTimerManager(view_timeout);
+    m_connectedNode = m_nodeNum;
+    PBFTENGINE_LOG(INFO) << "[#PBFT init env success]" << std::endl;
+}
+
+bool PBFTEngine::shouldSeal()
+{
+    if (m_cfgErr || m_accountType != NodeAccountType::MinerAccount)
+        return false;
+    /// check leader
+    std::pair<bool, IDXTYPE> ret = getLeader();
+    if (!ret.first)
+        return false;
+    /// fast view change
+    if (ret.second != m_idx)
+    {
+        /// If the node is a miner and is not the leader, then will trigger fast viewchange if it
+        /// is not connect to leader.
+        h512 node_id = getMinerByIndex(ret.second);
+        if (node_id != h512() && !m_service->isConnected(node_id))
+        {
+            /// PBFTENGINE_LOG(DEBUG) << "[shouldSeal:Leader Unconnected] trigger fastview change"
+            ///                      << std::endl;
+            m_timeManager.m_lastConsensusTime = 0;
+            m_timeManager.m_lastSignTime = 0;
+            m_signalled.notify_all();
+        }
+        return false;
+    }
+    if (m_reqCache->committedPrepareCache().height == m_consensusBlockNumber)
+    {
+        if (m_reqCache->rawPrepareCache().height != m_consensusBlockNumber)
+        {
+            rehandleCommitedPrepareCache(m_reqCache->committedPrepareCache());
+        }
+        return false;
+    }
+    return true;
+}
+
+/**
+ * @brief: rehandle the unsubmitted committedPrepare
+ * @param req: the unsubmitted committed prepareReq
+ */
+void PBFTEngine::rehandleCommitedPrepareCache(PrepareReq const& req)
+{
+    Guard l(m_mutex);
+    PBFTENGINE_LOG(INFO) << "[#shouldSeal:rehandleCommittedPrepare] Post out "
+                            "committed-but-not-saved block: [idx/nodeId/hash/height]:  "
+                         << nodeIdx() << "/" << m_keyPair.pub().abridged() << "/"
+                         << req.block_hash.abridged() << "/" << req.height;
+    m_broadCastCache->clearAll();
+    PrepareReq prepare_req(req, m_keyPair, m_view, m_idx);
+    bytes prepare_data;
+    prepare_req.encode(prepare_data);
+    /// broadcast prepare message
+    broadcastMsg(PrepareReqPacket, prepare_req.uniqueKey(), ref(prepare_data));
+    handlePrepareMsg(prepare_req);
+    /// note blockSync to the latest number, in case of the block number of other nodes is larger
+    /// than this node
+    m_blockSync->noteSealingBlockNumber(m_blockChain->number());
+}
+
+/// recalculate m_nodeNum && m_f && m_cfgErr(must called after setSigList)
+void PBFTEngine::resetConfig()
+{
+    m_idx = MAXIDX;
+    updateMinerList();
+    {
+        ReadGuard l(m_minerListMutex);
+        for (size_t i = 0; i < m_minerList.size(); i++)
+        {
+            if (m_minerList[i] == m_keyPair.pub())
+            {
+                m_accountType = NodeAccountType::MinerAccount;
+                m_idx = i;
+                break;
+            }
+        }
+        m_nodeNum = m_minerList.size();
+    }
+    m_f = (m_nodeNum - 1) / 3;
+    m_cfgErr = (m_idx == MAXIDX);
+}
+
+/// init pbftMsgBackup
+void PBFTEngine::initBackupDB()
+{
+    /// try-catch has already been considered by libdevcore/LevelDB.*
+    std::string path = getBackupMsgPath();
+    boost::filesystem::path path_handler = boost::filesystem::path(path);
+    if (!boost::filesystem::exists(path_handler))
+    {
+        boost::filesystem::create_directories(path_handler);
+    }
+    m_backupDB = std::make_shared<LevelDB>(path);
+    if (!isDiskSpaceEnough(path))
+    {
+        PBFTENGINE_LOG(ERROR)
+            << "[#initBackupDB] Not enough available of disk, please free the space and run again"
+            << std::endl;
+        BOOST_THROW_EXCEPTION(NotEnoughAvailableSpace());
+    }
+    // reload msg from db to commited-prepare-cache
+    reloadMsg(c_backupKeyCommitted, m_reqCache->mutableCommittedPrepareCache());
+}
+
+/**
+ * @brief: reload PBFTMsg from DB to msg according to specified key
+ * @param key: key used to index the PBFTMsg
+ * @param msg: save the PBFTMsg readed from the DB
+ */
+void PBFTEngine::reloadMsg(std::string const& key, PBFTMsg* msg)
+{
+    if (!m_backupDB || !msg)
+        return;
+    try
+    {
+        bytes data = fromHex(m_backupDB->lookup(key));
+        if (data.empty())
+        {
+            LOG(ERROR) << "reloadMsg failed";
+            PBFTENGINE_LOG(WARNING) << "[#reloadMsg] [idx/nodeId] Empty message stored" << nodeIdx()
+                                    << "/" << m_keyPair.pub().abridged();
+            return;
+        }
+        msg->decode(ref(data), 0);
+        PBFTENGINE_LOG(DEBUG) << "[#reloadMsg] [myIdx/idx/my_nodeId/height/hash]:  " << nodeIdx()
+                              << "/" << msg->idx << "/" << m_keyPair.pub().abridged() << "/"
+                              << msg->height << "/" << msg->block_hash.abridged();
+    }
+    catch (std::exception& e)
+    {
+        PBFTENGINE_LOG(ERROR) << "[#reloadMsg] Reload PBFT message from db failed:"
+                              << boost::diagnostic_information(e) << std::endl;
+        return;
+    }
+}
+
+/**
+ * @brief: backup specified PBFTMsg with specified key into the DB
+ * @param _key: key of the PBFTMsg
+ * @param _msg : data to backup in the DB
+ */
+void PBFTEngine::backupMsg(std::string const& _key, PBFTMsg const& _msg)
+{
+    if (!m_backupDB)
+        return;
+    bytes message_data;
+    _msg.encode(message_data);
+    try
+    {
+        m_backupDB->insert(_key, toHex(message_data));
+    }
+    catch (std::exception& e)
+    {
+        PBFTENGINE_LOG(ERROR) << "[#backupMsg] backupMsg for PBFT failed:  "
+                              << boost::diagnostic_information(e) << std::endl;
+    }
+}
+
+/// sealing the generated block into prepareReq and push its to msgQueue
+bool PBFTEngine::generatePrepare(Block const& block)
+{
+    Guard l(m_mutex);
+    PrepareReq prepare_req(block, m_keyPair, m_view, m_idx);
+    bytes prepare_data;
+    prepare_req.encode(prepare_data);
+    /// broadcast the generated preparePacket
+    bool succ = broadcastMsg(PrepareReqPacket, prepare_req.uniqueKey(), ref(prepare_data));
+    if (succ)
+    {
+        if (block.getTransactionSize() == 0 && m_omitEmptyBlock)
+        {
+            m_timeManager.changeView();
+            m_timeManager.m_changeCycle = 0;
+            m_emptyBlockViewChange = true;
+            m_leaderFailed = true;
+            m_signalled.notify_all();
+        }
+        handlePrepareMsg(prepare_req);
+    }
+    /// reset the block according to broadcast result
+    PBFTENGINE_LOG(DEBUG) << "[#generateLocalPrepare] [myIdx/myNode/prepHash/prepHeight]:  "
+                          << nodeIdx() << "/" << m_keyPair.pub().abridged() << "/"
+                          << prepare_req.block_hash << "/" << prepare_req.height << std::endl;
+    return succ;
+}
+
+/**
+ * @brief : 1. generate and broadcast signReq according to given prepareReq,
+ *          2. add the generated signReq into the cache
+ * @param req: specified PrepareReq used to generate signReq
+ */
+bool PBFTEngine::broadcastSignReq(PrepareReq const& req)
+{
+    SignReq sign_req(req, m_keyPair, m_idx);
+    bytes sign_req_data;
+    sign_req.encode(sign_req_data);
+    bool succ = broadcastMsg(SignReqPacket, sign_req.uniqueKey(), ref(sign_req_data));
+    if (succ)
+        m_reqCache->addSignReq(sign_req);
+    return succ;
+}
+
+bool PBFTEngine::getNodeIDByIndex(h512& nodeID, const IDXTYPE& idx) const
+{
+    nodeID = getMinerByIndex(idx);
+    if (nodeID == h512())
+    {
+        PBFTENGINE_LOG(ERROR) << "[#getNodeIDByIndex] Not miner [idx/nodeId]:  " << idx << "/"
+                              << m_keyPair.pub().abridged();
+        return false;
+    }
+    return true;
+}
+
+bool PBFTEngine::checkSign(PBFTMsg const& req) const
+{
+    h512 node_id;
+    if (getNodeIDByIndex(node_id, req.idx))
+    {
+        Public pub_id = jsToPublic(toJS(node_id.hex()));
+        return dev::verify(pub_id, req.sig, req.block_hash) &&
+               dev::verify(pub_id, req.sig2, req.fieldsWithoutBlock());
+    }
+    return false;
+}
+
+/**
+ * @brief: 1. generate commitReq according to prepare req
+ *         2. broadcast the commitReq
+ * @param req: the prepareReq that used to generate commitReq
+ */
+bool PBFTEngine::broadcastCommitReq(PrepareReq const& req)
+{
+    CommitReq commit_req(req, m_keyPair, m_idx);
+    bytes commit_req_data;
+    commit_req.encode(commit_req_data);
+    bool succ = broadcastMsg(CommitReqPacket, commit_req.uniqueKey(), ref(commit_req_data));
+    if (succ)
+        m_reqCache->addCommitReq(commit_req);
+    return succ;
+}
+
+
+/// send view change message to the given node
+void PBFTEngine::sendViewChangeMsg(NodeID const& nodeId)
+{
+    ViewChangeReq req(m_keyPair, m_highestBlock.number(), m_toView, m_idx, m_highestBlock.hash());
+    PBFTENGINE_LOG(DEBUG) << "[#sendViewChangeMsg] send viewchange to started node "
+                             "[myIdx/myNode/PeernodeID/hash/higNumber]"
+                          << nodeIdx() << "/" << m_keyPair.pub().abridged() << "/" << nodeId << "/"
+                          << req.block_hash << "/" << m_highestBlock.number();
+
+    bytes view_change_data;
+    req.encode(view_change_data);
+    sendMsg(nodeId, ViewChangeReqPacket, req.uniqueKey(), ref(view_change_data));
+}
+
+bool PBFTEngine::broadcastViewChangeReq()
+{
+    ViewChangeReq req(m_keyPair, m_highestBlock.number(), m_toView, m_idx, m_highestBlock.hash());
+    PBFTENGINE_LOG(DEBUG) << "[#broadcastViewChangeReq] [myIdx/myNode/hash/higNumber]:  "
+                          << nodeIdx() << "/" << m_keyPair.pub().abridged() << "/" << req.block_hash
+                          << "/" << m_highestBlock.number();
+    /// view change not caused by omit empty block
+    if (!m_emptyBlockViewChange)
+    {
+        PBFTENGINE_LOG(WARNING) << "[#ViewChangeWarning]: not caused by omit empty block "
+                                   "[myIdx/myNode/hash/higNumber]: "
+                                << nodeIdx() << "/" << m_keyPair.pub().abridged() << "/"
+                                << req.block_hash << "/" << m_highestBlock.number();
+    }
+    /// reset the flag
+    m_emptyBlockViewChange = false;
+
+    bytes view_change_data;
+    req.encode(view_change_data);
+    return broadcastMsg(ViewChangeReqPacket, req.uniqueKey(), ref(view_change_data));
+}
+
+bool PBFTEngine::sendMsg(
+    NodeID const& nodeId, unsigned const& packetType, std::string const& key, bytesConstRef data)
+{
+    /// is miner?
+    if (getIndexByMiner(nodeId) < 0)
+    {
+        return true;
+    }
+    /// packet has been broadcasted?
+    if (broadcastFilter(nodeId, packetType, key))
+    {
+        return true;
+    }
+    auto sessions = m_service->sessionInfosByProtocolID(m_protocolId);
+    if (sessions.size() == 0)
+    {
+        return false;
+    }
+    for (auto session : sessions)
+    {
+        if (session.nodeID == nodeId)
+        {
+            m_service->asyncSendMessageByNodeID(
+                session.nodeID, transDataToMessage(data, packetType), nullptr);
+            PBFTENGINE_LOG(DEBUG)
+                << "[#sendMsg] [myIdx/myNode/dstNodeId/packetType/remote_endpoint]: " << nodeIdx()
+                << "/" << m_keyPair.pub().abridged() << "/" << nodeId << "/" << packetType << "/"
+                << session.nodeIPEndpoint.name();
+            broadcastMark(session.nodeID, packetType, key);
+            return true;
+        }
+    }
+    return false;
+}
+
+/**
+ * @brief: broadcast specified message to all-peers with cache-filter and specified filter
+ *         broadcast solutions:
+ *         1. peer is not the miner: stop broadcasting
+ *         2. peer is in the filter list: mark the message as broadcasted, and stop broadcasting
+ *         3. the packet has been broadcasted: stop broadcast
+ * @param packetType: the packet type of the broadcast-message
+ * @param key: the key of the broadcast-message(is the signature of the message in common)
+ * @param data: the encoded data of to be broadcasted(RLP encoder now)
+ * @param filter: the list that shouldn't be broadcasted to
+ */
+bool PBFTEngine::broadcastMsg(unsigned const& packetType, std::string const& key,
+    bytesConstRef data, std::unordered_set<h512> const& filter)
+{
+    auto sessions = m_service->sessionInfosByProtocolID(m_protocolId);
+    m_connectedNode = sessions.size();
+    for (auto session : sessions)
+    {
+        /// get node index of the miner from m_minerList failed ?
+        if (getIndexByMiner(session.nodeID) < 0)
+            continue;
+        /// peer is in the _filter list ?
+        if (filter.count(session.nodeID))
+        {
+            broadcastMark(session.nodeID, packetType, key);
+            continue;
+        }
+        /// packet has been broadcasted?
+        if (broadcastFilter(session.nodeID, packetType, key))
+            continue;
+        PBFTENGINE_LOG(TRACE) << "[#broadcastMsg] [myIdx/myNode/dstId/dstIp/packetType]:  "
+                              << nodeIdx() << "/" << m_keyPair.pub().abridged() << "/"
+                              << toHex(session.nodeID) << "/" << session.nodeIPEndpoint.name()
+                              << "/" << packetType;
+        /// send messages
+        m_service->asyncSendMessageByNodeID(
+            session.nodeID, transDataToMessage(data, packetType), nullptr);
+        broadcastMark(session.nodeID, packetType, key);
+    }
+    return true;
+}
+
+/**
+ * @brief: check the specified prepareReq is valid or not
+ *       1. should not be existed in the prepareCache
+ *       2. if allowSelf is false, shouldn't be generated from the node-self
+ *       3. hash of committed prepare should be equal to the block hash of prepareReq if their
+ * height is equal
+ *       4. sign of PrepareReq should be valid(public key to verify sign is obtained according to
+ * req.idx)
+ * @param req: the prepareReq need to be checked
+ * @param allowSelf: whether can solve prepareReq generated by self-node
+ * @param oss
+ * @return true: the specified prepareReq is valid
+ * @return false: the specified prepareReq is invalid
+ */
+bool PBFTEngine::isValidPrepare(PrepareReq const& req, std::ostringstream& oss) const
+{
+    if (m_reqCache->isExistPrepare(req))
+    {
+        PBFTENGINE_LOG(DEBUG) << "[#InvalidPrepare] Duplicated Prep: [INFO]:  " << oss.str();
+        return false;
+    }
+    if (hasConsensused(req))
+    {
+        PBFTENGINE_LOG(DEBUG) << "[#InvalidPrepare] Consensused Prep: [INFO]:  " << oss.str();
+        return false;
+    }
+
+    if (isFutureBlock(req))
+    {
+        PBFTENGINE_LOG(INFO) << "[#FutureBlock] [INFO]:  " << oss.str();
+        m_reqCache->addFuturePrepareCache(req);
+        return false;
+    }
+    if (!isValidLeader(req))
+    {
+        return false;
+    }
+    if (!isHashSavedAfterCommit(req))
+    {
+        PBFTENGINE_LOG(DEBUG) << "[#InvalidPrepare] Not saved after commit: [INFO]:  " << oss.str();
+        return false;
+    }
+    if (!checkSign(req))
+    {
+        PBFTENGINE_LOG(DEBUG) << "[#InvalidPrepare] Invalid sig: [INFO]:  " << oss.str();
+        return false;
+    }
+    return true;
+}
+
+/// check miner list
+void PBFTEngine::checkMinerList(Block const& block)
+{
+    ReadGuard l(m_minerListMutex);
+    if (m_minerList != block.blockHeader().sealerList())
+    {
+#if DEBUG
+        std::string miners;
+        for (auto miner : m_minerList)
+            miners += miner + " ";
+        LOG(DEBUG) << "Miner list = " << miners;
+        PBFTENGINE_LOG(DEBUG) << "[checkMinerList] [miners]: " << miners << std::endl;
+#endif
+        PBFTENGINE_LOG(ERROR)
+            << "[#checkMinerList] Wrong miners: [myIdx/myNode/Cminers/CblockMiner/hash]:  "
+            << nodeIdx() << "/" << m_keyPair.pub().abridged() << "/" << m_minerList.size() << "/"
+            << block.blockHeader().sealerList().size() << "/" << block.blockHeader().hash();
+        BOOST_THROW_EXCEPTION(
+            BlockMinerListWrong() << errinfo_comment("Wrong Miner List of Block"));
+    }
+}
+
+void PBFTEngine::execBlock(Sealing& sealing, PrepareReq const& req, std::ostringstream& oss)
+{
+    auto start_exec_time = utcTime();
+    Block working_block(req.block);
+    PBFTENGINE_LOG(TRACE) << "[#execBlock] [myIdx/myNode/number/hash/idx]:  " << nodeIdx() << "/"
+                          << m_keyPair.pub().abridged() << "/" << working_block.header().number()
+                          << "/" << working_block.header().hash().abridged() << "/" << req.idx;
+    checkBlockValid(working_block);
+    m_blockSync->noteSealingBlockNumber(working_block.header().number());
+    sealing.p_execContext = executeBlock(working_block);
+    sealing.block = working_block;
+    m_timeManager.updateTimeAfterHandleBlock(sealing.block.getTransactionSize(), start_exec_time);
+}
+
+/// check whether the block is empty
+bool PBFTEngine::needOmit(Sealing const& sealing)
+{
+    if (sealing.block.getTransactionSize() == 0 && m_omitEmptyBlock)
+    {
+        PBFTENGINE_LOG(TRACE) << "[#needOmit] [myIdx/nodeId/number/hash]:  " << nodeIdx() << "/"
+                              << m_keyPair.pub().abridged() << "/"
+                              << sealing.block.blockHeader().number() << "/"
+                              << sealing.block.blockHeader().hash() << std::endl;
+        return true;
+    }
+    return false;
+}
+
+/**
+ * @brief: this function is called when receive-given-protocol related message from the network
+ *        1. check the validation of the network-received data(include the account type of the
+ * sender and receiver)
+ *        2. decode the data into PBFTMsgPacket
+ *        3. push the message into message queue to handler later by workLoop
+ * @param exception: exceptions related to the received-message
+ * @param session: the session related to the network data(can get informations about the sender)
+ * @param message: message constructed from data received from the network
+ */
+void PBFTEngine::onRecvPBFTMessage(
+    NetworkException exception, std::shared_ptr<P2PSession> session, P2PMessage::Ptr message)
+{
+    PBFTMsgPacket pbft_msg;
+    bool valid = decodeToRequests(pbft_msg, message, session);
+    if (!valid)
+        return;
+    if (pbft_msg.packet_id <= ViewChangeReqPacket)
+    {
+        m_msgQueue.push(pbft_msg);
+    }
+    else
+    {
+        PBFTENGINE_LOG(DEBUG) << "[#onRecvPBFTMessage] Illegal msg: [myIdx/myNode/idx/fromIp]:  "
+                              << nodeIdx() << "/" << m_keyPair.pub().abridged() << "/"
+                              << std::to_string(pbft_msg.packet_id) << "/" << pbft_msg.endpoint
+                              << std::endl;
+    }
+}
+
+void PBFTEngine::handlePrepareMsg(PrepareReq& prepare_req, PBFTMsgPacket const& pbftMsg)
+{
+    bool valid = decodeToRequests(prepare_req, ref(pbftMsg.data));
+    if (!valid)
+        return;
+    handlePrepareMsg(prepare_req, pbftMsg.endpoint);
+}
+
+/**
+ * @brief: handle the prepare request:
+ *       1. check whether the prepareReq is valid or not
+ *       2. if the prepareReq is valid:
+ *       (1) add the prepareReq to raw-prepare-cache
+ *       (2) execute the block
+ *       (3) sign the prepareReq and broadcast the signed prepareReq
+ *       (4) callback checkAndCommit function to determin can submit the block or not
+ * @param prepare_req: the prepare request need to be handled
+ * @param self: if generated-prepare-request need to handled, then set self to be true;
+ *              else this function will filter the self-generated prepareReq
+ */
+void PBFTEngine::handlePrepareMsg(PrepareReq const& prepareReq, std::string const& endpoint)
+{
+    Timer t;
+    std::ostringstream oss;
+    oss << "[#handlePrepareMsg] [myIdx/myNode/idx/view/number/highNum/consNum/fromIp/hash]:  "
+        << nodeIdx() << "/" << m_keyPair.pub().abridged() << "/" << prepareReq.idx << "/"
+        << prepareReq.view << "/" << prepareReq.height << "/" << m_highestBlock.number() << "/"
+        << m_consensusBlockNumber << "/" << endpoint << "/" << prepareReq.block_hash.abridged();
+    /// check the prepare request is valid or not
+    if (!isValidPrepare(prepareReq, oss))
+        return;
+    /// add raw prepare request
+    m_reqCache->addRawPrepare(prepareReq);
+    Sealing workingSealing;
+    try
+    {
+        execBlock(workingSealing, prepareReq, oss);
+    }
+    catch (std::exception& e)
+    {
+        PBFTENGINE_LOG(WARNING) << "[#handlePrepareMsg] Block execute failed: [EINFO]:  "
+                                << boost::diagnostic_information(e) << "  [INFO]: " << oss.str()
+                                << std::endl;
+        return;
+    }
+    /// whether to omit empty block
+    if (needOmit(workingSealing))
+    {
+        m_timeManager.changeView();
+        m_timeManager.m_changeCycle = 0;
+        m_emptyBlockViewChange = true;
+        m_signalled.notify_all();
+        return;
+    }
+
+    /// generate prepare request with signature of this node to broadcast
+    /// (can't change prepareReq since it may be broadcasted-forwarded to other nodes)
+    PrepareReq sign_prepare(prepareReq, workingSealing, m_keyPair);
+    m_reqCache->addPrepareReq(sign_prepare);
+    PBFTENGINE_LOG(TRACE) << "[#handlePrepareMsg] add prepare cache [myIdx/myNode/hash/number]:  "
+                          << nodeIdx() << "/" << m_keyPair.pub().abridged() << "/"
+                          << sign_prepare.block_hash.abridged() << "/" << sign_prepare.height;
+    /// broadcast the re-generated signReq(add the signReq to cache)
+    PBFTENGINE_LOG(TRACE) << "[#]handlePrepareMsg broadcastSignReq [myIdx/myNode/hash/number]:  "
+                          << nodeIdx() << "/" << m_keyPair.pub().abridged() << "/"
+                          << sign_prepare.block_hash.abridged() << "/" << sign_prepare.height;
+    if (!broadcastSignReq(sign_prepare))
+    {
+        PBFTENGINE_LOG(WARNING) << "[#broadcastSignReq failed] [INFO]:  " << oss.str();
+    }
+    checkAndCommit();
+    PBFTENGINE_LOG(DEBUG) << "[#handlePrepareMsg Succ] [Timecost]:  " << 1000 * t.elapsed()
+                          << "  [INFO]:  " << oss.str();
+}
+
+
+void PBFTEngine::checkAndCommit()
+{
+    size_t sign_size = m_reqCache->getSigCacheSize(m_reqCache->prepareCache().block_hash);
+    /// must be equal to minValidNodes:in case of callback checkAndCommit repeatly in a round of
+    /// PBFT consensus
+    if (sign_size == minValidNodes())
+    {
+        PBFTENGINE_LOG(TRACE)
+            << "[#checkAndCommit:SignReq enough] [myIdx/myNode/number/sigSize/hash]:  " << nodeIdx()
+            << "/" << m_keyPair.pub().abridged() << "/" << m_reqCache->prepareCache().height << "/"
+            << sign_size << "/" << m_reqCache->prepareCache().block_hash.abridged();
+        if (m_reqCache->prepareCache().view != m_view)
+        {
+            PBFTENGINE_LOG(DEBUG)
+                << "[#checkAndCommit: InvalidView] [myIdx/myNode/prepView/view/prepHeight/hash]:  "
+                << nodeIdx() << "/" << m_keyPair.pub().abridged() << "/"
+                << m_reqCache->prepareCache().view << "/" << m_view << "/"
+                << m_reqCache->prepareCache().height << "/"
+                << m_reqCache->prepareCache().block_hash.abridged();
+            return;
+        }
+        m_reqCache->updateCommittedPrepare();
+        /// update and backup the commit cache
+        PBFTENGINE_LOG(TRACE)
+            << "[#checkAndCommit] backup/updateCommittedPrepare [myIdx/myNode/hash/number]:  "
+            << nodeIdx() << "/" << m_keyPair.pub().abridged() << "/"
+            << m_reqCache->committedPrepareCache().block_hash << "/"
+            << m_reqCache->committedPrepareCache().height;
+        backupMsg(c_backupKeyCommitted, m_reqCache->committedPrepareCache());
+        PBFTENGINE_LOG(TRACE)
+            << "[#checkAndCommit] broadcastCommitReq [myIdx/myNode/hash/number]:  " << nodeIdx()
+            << "/" << m_keyPair.pub().abridged() << "/" << m_reqCache->prepareCache().block_hash
+            << "/" << m_reqCache->prepareCache().height;
+        if (!broadcastCommitReq(m_reqCache->prepareCache()))
+        {
+            PBFTENGINE_LOG(WARNING) << "[#checkAndCommit: broadcastCommitReq failed]";
+        }
+        m_timeManager.m_lastSignTime = utcTime();
+        checkAndSave();
+    }
+}
+
+/// if collect >= 2/3 SignReq and CommitReq, then callback this function to commit block
+/// check whether view and height is valid, if valid, then commit the block and clear the context
+void PBFTEngine::checkAndSave()
+{
+    size_t sign_size = m_reqCache->getSigCacheSize(m_reqCache->prepareCache().block_hash);
+    size_t commit_size = m_reqCache->getCommitCacheSize(m_reqCache->prepareCache().block_hash);
+    if (sign_size >= minValidNodes() && commit_size >= minValidNodes())
+    {
+        PBFTENGINE_LOG(TRACE)
+            << "[#checkAndSave: CommitReq enough] [myIdx/myNode/number/commitSize/hash]:  "
+            << nodeIdx() << "/" << m_keyPair.pub().abridged() << "/"
+            << m_reqCache->prepareCache().height << "/" << commit_size << "/"
+            << m_reqCache->prepareCache().block_hash.abridged();
+        if (m_reqCache->prepareCache().view != m_view)
+        {
+            PBFTENGINE_LOG(DEBUG)
+                << "[#checkAndSave: InvalidView] [myIdx/myNode/prepView/view/prepHeight/hash]:  "
+                << nodeIdx() << "/" << m_keyPair.pub().abridged() << "/"
+                << m_reqCache->prepareCache().view << "/" << m_view << "/"
+                << m_reqCache->prepareCache().height << "/"
+                << m_reqCache->prepareCache().block_hash.abridged();
+            return;
+        }
+        /// add sign-list into the block header
+        if (m_reqCache->prepareCache().height > m_highestBlock.number())
+        {
+            Block block(m_reqCache->prepareCache().block);
+            m_reqCache->generateAndSetSigList(block, minValidNodes());
+            /// callback block chain to commit block
+            CommitResult ret = m_blockChain->commitBlock(
+                block, std::shared_ptr<ExecutiveContext>(m_reqCache->prepareCache().p_execContext));
+            /// drop handled transactions
+            if (ret == CommitResult::OK)
+            {
+                dropHandledTransactions(block);
+                PBFTENGINE_LOG(DEBUG)
+                    << "[#CommitBlock Succ:] [myIdx/myNode/idx/nodeId/number/hash]:  " << nodeIdx()
+                    << "/" << m_keyPair.pub().abridged() << "/" << m_reqCache->prepareCache().idx
+                    << "/" << m_keyPair.pub() << "/" << m_reqCache->prepareCache().height << "/"
+                    << m_reqCache->prepareCache().block_hash.abridged();
+            }
+            else
+            {
+                PBFTENGINE_LOG(ERROR)
+                    << "[#commitBlock Failed] [myIdx/myNode/highNum/SNum/Shash]:  " << nodeIdx()
+                    << "/" << m_keyPair.pub().abridged() << "/" << m_highestBlock.number() << "/"
+                    << block.blockHeader().number() << "/" << block.blockHeader().hash().abridged();
+                /// note blocksync to sync
+                m_blockSync->noteSealingBlockNumber(m_blockChain->number());
+                m_txPool->handleBadBlock(block);
+            }
+            /// clear caches to in case of repeated commit
+            resetConfig();
+            m_reqCache->clearAllExceptCommitCache();
+            m_reqCache->delCache(m_reqCache->prepareCache().block_hash);
+        }
+        else
+        {
+            PBFTENGINE_LOG(WARNING)
+                << "[#checkAndSave: Consensus Failed] Block already exists:  "
+                   "[myIdx/myNode/blkNum/number/blkHash/highHash]: "
+                << nodeIdx() << "/" << m_keyPair.pub().abridged() << "/"
+                << m_reqCache->prepareCache().height << "/" << m_highestBlock.number() << "/"
+                << m_reqCache->prepareCache().block_hash.abridged() << "/"
+                << m_highestBlock.hash().abridged() << std::endl;
+        }
+    }
+}
+
+/// update the context of PBFT after commit a block into the block-chain
+/// 1. update the highest to new-committed blockHeader
+/// 2. update m_view/m_toView/m_leaderFailed/m_lastConsensusTime/m_consensusBlockNumber
+/// 3. delete invalid view-change requests according to new highestBlock
+/// 4. recalculate the m_nodeNum/m_f according to newer MinerList
+/// 5. clear all caches related to prepareReq and signReq
+void PBFTEngine::reportBlock(Block const& block)
+{
+    Guard l(m_mutex);
+    if (m_blockChain->number() == 0 || m_highestBlock.number() < block.blockHeader().number())
+    {
+        /// update the highest block
+        m_highestBlock = block.blockHeader();
+        if (m_highestBlock.number() >= m_consensusBlockNumber)
+        {
+            m_view = m_toView = 0;
+            m_leaderFailed = false;
+            m_timeManager.m_lastConsensusTime = utcTime();
+            m_timeManager.m_changeCycle = 0;
+            m_consensusBlockNumber = m_highestBlock.number() + 1;
+            /// delete invalid view change requests from the cache
+            m_reqCache->delInvalidViewChange(m_highestBlock);
+        }
+        resetConfig();
+        m_reqCache->clearAllExceptCommitCache();
+        m_reqCache->delCache(m_highestBlock.hash());
+        PBFTENGINE_LOG(INFO) << "^^^^^^^^^^^^^^^^^^^^^^^^^^^^^Report: number= "
+                             << m_highestBlock.number() << ", idx= " << m_highestBlock.sealer()
+                             << " , hash= " << m_highestBlock.hash().abridged()
+                             << ", next= " << m_consensusBlockNumber
+                             << " , txNum=" << block.getTransactionSize()
+                             << " , myIdx= " << nodeIdx()
+                             << ", myNode=" << m_keyPair.pub().abridged();
+    }
+}
+
+/**
+ * @brief: 1. decode the network-received PBFTMsgPacket to signReq
+ *         2. check the validation of the signReq
+ *         3. submit the block into blockchain if the size of collected signReq and
+ *            commitReq is over 2/3
+ * @param sign_req: return value, the decoded signReq
+ * @param pbftMsg: the network-received PBFTMsgPacket
+ */
+void PBFTEngine::handleSignMsg(SignReq& sign_req, PBFTMsgPacket const& pbftMsg)
+{
+    Timer t;
+    bool valid = decodeToRequests(sign_req, ref(pbftMsg.data));
+    if (!valid)
+        return;
+    std::ostringstream oss;
+    oss << "[#handleSignMsg] [myIdx/myNode/number/highNum/idx/Sview/view/from/fromIp/hash]:  "
+        << nodeIdx() << "/" << m_keyPair.pub().abridged() << "/" << sign_req.height << "/"
+        << m_highestBlock.number() << "/" << sign_req.idx << "/" << sign_req.view << "/" << m_view
+        << "/" << pbftMsg.node_id << "/" << pbftMsg.endpoint << "/"
+        << sign_req.block_hash.abridged() << "\n";
+
+    valid = isValidSignReq(sign_req, oss);
+    if (!valid)
+        return;
+    m_reqCache->addSignReq(sign_req);
+    checkAndCommit();
+    PBFTENGINE_LOG(DEBUG) << "[#handleSignMsg Succ] [Timecost]:  " << 1000 * t.elapsed()
+                          << "  [INFO]:  " << oss.str();
+}
+
+/**
+ * @brief: check the given signReq is valid or not
+ *         1. the signReq shouldn't be existed in the cache
+ *         2. callback checkReq to check the validation of given request
+ * @param req: the given request to be checked
+ * @param oss: log to debug
+ * @return true: check succeed
+ * @return false: check failed
+ */
+bool PBFTEngine::isValidSignReq(SignReq const& req, std::ostringstream& oss) const
+{
+    if (m_reqCache->isExistSign(req))
+    {
+        PBFTENGINE_LOG(DEBUG) << "[#InValidSignReq] Duplicated sign: [INFO]:  " << oss.str();
+        return false;
+    }
+    CheckResult result = checkReq(req, oss);
+    if (result == CheckResult::FUTURE)
+    {
+        m_reqCache->addSignReq(req);
+        PBFTENGINE_LOG(INFO) << "[#FutureBlock] [INFO]:  " << oss.str();
+        return false;
+    }
+    if (result == CheckResult::INVALID)
+        return false;
+    return true;
+}
+
+/**
+ * @brief : 1. decode the network-received message into commitReq
+ *          2. check the validation of the commitReq
+ *          3. add the valid commitReq into the cache
+ *          4. submit to blockchain if the size of collected commitReq is over 2/3
+ * @param commit_req: return value, the decoded commitReq
+ * @param pbftMsg: the network-received PBFTMsgPacket
+ */
+void PBFTEngine::handleCommitMsg(CommitReq& commit_req, PBFTMsgPacket const& pbftMsg)
+{
+    Timer t;
+    bool valid = decodeToRequests(commit_req, ref(pbftMsg.data));
+    if (!valid)
+        return;
+    std::ostringstream oss;
+    oss << "[#handleCommitMsg] [myIdx/myNode/number/highNum/idx/Cview/view/from/fromIp/hash]:  "
+        << nodeIdx() << "/" << m_keyPair.pub().abridged() << "/" << commit_req.height << "/"
+        << m_highestBlock.number() << "/" << commit_req.idx << "/" << commit_req.view << "/"
+        << m_view << "/" << pbftMsg.node_id << "/" << pbftMsg.endpoint << "/"
+        << commit_req.block_hash.abridged() << "\n";
+
+    valid = isValidCommitReq(commit_req, oss);
+    if (!valid)
+        return;
+    m_reqCache->addCommitReq(commit_req);
+    checkAndSave();
+    PBFTENGINE_LOG(DEBUG) << "[#handleCommitMsg Succ] [Timecost]:  " << 1000 * t.elapsed()
+                          << "  [INFO]:  " << oss.str();
+    return;
+}
+
+/**
+ * @brief: check the given commitReq is valid or not
+ * @param req: the given commitReq need to be checked
+ * @param oss: info to debug
+ * @return true: the given commitReq is valid
+ * @return false: the given commitReq is invalid
+ */
+bool PBFTEngine::isValidCommitReq(CommitReq const& req, std::ostringstream& oss) const
+{
+    if (m_reqCache->isExistCommit(req))
+    {
+        PBFTENGINE_LOG(DEBUG) << "[#InvalidCommitReq] Duplicated: [INFO]:  " << oss.str();
+        return false;
+    }
+    CheckResult result = checkReq(req, oss);
+    if (result == CheckResult::FUTURE)
+    {
+        m_reqCache->addCommitReq(req);
+        return false;
+    }
+    if (result == CheckResult::INVALID)
+        return false;
+    return true;
+}
+
+void PBFTEngine::handleViewChangeMsg(ViewChangeReq& viewChange_req, PBFTMsgPacket const& pbftMsg)
+{
+    bool valid = decodeToRequests(viewChange_req, ref(pbftMsg.data));
+    if (!valid)
+        return;
+    std::ostringstream oss;
+    oss << "[handleViewChangeMsg] [myIdx/myNode/number/highNum/idx/Cview/view/from/fromIp/hash]:  "
+        << nodeIdx() << "/" << m_keyPair.pub().abridged() << "/" << viewChange_req.height << "/"
+        << m_highestBlock.number() << "/" << viewChange_req.idx << "/" << viewChange_req.view << "/"
+        << m_view << "/" << pbftMsg.node_id << "/" << pbftMsg.endpoint << "/"
+        << viewChange_req.block_hash.abridged() << "\n";
+
+    valid = isValidViewChangeReq(viewChange_req, pbftMsg.node_idx, oss);
+    if (!valid)
+        return;
+
+    m_reqCache->addViewChangeReq(viewChange_req);
+    if (viewChange_req.view == m_toView)
+        checkAndChangeView();
+    else
+    {
+        VIEWTYPE min_view = 0;
+        bool should_trigger = m_reqCache->canTriggerViewChange(
+            min_view, m_f, m_toView, m_highestBlock, m_consensusBlockNumber);
+        if (should_trigger)
+        {
+            m_timeManager.changeView();
+            m_toView = min_view - 1;
+            PBFTENGINE_LOG(INFO) << "[#handleViewChangeMsg] Tigger fast-viewchange: "
+                                    "[myIdx/myNode/view/Toview/minView]:  "
+                                 << nodeIdx() << "/" << m_keyPair.pub().abridged() << "/" << m_view
+                                 << "/" << m_toView << "/" << min_view
+                                 << "  [INFO]:  " << oss.str();
+            m_signalled.notify_all();
+        }
+    }
+    PBFTENGINE_LOG(DEBUG) << "[#handleViewChangeMsg Succ]: " << oss.str();
+}
+
+bool PBFTEngine::isValidViewChangeReq(
+    ViewChangeReq const& req, IDXTYPE const& source, std::ostringstream& oss)
+{
+    if (m_reqCache->isExistViewChange(req))
+    {
+        PBFTENGINE_LOG(DEBUG) << "[#InvalidViewChangeReq] Duplicated: [INFO]  " << oss.str();
+        return false;
+    }
+    if (req.idx == m_idx)
+    {
+        PBFTENGINE_LOG(DEBUG) << "[#InvalidViewChangeReq] Own Req: [INFO]  " << oss.str();
+        return false;
+    }
+    if (req.view + 1 < m_toView && req.idx == source)
+        catchupView(req, oss);
+    /// check view and block height
+    if (req.height < m_highestBlock.number() || req.view <= m_view)
+    {
+        PBFTENGINE_LOG(DEBUG) << "[#InvalidViewChangeReq] Invalid view or height: [INFO]:  "
+                              << oss.str();
+        return false;
+    }
+    /// check block hash
+    if ((req.height == m_highestBlock.number() && req.block_hash != m_highestBlock.hash()) ||
+        (m_blockChain->getBlockByHash(req.block_hash) == nullptr))
+    {
+        PBFTENGINE_LOG(DEBUG) << "[#InvalidViewChangeReq] Invalid hash [highHash]:  "
+                              << m_highestBlock.hash().abridged() << " [INFO]:  " << oss.str();
+        return false;
+    }
+    if (!checkSign(req))
+    {
+        PBFTENGINE_LOG(DEBUG) << "[#InvalidViewChangeReq] Invalid Sign [INFO]:  " << oss.str();
+        return false;
+    }
+    return true;
+}
+
+void PBFTEngine::catchupView(ViewChangeReq const& req, std::ostringstream& oss)
+{
+    if (req.view + 1 < m_toView)
+    {
+        PBFTENGINE_LOG(INFO) << "[#catchupView] [toView]: " << m_toView
+                             << " [INFO]:  " << oss.str();
+        NodeID nodeId;
+        bool succ = getNodeIDByIndex(nodeId, req.idx);
+        if (succ)
+            sendViewChangeMsg(nodeId);
+    }
+}
+
+void PBFTEngine::checkAndChangeView()
+{
+    IDXTYPE count = m_reqCache->getViewChangeSize(m_toView);
+    if (count >= minValidNodes() - 1)
+    {
+        PBFTENGINE_LOG(INFO) << "[#checkAndChangeView] [Reach consensus, to_view]:  " << m_toView
+                             << std::endl;
+        m_leaderFailed = false;
+        m_timeManager.m_lastConsensusTime = utcTime();
+        m_view = m_toView;
+        m_reqCache->triggerViewChange(m_view);
+        m_blockSync->noteSealingBlockNumber(m_blockChain->number());
+    }
+}
+
+/// collect all caches
+void PBFTEngine::collectGarbage()
+{
+    Guard l(m_mutex);
+    if (!m_highestBlock)
+        return;
+    Timer t;
+    std::chrono::system_clock::time_point now = std::chrono::system_clock::now();
+    if (now - m_timeManager.m_lastGarbageCollection >
+        std::chrono::seconds(TimeManager::CollectInterval))
+    {
+        m_reqCache->collectGarbage(m_highestBlock);
+        m_timeManager.m_lastGarbageCollection = now;
+        PBFTENGINE_LOG(TRACE) << "[#collectGarbage] [Timecost]:  " << 1000 * t.elapsed()
+                              << std::endl;
+    }
+}
+
+void PBFTEngine::checkTimeout()
+{
+    bool flag = false;
+    {
+        Guard l(m_mutex);
+        if (m_timeManager.isTimeout())
+        {
+            Timer t;
+            m_toView += 1;
+            m_leaderFailed = true;
+            m_timeManager.updateChangeCycle();
+            m_blockSync->noteSealingBlockNumber(m_blockChain->number());
+            m_timeManager.m_lastConsensusTime = utcTime();
+            flag = true;
+            m_reqCache->removeInvalidViewChange(m_toView, m_highestBlock);
+            PBFTENGINE_LOG(DEBUG)
+                << "[#checkTimeout: broadcastViewChangeReq] [myIdx/myNode/highNum/view/toView]:  "
+                << nodeIdx() << "/" << m_keyPair.pub().abridged() << "/" << m_highestBlock.number()
+                << "/" << m_view << "/" << m_toView;
+            if (!broadcastViewChangeReq())
+                return;
+            checkAndChangeView();
+            PBFTENGINE_LOG(DEBUG) << "[#checkTimeout Succ] [myIdx/myNode/timecost/view/toView]:  "
+                                  << nodeIdx() << "/" << m_keyPair.pub().abridged() << "/"
+                                  << t.elapsed() * 1000 << "/" << m_view << "/" << m_toView;
+        }
+    }
+    if (flag && m_onViewChange)
+        m_onViewChange();
+}
+
+void PBFTEngine::handleMsg(PBFTMsgPacket const& pbftMsg)
+{
+    Guard l(m_mutex);
+    PBFTMsg pbft_msg;
+    std::string key;
+    switch (pbftMsg.packet_id)
+    {
+    case PrepareReqPacket:
+    {
+        PrepareReq prepare_req;
+        handlePrepareMsg(prepare_req, pbftMsg);
+        key = prepare_req.uniqueKey();
+        pbft_msg = prepare_req;
+        break;
+    }
+    case SignReqPacket:
+    {
+        SignReq req;
+        handleSignMsg(req, pbftMsg);
+        key = req.uniqueKey();
+        pbft_msg = req;
+        break;
+    }
+    case CommitReqPacket:
+    {
+        CommitReq req;
+        handleCommitMsg(req, pbftMsg);
+        key = req.uniqueKey();
+        pbft_msg = req;
+        break;
+    }
+    case ViewChangeReqPacket:
+    {
+        ViewChangeReq req;
+        handleViewChangeMsg(req, pbftMsg);
+        key = req.uniqueKey();
+        pbft_msg = req;
+        break;
+    }
+    default:
+    {
+        PBFTENGINE_LOG(DEBUG) << "[#handleMsg] Err pbft message: [myIdx/myNode/from]:  "
+                              << nodeIdx() << "/" << m_keyPair.pub().abridged() << "/"
+                              << pbftMsg.node_idx;
+        return;
+    }
+    }
+    bool height_flag = (pbft_msg.height > m_highestBlock.number()) ||
+                       (m_highestBlock.number() - pbft_msg.height < 10);
+    if (key.size() > 0 && height_flag)
+    {
+        std::unordered_set<h512> filter;
+        filter.insert(pbftMsg.node_id);
+        /// get the origin gen node id of the request
+        h512 gen_node_id = getMinerByIndex(pbft_msg.idx);
+        if (gen_node_id != h512())
+            filter.insert(gen_node_id);
+        broadcastMsg(pbftMsg.packet_id, key, ref(pbftMsg.data), filter);
+    }
+}
+
+/// start a new thread to handle the network-receivied message
+void PBFTEngine::workLoop()
+{
+    while (isWorking())
+    {
+        try
+        {
+            std::pair<bool, PBFTMsgPacket> ret = m_msgQueue.tryPop(c_PopWaitSeconds);
+            if (ret.first)
+            {
+                PBFTENGINE_LOG(TRACE)
+                    << "[#workLoop: handleMsg] [myIdx/myNode/type/idx]:  " << nodeIdx() << "/"
+                    << m_keyPair.pub().abridged() << "/" << std::to_string(ret.second.packet_id)
+                    << "/" << ret.second.node_idx << std::endl;
+                handleMsg(ret.second);
+            }
+            else
+            {
+                std::unique_lock<std::mutex> l(x_signalled);
+                m_signalled.wait_for(l, std::chrono::milliseconds(5));
+            }
+            checkTimeout();
+            handleFutureBlock();
+            collectGarbage();
+        }
+        catch (std::exception& _e)
+        {
+            LOG(ERROR) << _e.what();
+        }
+    }
+}
+
+
+/// handle the prepareReq cached in the futurePrepareCache
+void PBFTEngine::handleFutureBlock()
+{
+    Guard l(m_mutex);
+    PrepareReq future_req = m_reqCache->futurePrepareCache();
+    if (future_req.height == m_consensusBlockNumber && future_req.view == m_view)
+    {
+        PBFTENGINE_LOG(INFO)
+            << "[#handleFutureBlock] [myIdx/myNode/number/highNum/view/conNum/hash]:  " << nodeIdx()
+            << "/" << m_keyPair.pub().abridged() << "/" << m_reqCache->futurePrepareCache().height
+            << "/" << m_highestBlock.number() << "/" << m_view << "/" << m_consensusBlockNumber
+            << "/" << m_reqCache->futurePrepareCache().block_hash.abridged() << std::endl;
+        handlePrepareMsg(future_req);
+        m_reqCache->resetFuturePrepare();
+    }
+}
+
+/// get the status of PBFT consensus
+const std::string PBFTEngine::consensusStatus() const
+{
+    json_spirit::Array status;
+    json_spirit::Object statusObj;
+    getBasicConsensusStatus(statusObj);
+    /// get other informations related to PBFT
+    statusObj.push_back(json_spirit::Pair("nodeID", toHex(m_keyPair.pub())));
+    /// get connected node
+    statusObj.push_back(json_spirit::Pair("connectedNodes", m_connectedNode));
+    /// get the current view
+    statusObj.push_back(json_spirit::Pair("currentView", m_view));
+    /// get toView
+    statusObj.push_back(json_spirit::Pair("toView", m_toView));
+    /// get leader failed or not
+    statusObj.push_back(json_spirit::Pair("leaderFailed", m_leaderFailed));
+    statusObj.push_back(json_spirit::Pair("cfgErr", m_cfgErr));
+    statusObj.push_back(json_spirit::Pair("omitEmptyBlock", m_omitEmptyBlock));
+    status.push_back(statusObj);
+    /// get cache-related informations
+    m_reqCache->getCacheConsensusStatus(status);
+    json_spirit::Value value(status);
+    std::string status_str = json_spirit::write_string(value, true);
+    return status_str;
+}
+
+void PBFTEngine::updateMinerList()
+{
+    if (m_storage == nullptr)
+        return;
+    if (m_highestBlock.number() == m_lastObtainMinerNum)
+        return;
+    try
+    {
+        UpgradableGuard l(m_minerListMutex);
+        UpgradeGuard ul(l);
+        m_minerList = m_blockChain->minerList();
+        /// to make sure the index of all miners are consistent
+        std::sort(m_minerList.begin(), m_minerList.end());
+        m_lastObtainMinerNum = m_highestBlock.number();
+
+        std::stringstream s2;
+        s2 << "[#updateMinerList] Miners:";
+        for (dev::h512 node : m_minerList)
+            s2 << node.abridged() << ",";
+        s2 << "Observers:";
+        dev::h512s observerList = m_blockChain->observerList();
+        for (dev::h512 node : observerList)
+            s2 << node.abridged() << ",";
+        PBFTENGINE_LOG(TRACE) << s2.str();
+
+        if (m_lastNodeList != s2.str())
+        {
+            PBFTENGINE_LOG(TRACE) << "[#updateMinerList] done.";
+            updateNodeListInP2P();
+            m_lastNodeList = s2.str();
+        }
+    }
+    catch (std::exception& e)
+    {
+        PBFTENGINE_LOG(ERROR) << "[#updateMinerList] update minerList failed [EINFO]:  "
+                              << boost::diagnostic_information(e);
+    }
+}
+}  // namespace consensus
+}  // namespace dev