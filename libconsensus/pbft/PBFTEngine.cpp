--- conflicted
+++ resolved
@@ -472,7 +472,7 @@
                               << LOG_KV("EINFO", oss.str());
         return CheckResult::INVALID;
     }
-    if(isSyncingHigherBlock(req))
+    if (isSyncingHigherBlock(req))
     {
         PBFTENGINE_LOG(DEBUG) << LOG_DESC("InvalidPrepare: Is Syncing higher number")
                               << LOG_KV("EINFO", oss.str());
@@ -664,24 +664,12 @@
     auto start_exec_time = utcTime();
     sealing.p_execContext = executeBlock(sealing.block);
     auto time_cost = utcTime() - start_exec_time;
-<<<<<<< HEAD
     PBFTENGINE_LOG(DEBUG)
         << LOG_DESC("execBlock") << LOG_KV("blkNum", sealing.block.header().number())
         << LOG_KV("idx", req.idx) << LOG_KV("hash", sealing.block.header().hash().abridged())
         << LOG_KV("myIdx", nodeIdx()) << LOG_KV("myNode", m_keyPair.pub().abridged())
         << LOG_KV("timecost", time_cost) << LOG_KV("decodeTimecost", decode_time_cost)
         << LOG_KV("execPerTx", (float)time_cost / (float)sealing.block.getTransactionSize());
-=======
-    PBFTENGINE_LOG(DEBUG) << LOG_DESC("execBlock")
-                          << LOG_KV("blkNum", sealing.block.header().number())
-                          << LOG_KV("idx", req.idx)
-                          << LOG_KV("hash", sealing.block.header().hash().abridged())
-                          << LOG_KV("myIdx", nodeIdx())
-                          << LOG_KV("myNode", m_keyPair.pub().abridged())
-                          << LOG_KV("timecost", time_cost)
-                          << LOG_KV("execPerTx",
-                                 (float)time_cost / (float)sealing.block.getTransactionSize());
->>>>>>> 1440306d
 }
 
 /// check whether the block is empty
