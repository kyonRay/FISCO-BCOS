--- conflicted
+++ resolved
@@ -443,17 +443,9 @@
                               << LOG_KV("dstIp", session.nodeIPEndpoint.name())
                               << LOG_KV("ttl", (ttl == 0 ? maxTTL : ttl))
                               << LOG_KV("nodeIdx", nodeIdx())
-<<<<<<< HEAD
-                              << LOG_KV("myNode", session.nodeID().abridged());
-        /// send messages
-        m_service->asyncSendMessageByNodeID(
-            session.nodeID(), transDataToMessage(data, packetType, ttl), nullptr);
-        broadcastMark(session.nodeID(), packetType, key);
-=======
                               << LOG_KV("myNode", session.nodeID.abridged());
         nodeIdList.push_back(session.nodeID);
         broadcastMark(session.nodeID, packetType, key);
->>>>>>> cba8d637
     }
     /// send messages according to node id
     m_service->asyncMulticastMessageByNodeIDList(
