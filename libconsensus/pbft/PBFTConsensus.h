/*
 * @CopyRight:
 * FISCO-BCOS is free software: you can redistribute it and/or modify
 * it under the terms of the GNU General Public License as published by
 * the Free Software Foundation, either version 3 of the License, or
 * (at your option) any later version.
 *
 * FISCO-BCOS is distributed in the hope that it will be useful,
 * but WITHOUT ANY WARRANTY; without even the implied warranty of
 * MERCHANTABILITY or FITNESS FOR A PARTICULAR PURPOSE.  See the
 * GNU General Public License for more details.
 *
 * You should have received a copy of the GNU General Public License
 * along with FISCO-BCOS.  If not, see <http://www.gnu.org/licenses/>
 * (c) 2016-2018 fisco-dev contributors.
 */

/**
 * @brief : implementation of PBFT consensus
 * @file: PBFTConsensus.h
 * @author: yujiechen
 * @date: 2018-09-28
 */
#pragma once
#include "PBFTEngine.h"
#include <libconsensus/Consensus.h>
#include <sstream>
namespace dev
{
namespace consensus
{
class PBFTConsensus : public Consensus
{
public:
<<<<<<< HEAD
    PBFTConsensus(std::shared_ptr<dev::txpool::TxPoolInterface> _txPool,
        std::shared_ptr<dev::blockchain::BlockChainInterface> _blockChain,
        std::shared_ptr<dev::sync::SyncInterface> _blockSync,
        std::shared_ptr<dev::consensus::ConsensusInterface> _consensusEngine)
      : Consensus(_txPool, _blockChain, _blockSync, _consensusEngine)
    {
        m_pbftEngine = std::dynamic_pointer_cast<PBFTEngine>(m_consensusEngine);
        assert(m_pbftEngine != nullptr);
=======
    PBFTConsensus(std::shared_ptr<dev::p2p::P2PInterface> _service,
        std::shared_ptr<dev::txpool::TxPoolInterface> _txPool,
        std::shared_ptr<dev::blockchain::BlockChainInterface> _blockChain,
        std::shared_ptr<dev::sync::SyncInterface> _blockSync,
        std::shared_ptr<dev::blockverifier::BlockVerifierInterface> _blockVerifier,
        int16_t const& _protocolId, std::string const& _baseDir, KeyPair const& _key_pair,
        h512s const& _minerList = h512s())
      : Consensus(_txPool, _blockChain, _blockSync)
    {
        m_consensusEngine = std::make_shared<PBFTEngine>(_service, _txPool, _blockChain, _blockSync,
            _blockVerifier, _protocolId, _baseDir, _key_pair, _minerList);
        m_pbftEngine = std::dynamic_pointer_cast<PBFTEngine>(m_consensusEngine);
        m_pbftEngine->onViewChange([this]() {
            DEV_WRITE_GUARDED(x_sealing)
            {
                LOG(DEBUG) << "#### callbacked after viewchange";
                if (shouldResetSealing())
                {
                    LOG(DEBUG) << "#### reset the sealing, number = "
                               << m_sealing.block.header().number();
                    resetSealingBlock();
                }
                m_signalled.notify_all();
            }
        });
>>>>>>> 946c8a47
    }
    void start() override;
    void stop() override;

protected:
    void handleBlock() override;
    bool shouldSeal() override;
    virtual bool reachBlockIntervalTime() override
    {
        return m_pbftEngine->reachBlockIntervalTime();
    }
    uint64_t calculateMaxPackTxNum() override;

private:
    void setBlock();

protected:
    std::shared_ptr<PBFTEngine> m_pbftEngine;
};
}  // namespace consensus
}  // namespace dev
<|MERGE_RESOLUTION|>--- conflicted
+++ resolved
@@ -1,91 +1,80 @@
-/*
- * @CopyRight:
- * FISCO-BCOS is free software: you can redistribute it and/or modify
- * it under the terms of the GNU General Public License as published by
- * the Free Software Foundation, either version 3 of the License, or
- * (at your option) any later version.
- *
- * FISCO-BCOS is distributed in the hope that it will be useful,
- * but WITHOUT ANY WARRANTY; without even the implied warranty of
- * MERCHANTABILITY or FITNESS FOR A PARTICULAR PURPOSE.  See the
- * GNU General Public License for more details.
- *
- * You should have received a copy of the GNU General Public License
- * along with FISCO-BCOS.  If not, see <http://www.gnu.org/licenses/>
- * (c) 2016-2018 fisco-dev contributors.
- */
-
-/**
- * @brief : implementation of PBFT consensus
- * @file: PBFTConsensus.h
- * @author: yujiechen
- * @date: 2018-09-28
- */
-#pragma once
-#include "PBFTEngine.h"
-#include <libconsensus/Consensus.h>
-#include <sstream>
-namespace dev
-{
-namespace consensus
-{
-class PBFTConsensus : public Consensus
-{
-public:
-<<<<<<< HEAD
-    PBFTConsensus(std::shared_ptr<dev::txpool::TxPoolInterface> _txPool,
-        std::shared_ptr<dev::blockchain::BlockChainInterface> _blockChain,
-        std::shared_ptr<dev::sync::SyncInterface> _blockSync,
-        std::shared_ptr<dev::consensus::ConsensusInterface> _consensusEngine)
-      : Consensus(_txPool, _blockChain, _blockSync, _consensusEngine)
-    {
-        m_pbftEngine = std::dynamic_pointer_cast<PBFTEngine>(m_consensusEngine);
-        assert(m_pbftEngine != nullptr);
-=======
-    PBFTConsensus(std::shared_ptr<dev::p2p::P2PInterface> _service,
-        std::shared_ptr<dev::txpool::TxPoolInterface> _txPool,
-        std::shared_ptr<dev::blockchain::BlockChainInterface> _blockChain,
-        std::shared_ptr<dev::sync::SyncInterface> _blockSync,
-        std::shared_ptr<dev::blockverifier::BlockVerifierInterface> _blockVerifier,
-        int16_t const& _protocolId, std::string const& _baseDir, KeyPair const& _key_pair,
-        h512s const& _minerList = h512s())
-      : Consensus(_txPool, _blockChain, _blockSync)
-    {
-        m_consensusEngine = std::make_shared<PBFTEngine>(_service, _txPool, _blockChain, _blockSync,
-            _blockVerifier, _protocolId, _baseDir, _key_pair, _minerList);
-        m_pbftEngine = std::dynamic_pointer_cast<PBFTEngine>(m_consensusEngine);
-        m_pbftEngine->onViewChange([this]() {
-            DEV_WRITE_GUARDED(x_sealing)
-            {
-                LOG(DEBUG) << "#### callbacked after viewchange";
-                if (shouldResetSealing())
-                {
-                    LOG(DEBUG) << "#### reset the sealing, number = "
-                               << m_sealing.block.header().number();
-                    resetSealingBlock();
-                }
-                m_signalled.notify_all();
-            }
-        });
->>>>>>> 946c8a47
-    }
-    void start() override;
-    void stop() override;
-
-protected:
-    void handleBlock() override;
-    bool shouldSeal() override;
-    virtual bool reachBlockIntervalTime() override
-    {
-        return m_pbftEngine->reachBlockIntervalTime();
-    }
-    uint64_t calculateMaxPackTxNum() override;
-
-private:
-    void setBlock();
-
-protected:
-    std::shared_ptr<PBFTEngine> m_pbftEngine;
-};
-}  // namespace consensus
-}  // namespace dev
+/*
+ * @CopyRight:
+ * FISCO-BCOS is free software: you can redistribute it and/or modify
+ * it under the terms of the GNU General Public License as published by
+ * the Free Software Foundation, either version 3 of the License, or
+ * (at your option) any later version.
+ *
+ * FISCO-BCOS is distributed in the hope that it will be useful,
+ * but WITHOUT ANY WARRANTY; without even the implied warranty of
+ * MERCHANTABILITY or FITNESS FOR A PARTICULAR PURPOSE.  See the
+ * GNU General Public License for more details.
+ *
+ * You should have received a copy of the GNU General Public License
+ * along with FISCO-BCOS.  If not, see <http://www.gnu.org/licenses/>
+ * (c) 2016-2018 fisco-dev contributors.
+ */
+
+/**
+ * @brief : implementation of PBFT consensus
+ * @file: PBFTConsensus.h
+ * @author: yujiechen
+ * @date: 2018-09-28
+ */
+#pragma once
+#include "PBFTEngine.h"
+#include <libconsensus/Consensus.h>
+#include <sstream>
+namespace dev
+{
+namespace consensus
+{
+class PBFTConsensus : public Consensus
+{
+public:
+    PBFTConsensus(std::shared_ptr<dev::p2p::P2PInterface> _service,
+        std::shared_ptr<dev::txpool::TxPoolInterface> _txPool,
+        std::shared_ptr<dev::blockchain::BlockChainInterface> _blockChain,
+        std::shared_ptr<dev::sync::SyncInterface> _blockSync,
+        std::shared_ptr<dev::blockverifier::BlockVerifierInterface> _blockVerifier,
+        int16_t const& _protocolId, std::string const& _baseDir, KeyPair const& _key_pair,
+        h512s const& _minerList = h512s())
+      : Consensus(_txPool, _blockChain, _blockSync)
+    {
+        m_consensusEngine = std::make_shared<PBFTEngine>(_service, _txPool, _blockChain, _blockSync,
+            _blockVerifier, _protocolId, _baseDir, _key_pair, _minerList);
+        m_pbftEngine = std::dynamic_pointer_cast<PBFTEngine>(m_consensusEngine);
+        m_pbftEngine->onViewChange([this]() {
+            DEV_WRITE_GUARDED(x_sealing)
+            {
+                LOG(DEBUG) << "#### callbacked after viewchange";
+                if (shouldResetSealing())
+                {
+                    LOG(DEBUG) << "#### reset the sealing, number = "
+                               << m_sealing.block.header().number();
+                    resetSealingBlock();
+                }
+                m_signalled.notify_all();
+            }
+        });
+    }
+    void start() override;
+    void stop() override;
+
+protected:
+    void handleBlock() override;
+    bool shouldSeal() override;
+    virtual bool reachBlockIntervalTime() override
+    {
+        return m_pbftEngine->reachBlockIntervalTime();
+    }
+    uint64_t calculateMaxPackTxNum() override;
+
+private:
+    void setBlock();
+
+protected:
+    std::shared_ptr<PBFTEngine> m_pbftEngine;
+};
+}  // namespace consensus
+}  // namespace dev