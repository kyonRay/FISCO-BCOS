--- conflicted
+++ resolved
@@ -1,101 +1,94 @@
-/*
- * @CopyRight:
- * FISCO-BCOS is free software: you can redistribute it and/or modify
- * it under the terms of the GNU General Public License as published by
- * the Free Software Foundation, either version 3 of the License, or
- * (at your option) any later version.
- *
- * FISCO-BCOS is distributed in the hope that it will be useful,
- * but WITHOUT ANY WARRANTY; without even the implied warranty of
- * MERCHANTABILITY or FITNESS FOR A PARTICULAR PURPOSE.  See the
- * GNU General Public License for more details.
- *
- * You should have received a copy of the GNU General Public License
- * along with FISCO-BCOS.  If not, see <http://www.gnu.org/licenses/>
- * (c) 2016-2018 fisco-dev contributors.
- */
-
-/**
- * @brief : implementation of PBFT consensus
- * @file: PBFTSealer.cpp
- * @author: yujiechen
- * @date: 2018-09-28
- *
- * @author: yujiechen
- * @file:PBFTSealer.cpp
- * @date: 2018-10-26
- * @modifications: rename PBFTSealer.cpp to PBFTSealer.cpp
- */
-#include "PBFTSealer.h"
-#include <libdevcore/CommonJS.h>
-#include <libdevcore/Worker.h>
-#include <libethcore/CommonJS.h>
-using namespace dev::eth;
-using namespace dev::db;
-using namespace dev::blockverifier;
-using namespace dev::blockchain;
-using namespace dev::p2p;
-namespace dev
-{
-namespace consensus
-{
-void PBFTSealer::handleBlock()
-{
-    setBlock();
-<<<<<<< HEAD
-    PBFTSEALER_LOG(INFO) << LOG_DESC("++++Generating seal on")
-                         << LOG_KV("blkNum", m_sealing.block.header().number())
-                         << LOG_KV("tx", m_sealing.block.getTransactionSize())
-                         << LOG_KV("myIdx", m_pbftEngine->nodeIdx())
-                         << LOG_KV("hash", m_sealing.block.header().hash().abridged());
-=======
-    PBFTSEALER_LOG(INFO) << "++++ [#Generating seal on]:  "
-                         << "[myIdx/blockNumber/txNum/hash]:  " << m_pbftEngine->nodeIdx() << "/"
-                         << m_sealing.block.header().number() << "/"
-                         << m_sealing.block.getTransactionSize() << "/"
-                         << m_sealing.block.header().hash().abridged();
->>>>>>> 48c8f3a7
-    bool succ = m_pbftEngine->generatePrepare(m_sealing.block);
-    if (!succ)
-    {
-        resetSealingBlock();
-        /// notify to re-generate the block
-        m_signalled.notify_all();
-        m_blockSignalled.notify_all();
-    }
-    else if (m_pbftEngine->shouldReset(m_sealing.block))
-    {
-        resetSealingBlock();
-        m_signalled.notify_all();
-        m_blockSignalled.notify_all();
-    }
-}
-void PBFTSealer::setBlock()
-{
-    m_sealing.block.header().populateFromParent(
-        m_blockChain->getBlockByNumber(m_blockChain->number())->header());
-    resetSealingHeader(m_sealing.block.header());
-    m_sealing.block.calTransactionRoot();
-}
-
-/**
- * @brief: this node can generate block or not
- * @return true: this node can generate block
- * @return false: this node can't generate block
- */
-bool PBFTSealer::shouldSeal()
-{
-    return Sealer::shouldSeal() && m_pbftEngine->shouldSeal();
-}
-void PBFTSealer::start()
-{
-    m_pbftEngine->start();
-    Sealer::start();
-}
-void PBFTSealer::stop()
-{
-    Sealer::stop();
-    m_pbftEngine->stop();
-}
-}  // namespace consensus
-}  // namespace dev
+/*
+ * @CopyRight:
+ * FISCO-BCOS is free software: you can redistribute it and/or modify
+ * it under the terms of the GNU General Public License as published by
+ * the Free Software Foundation, either version 3 of the License, or
+ * (at your option) any later version.
+ *
+ * FISCO-BCOS is distributed in the hope that it will be useful,
+ * but WITHOUT ANY WARRANTY; without even the implied warranty of
+ * MERCHANTABILITY or FITNESS FOR A PARTICULAR PURPOSE.  See the
+ * GNU General Public License for more details.
+ *
+ * You should have received a copy of the GNU General Public License
+ * along with FISCO-BCOS.  If not, see <http://www.gnu.org/licenses/>
+ * (c) 2016-2018 fisco-dev contributors.
+ */
+
+/**
+ * @brief : implementation of PBFT consensus
+ * @file: PBFTSealer.cpp
+ * @author: yujiechen
+ * @date: 2018-09-28
+ *
+ * @author: yujiechen
+ * @file:PBFTSealer.cpp
+ * @date: 2018-10-26
+ * @modifications: rename PBFTSealer.cpp to PBFTSealer.cpp
+ */
+#include "PBFTSealer.h"
+#include <libdevcore/CommonJS.h>
+#include <libdevcore/Worker.h>
+#include <libethcore/CommonJS.h>
+using namespace dev::eth;
+using namespace dev::db;
+using namespace dev::blockverifier;
+using namespace dev::blockchain;
+using namespace dev::p2p;
+namespace dev
+{
+namespace consensus
+{
+void PBFTSealer::handleBlock()
+{
+    setBlock();
+    PBFTSEALER_LOG(INFO) << LOG_DESC("++++Generating seal on")
+                         << LOG_KV("blkNum", m_sealing.block.header().number())
+                         << LOG_KV("tx", m_sealing.block.getTransactionSize())
+                         << LOG_KV("myIdx", m_pbftEngine->nodeIdx())
+                         << LOG_KV("hash", m_sealing.block.header().hash().abridged());
+
+    bool succ = m_pbftEngine->generatePrepare(m_sealing.block);
+    if (!succ)
+    {
+        resetSealingBlock();
+        /// notify to re-generate the block
+        m_signalled.notify_all();
+        m_blockSignalled.notify_all();
+    }
+    else if (m_pbftEngine->shouldReset(m_sealing.block))
+    {
+        resetSealingBlock();
+        m_signalled.notify_all();
+        m_blockSignalled.notify_all();
+    }
+}
+void PBFTSealer::setBlock()
+{
+    m_sealing.block.header().populateFromParent(
+        m_blockChain->getBlockByNumber(m_blockChain->number())->header());
+    resetSealingHeader(m_sealing.block.header());
+    m_sealing.block.calTransactionRoot();
+}
+
+/**
+ * @brief: this node can generate block or not
+ * @return true: this node can generate block
+ * @return false: this node can't generate block
+ */
+bool PBFTSealer::shouldSeal()
+{
+    return Sealer::shouldSeal() && m_pbftEngine->shouldSeal();
+}
+void PBFTSealer::start()
+{
+    m_pbftEngine->start();
+    Sealer::start();
+}
+void PBFTSealer::stop()
+{
+    Sealer::stop();
+    m_pbftEngine->stop();
+}
+}  // namespace consensus
+}  // namespace dev