/*
 * @CopyRight:
 * FISCO-BCOS is free software: you can redistribute it and/or modify
 * it under the terms of the GNU General Public License as published by
 * the Free Software Foundation, either version 3 of the License, or
 * (at your option) any later version.
 *
 * FISCO-BCOS is distributed in the hope that it will be useful,
 * but WITHOUT ANY WARRANTY; without even the implied warranty of
 * MERCHANTABILITY or FITNESS FOR A PARTICULAR PURPOSE.  See the
 * GNU General Public License for more details.
 *
 * You should have received a copy of the GNU General Public License
 * along with FISCO-BCOS.  If not, see <http://www.gnu.org/licenses/>
 * (c) 2016-2018 fisco-dev contributors.
 */

/**
 * @brief : implementation of Consensus
 * @file: Consensus.cpp
 * @author: yujiechen
 * @date: 2018-09-27
 *
 * @ author: yujiechen
 * @ date: 2018-10-26
 * @ file : Sealer.cpp
 * @ modification: rename Consensus.cpp to Sealer.cpp
 */
#include "Sealer.h"
#include <libethcore/LogEntry.h>
#include <libsync/SyncStatus.h>
using namespace dev::sync;
using namespace dev::blockverifier;
using namespace dev::eth;
using namespace dev::p2p;
namespace dev
{
namespace consensus
{
/// start the Sealer module
void Sealer::start()
{
    if (m_startConsensus)
    {
        SEAL_LOG(WARNING) << "[#Sealer module has already been started]";
        return;
    }
    SEAL_LOG(INFO) << "[#Start sealer module]";
    resetSealingBlock();
    m_consensusEngine->reportBlock(*(m_blockChain->getBlockByNumber(m_blockChain->number())));
    m_syncBlock = false;
    /// start  a thread to execute doWork()&&workLoop()
    startWorking();
    m_startConsensus = true;
}

bool Sealer::shouldSeal()
{
    bool sealed = false;
    {
        DEV_READ_GUARDED(x_sealing)
        sealed = m_sealing.block.isSealed();
    }
    return (!sealed && m_startConsensus &&
            m_consensusEngine->accountType() == NodeAccountType::MinerAccount && !isBlockSyncing());
}

void Sealer::reportNewBlock()
{
    bool t = true;
    if (m_syncBlock.compare_exchange_strong(t, false))
    {
        std::shared_ptr<dev::eth::Block> p_block =
            m_blockChain->getBlockByNumber(m_blockChain->number());
        if (!p_block)
        {
            LOG(ERROR) << "[#reportNewBlock] empty block";
            return;
        }
        m_consensusEngine->reportBlock(*p_block);
        DEV_WRITE_GUARDED(x_sealing)
        {
            if (shouldResetSealing())
            {
                SEAL_LOG(DEBUG) << "[#reportNewBlock] Reset sealing: [number]:  "
                                << m_blockChain->number()
                                << ", sealing number:" << m_sealing.block.blockHeader().number();
                resetSealingBlock();
            }
            /// update m_maxBlockTransactions stored in sealer when reporting a new block
            std::string ret = m_blockChain->getSystemConfigByKey("tx_count_limit");
            setMaxBlockTransactions(boost::lexical_cast<uint64_t>(ret));
            SEAL_LOG(DEBUG) << "[#reportNewBlock] upate txCountLimit:" << m_maxBlockTransactions;
        }
    }
}

bool Sealer::shouldWait(bool const& wait) const
{
    return !m_syncBlock && wait;
}

void Sealer::doWork(bool wait)
{
    reportNewBlock();
    if (shouldSeal())
    {
        DEV_WRITE_GUARDED(x_sealing)
        {
            /// get current transaction num
            uint64_t tx_num = m_sealing.block.getTransactionSize();
            /// obtain the transaction num should be packed
            uint64_t max_blockCanSeal = calculateMaxPackTxNum();
<<<<<<< HEAD
            if (m_txPool->status().current > 0)
            {
                m_syncTxPool = true;
                m_signalled.notify_all();
                m_blockSignalled.notify_all();
            }
            else
                m_syncTxPool = false;
=======
            bool t = true;
>>>>>>> 48c8f3a7
            /// load transaction from transaction queue
            if (m_syncTxPool == true && !reachBlockIntervalTime())
                loadTransactions(max_blockCanSeal - tx_num);
            /// check enough or reach block interval
            if (!checkTxsEnough(max_blockCanSeal))
            {
                ///< 10 milliseconds to next loop
                std::unique_lock<std::mutex> l(x_signalled);
                m_signalled.wait_for(l, std::chrono::milliseconds(1));
                return;
            }
        }
        if (shouldHandleBlock())
            handleBlock();
    }
    if (shouldWait(wait))
    {
        std::unique_lock<std::mutex> l(x_blocksignalled);
        m_blockSignalled.wait_for(l, std::chrono::milliseconds(10));
    }
}

/**
 * @brief: load transactions from the transaction pool
 * @param transToFetch: max transactions to fetch
 */
void Sealer::loadTransactions(uint64_t const& transToFetch)
{
    /// fetch transactions and update m_transactionSet
    SEAL_LOG(DEBUG) << "[#loadTransactions] [transToFetch]: " << transToFetch;
    m_sealing.block.appendTransactions(
        m_txPool->topTransactions(transToFetch, m_sealing.m_transactionSet, true));
}

/// check whether the blocksync module is syncing
bool Sealer::isBlockSyncing()
{
    SyncStatus state = m_blockSync->status();
    return (state.state != SyncState::Idle);
}

/**
 * @brief : reset specified sealing block by generating an empty block
 *
 * @param sealing :  the block should be resetted
 * @param filter : the tx hashes of transactions that should't be packeted into sealing block when
 * loadTransactions(used to set m_transactionSet)
 * @param resetNextLeader : reset realing for the next leader or not ? default is false.
 *                          true: reset sealing for the next leader; the block number of the sealing
 * header should be reset to the current block number add 2 false: reset sealing for the current
 * leader; the sealing header should be populated from the current block
 */
void Sealer::resetSealingBlock(Sealing& sealing, h256Hash const& filter, bool resetNextLeader)
{
    resetBlock(sealing.block, resetNextLeader);
    sealing.m_transactionSet = filter;
    sealing.p_execContext = nullptr;
}

/**
 * @brief : reset specified block according to 'resetNextLeader' option
 *
 * @param block : the block that should be resetted
 * @param resetNextLeader: reset the block for the next leader or not ? default is false.
 *                         true: reset block for the next leader; the block number of the block
 * header should be reset to the current block number add 2 false: reset block for the current
 * leader; the block header should be populated from the current block
 */
void Sealer::resetBlock(Block& block, bool resetNextLeader)
{
    /// reset block for the next leader:
    /// 1. clear the block; 2. set the block number to current block number add 2
    if (resetNextLeader)
    {
        SEAL_LOG(DEBUG) << "reset nextleader number to:" << (m_blockChain->number() + 2);
        block.resetCurrentBlock();
        block.header().setNumber(m_blockChain->number() + 2);
    }
    /// reset block for current leader:
    /// 1. clear the block; 2. populate header from the highest block
    else
    {
        block.resetCurrentBlock(
            m_blockChain->getBlockByNumber(m_blockChain->number())->blockHeader());
    }
}

/**
 * @brief : set some important fields for specified block header (called by PBFTSealer after load
 * transactions finished)
 *
 * @param header : the block header should be setted
 * the resetted fields including to:
 * 1. block import time;
 * 2. sealer list: reset to current leader list
 * 3. sealer: reset to the idx of the block generator
 */
void Sealer::resetSealingHeader(BlockHeader& header)
{
    /// import block
    resetCurrentTime();
    header.setSealerList(m_consensusEngine->minerList());
    header.setSealer(m_consensusEngine->nodeIdx());
    header.setLogBloom(LogBloom());
    header.setGasUsed(u256(0));
    header.setExtraData(m_extraData);
}

/// stop the Sealer module
void Sealer::stop()
{
    if (m_startConsensus == false)
    {
        SEAL_LOG(WARNING) << "[#Sealer module has already been stopped]";
        return;
    }
    SEAL_LOG(INFO) << "[#Stop sealer module...]";
    m_startConsensus = false;
    doneWorking();
    if (isWorking())
        stopWorking();
}
}  // namespace consensus
}  // namespace dev
<|MERGE_RESOLUTION|>--- conflicted
+++ resolved
@@ -1,249 +1,237 @@
-/*
- * @CopyRight:
- * FISCO-BCOS is free software: you can redistribute it and/or modify
- * it under the terms of the GNU General Public License as published by
- * the Free Software Foundation, either version 3 of the License, or
- * (at your option) any later version.
- *
- * FISCO-BCOS is distributed in the hope that it will be useful,
- * but WITHOUT ANY WARRANTY; without even the implied warranty of
- * MERCHANTABILITY or FITNESS FOR A PARTICULAR PURPOSE.  See the
- * GNU General Public License for more details.
- *
- * You should have received a copy of the GNU General Public License
- * along with FISCO-BCOS.  If not, see <http://www.gnu.org/licenses/>
- * (c) 2016-2018 fisco-dev contributors.
- */
-
-/**
- * @brief : implementation of Consensus
- * @file: Consensus.cpp
- * @author: yujiechen
- * @date: 2018-09-27
- *
- * @ author: yujiechen
- * @ date: 2018-10-26
- * @ file : Sealer.cpp
- * @ modification: rename Consensus.cpp to Sealer.cpp
- */
-#include "Sealer.h"
-#include <libethcore/LogEntry.h>
-#include <libsync/SyncStatus.h>
-using namespace dev::sync;
-using namespace dev::blockverifier;
-using namespace dev::eth;
-using namespace dev::p2p;
-namespace dev
-{
-namespace consensus
-{
-/// start the Sealer module
-void Sealer::start()
-{
-    if (m_startConsensus)
-    {
-        SEAL_LOG(WARNING) << "[#Sealer module has already been started]";
-        return;
-    }
-    SEAL_LOG(INFO) << "[#Start sealer module]";
-    resetSealingBlock();
-    m_consensusEngine->reportBlock(*(m_blockChain->getBlockByNumber(m_blockChain->number())));
-    m_syncBlock = false;
-    /// start  a thread to execute doWork()&&workLoop()
-    startWorking();
-    m_startConsensus = true;
-}
-
-bool Sealer::shouldSeal()
-{
-    bool sealed = false;
-    {
-        DEV_READ_GUARDED(x_sealing)
-        sealed = m_sealing.block.isSealed();
-    }
-    return (!sealed && m_startConsensus &&
-            m_consensusEngine->accountType() == NodeAccountType::MinerAccount && !isBlockSyncing());
-}
-
-void Sealer::reportNewBlock()
-{
-    bool t = true;
-    if (m_syncBlock.compare_exchange_strong(t, false))
-    {
-        std::shared_ptr<dev::eth::Block> p_block =
-            m_blockChain->getBlockByNumber(m_blockChain->number());
-        if (!p_block)
-        {
-            LOG(ERROR) << "[#reportNewBlock] empty block";
-            return;
-        }
-        m_consensusEngine->reportBlock(*p_block);
-        DEV_WRITE_GUARDED(x_sealing)
-        {
-            if (shouldResetSealing())
-            {
-                SEAL_LOG(DEBUG) << "[#reportNewBlock] Reset sealing: [number]:  "
-                                << m_blockChain->number()
-                                << ", sealing number:" << m_sealing.block.blockHeader().number();
-                resetSealingBlock();
-            }
-            /// update m_maxBlockTransactions stored in sealer when reporting a new block
-            std::string ret = m_blockChain->getSystemConfigByKey("tx_count_limit");
-            setMaxBlockTransactions(boost::lexical_cast<uint64_t>(ret));
-            SEAL_LOG(DEBUG) << "[#reportNewBlock] upate txCountLimit:" << m_maxBlockTransactions;
-        }
-    }
-}
-
-bool Sealer::shouldWait(bool const& wait) const
-{
-    return !m_syncBlock && wait;
-}
-
-void Sealer::doWork(bool wait)
-{
-    reportNewBlock();
-    if (shouldSeal())
-    {
-        DEV_WRITE_GUARDED(x_sealing)
-        {
-            /// get current transaction num
-            uint64_t tx_num = m_sealing.block.getTransactionSize();
-            /// obtain the transaction num should be packed
-            uint64_t max_blockCanSeal = calculateMaxPackTxNum();
-<<<<<<< HEAD
-            if (m_txPool->status().current > 0)
-            {
-                m_syncTxPool = true;
-                m_signalled.notify_all();
-                m_blockSignalled.notify_all();
-            }
-            else
-                m_syncTxPool = false;
-=======
-            bool t = true;
->>>>>>> 48c8f3a7
-            /// load transaction from transaction queue
-            if (m_syncTxPool == true && !reachBlockIntervalTime())
-                loadTransactions(max_blockCanSeal - tx_num);
-            /// check enough or reach block interval
-            if (!checkTxsEnough(max_blockCanSeal))
-            {
-                ///< 10 milliseconds to next loop
-                std::unique_lock<std::mutex> l(x_signalled);
-                m_signalled.wait_for(l, std::chrono::milliseconds(1));
-                return;
-            }
-        }
-        if (shouldHandleBlock())
-            handleBlock();
-    }
-    if (shouldWait(wait))
-    {
-        std::unique_lock<std::mutex> l(x_blocksignalled);
-        m_blockSignalled.wait_for(l, std::chrono::milliseconds(10));
-    }
-}
-
-/**
- * @brief: load transactions from the transaction pool
- * @param transToFetch: max transactions to fetch
- */
-void Sealer::loadTransactions(uint64_t const& transToFetch)
-{
-    /// fetch transactions and update m_transactionSet
-    SEAL_LOG(DEBUG) << "[#loadTransactions] [transToFetch]: " << transToFetch;
-    m_sealing.block.appendTransactions(
-        m_txPool->topTransactions(transToFetch, m_sealing.m_transactionSet, true));
-}
-
-/// check whether the blocksync module is syncing
-bool Sealer::isBlockSyncing()
-{
-    SyncStatus state = m_blockSync->status();
-    return (state.state != SyncState::Idle);
-}
-
-/**
- * @brief : reset specified sealing block by generating an empty block
- *
- * @param sealing :  the block should be resetted
- * @param filter : the tx hashes of transactions that should't be packeted into sealing block when
- * loadTransactions(used to set m_transactionSet)
- * @param resetNextLeader : reset realing for the next leader or not ? default is false.
- *                          true: reset sealing for the next leader; the block number of the sealing
- * header should be reset to the current block number add 2 false: reset sealing for the current
- * leader; the sealing header should be populated from the current block
- */
-void Sealer::resetSealingBlock(Sealing& sealing, h256Hash const& filter, bool resetNextLeader)
-{
-    resetBlock(sealing.block, resetNextLeader);
-    sealing.m_transactionSet = filter;
-    sealing.p_execContext = nullptr;
-}
-
-/**
- * @brief : reset specified block according to 'resetNextLeader' option
- *
- * @param block : the block that should be resetted
- * @param resetNextLeader: reset the block for the next leader or not ? default is false.
- *                         true: reset block for the next leader; the block number of the block
- * header should be reset to the current block number add 2 false: reset block for the current
- * leader; the block header should be populated from the current block
- */
-void Sealer::resetBlock(Block& block, bool resetNextLeader)
-{
-    /// reset block for the next leader:
-    /// 1. clear the block; 2. set the block number to current block number add 2
-    if (resetNextLeader)
-    {
-        SEAL_LOG(DEBUG) << "reset nextleader number to:" << (m_blockChain->number() + 2);
-        block.resetCurrentBlock();
-        block.header().setNumber(m_blockChain->number() + 2);
-    }
-    /// reset block for current leader:
-    /// 1. clear the block; 2. populate header from the highest block
-    else
-    {
-        block.resetCurrentBlock(
-            m_blockChain->getBlockByNumber(m_blockChain->number())->blockHeader());
-    }
-}
-
-/**
- * @brief : set some important fields for specified block header (called by PBFTSealer after load
- * transactions finished)
- *
- * @param header : the block header should be setted
- * the resetted fields including to:
- * 1. block import time;
- * 2. sealer list: reset to current leader list
- * 3. sealer: reset to the idx of the block generator
- */
-void Sealer::resetSealingHeader(BlockHeader& header)
-{
-    /// import block
-    resetCurrentTime();
-    header.setSealerList(m_consensusEngine->minerList());
-    header.setSealer(m_consensusEngine->nodeIdx());
-    header.setLogBloom(LogBloom());
-    header.setGasUsed(u256(0));
-    header.setExtraData(m_extraData);
-}
-
-/// stop the Sealer module
-void Sealer::stop()
-{
-    if (m_startConsensus == false)
-    {
-        SEAL_LOG(WARNING) << "[#Sealer module has already been stopped]";
-        return;
-    }
-    SEAL_LOG(INFO) << "[#Stop sealer module...]";
-    m_startConsensus = false;
-    doneWorking();
-    if (isWorking())
-        stopWorking();
-}
-}  // namespace consensus
-}  // namespace dev
+/*
+ * @CopyRight:
+ * FISCO-BCOS is free software: you can redistribute it and/or modify
+ * it under the terms of the GNU General Public License as published by
+ * the Free Software Foundation, either version 3 of the License, or
+ * (at your option) any later version.
+ *
+ * FISCO-BCOS is distributed in the hope that it will be useful,
+ * but WITHOUT ANY WARRANTY; without even the implied warranty of
+ * MERCHANTABILITY or FITNESS FOR A PARTICULAR PURPOSE.  See the
+ * GNU General Public License for more details.
+ *
+ * You should have received a copy of the GNU General Public License
+ * along with FISCO-BCOS.  If not, see <http://www.gnu.org/licenses/>
+ * (c) 2016-2018 fisco-dev contributors.
+ */
+
+/**
+ * @brief : implementation of Consensus
+ * @file: Consensus.cpp
+ * @author: yujiechen
+ * @date: 2018-09-27
+ *
+ * @ author: yujiechen
+ * @ date: 2018-10-26
+ * @ file : Sealer.cpp
+ * @ modification: rename Consensus.cpp to Sealer.cpp
+ */
+#include "Sealer.h"
+#include <libethcore/LogEntry.h>
+#include <libsync/SyncStatus.h>
+using namespace dev::sync;
+using namespace dev::blockverifier;
+using namespace dev::eth;
+using namespace dev::p2p;
+namespace dev
+{
+namespace consensus
+{
+/// start the Sealer module
+void Sealer::start()
+{
+    if (m_startConsensus)
+    {
+        SEAL_LOG(WARNING) << "[#Sealer module has already been started]";
+        return;
+    }
+    SEAL_LOG(INFO) << "[#Start sealer module]";
+    resetSealingBlock();
+    m_consensusEngine->reportBlock(*(m_blockChain->getBlockByNumber(m_blockChain->number())));
+    m_syncBlock = false;
+    /// start  a thread to execute doWork()&&workLoop()
+    startWorking();
+    m_startConsensus = true;
+}
+
+bool Sealer::shouldSeal()
+{
+    bool sealed = false;
+    {
+        DEV_READ_GUARDED(x_sealing)
+        sealed = m_sealing.block.isSealed();
+    }
+    return (!sealed && m_startConsensus &&
+            m_consensusEngine->accountType() == NodeAccountType::MinerAccount && !isBlockSyncing());
+}
+
+void Sealer::reportNewBlock()
+{
+    bool t = true;
+    if (m_syncBlock.compare_exchange_strong(t, false))
+    {
+        std::shared_ptr<dev::eth::Block> p_block =
+            m_blockChain->getBlockByNumber(m_blockChain->number());
+        if (!p_block)
+        {
+            LOG(ERROR) << "[#reportNewBlock] empty block";
+            return;
+        }
+        m_consensusEngine->reportBlock(*p_block);
+        DEV_WRITE_GUARDED(x_sealing)
+        {
+            if (shouldResetSealing())
+            {
+                SEAL_LOG(DEBUG) << "[#reportNewBlock] Reset sealing: [number]:  "
+                                << m_blockChain->number()
+                                << ", sealing number:" << m_sealing.block.blockHeader().number();
+                resetSealingBlock();
+            }
+            /// update m_maxBlockTransactions stored in sealer when reporting a new block
+            std::string ret = m_blockChain->getSystemConfigByKey("tx_count_limit");
+            setMaxBlockTransactions(boost::lexical_cast<uint64_t>(ret));
+            SEAL_LOG(DEBUG) << "[#reportNewBlock] upate txCountLimit:" << m_maxBlockTransactions;
+        }
+    }
+}
+
+bool Sealer::shouldWait(bool const& wait) const
+{
+    return !m_syncBlock && wait;
+}
+
+void Sealer::doWork(bool wait)
+{
+    reportNewBlock();
+    if (shouldSeal())
+    {
+        DEV_WRITE_GUARDED(x_sealing)
+        {
+            /// get current transaction num
+            uint64_t tx_num = m_sealing.block.getTransactionSize();
+            /// obtain the transaction num should be packed
+            uint64_t max_blockCanSeal = calculateMaxPackTxNum();
+            /// load transaction from transaction queue
+            if (m_syncTxPool == true && !reachBlockIntervalTime())
+                loadTransactions(max_blockCanSeal - tx_num);
+            /// check enough or reach block interval
+            if (!checkTxsEnough(max_blockCanSeal))
+            {
+                ///< 10 milliseconds to next loop
+                std::unique_lock<std::mutex> l(x_signalled);
+                m_signalled.wait_for(l, std::chrono::milliseconds(1));
+                return;
+            }
+        }
+        if (shouldHandleBlock())
+            handleBlock();
+    }
+    if (shouldWait(wait))
+    {
+        std::unique_lock<std::mutex> l(x_blocksignalled);
+        m_blockSignalled.wait_for(l, std::chrono::milliseconds(10));
+    }
+}
+
+/**
+ * @brief: load transactions from the transaction pool
+ * @param transToFetch: max transactions to fetch
+ */
+void Sealer::loadTransactions(uint64_t const& transToFetch)
+{
+    /// fetch transactions and update m_transactionSet
+    SEAL_LOG(DEBUG) << "[#loadTransactions] [transToFetch]: " << transToFetch;
+    m_sealing.block.appendTransactions(
+        m_txPool->topTransactions(transToFetch, m_sealing.m_transactionSet, true));
+}
+
+/// check whether the blocksync module is syncing
+bool Sealer::isBlockSyncing()
+{
+    SyncStatus state = m_blockSync->status();
+    return (state.state != SyncState::Idle);
+}
+
+/**
+ * @brief : reset specified sealing block by generating an empty block
+ *
+ * @param sealing :  the block should be resetted
+ * @param filter : the tx hashes of transactions that should't be packeted into sealing block when
+ * loadTransactions(used to set m_transactionSet)
+ * @param resetNextLeader : reset realing for the next leader or not ? default is false.
+ *                          true: reset sealing for the next leader; the block number of the sealing
+ * header should be reset to the current block number add 2 false: reset sealing for the current
+ * leader; the sealing header should be populated from the current block
+ */
+void Sealer::resetSealingBlock(Sealing& sealing, h256Hash const& filter, bool resetNextLeader)
+{
+    resetBlock(sealing.block, resetNextLeader);
+    sealing.m_transactionSet = filter;
+    sealing.p_execContext = nullptr;
+}
+
+/**
+ * @brief : reset specified block according to 'resetNextLeader' option
+ *
+ * @param block : the block that should be resetted
+ * @param resetNextLeader: reset the block for the next leader or not ? default is false.
+ *                         true: reset block for the next leader; the block number of the block
+ * header should be reset to the current block number add 2 false: reset block for the current
+ * leader; the block header should be populated from the current block
+ */
+void Sealer::resetBlock(Block& block, bool resetNextLeader)
+{
+    /// reset block for the next leader:
+    /// 1. clear the block; 2. set the block number to current block number add 2
+    if (resetNextLeader)
+    {
+        SEAL_LOG(DEBUG) << "reset nextleader number to:" << (m_blockChain->number() + 2);
+        block.resetCurrentBlock();
+        block.header().setNumber(m_blockChain->number() + 2);
+    }
+    /// reset block for current leader:
+    /// 1. clear the block; 2. populate header from the highest block
+    else
+    {
+        block.resetCurrentBlock(
+            m_blockChain->getBlockByNumber(m_blockChain->number())->blockHeader());
+    }
+}
+
+/**
+ * @brief : set some important fields for specified block header (called by PBFTSealer after load
+ * transactions finished)
+ *
+ * @param header : the block header should be setted
+ * the resetted fields including to:
+ * 1. block import time;
+ * 2. sealer list: reset to current leader list
+ * 3. sealer: reset to the idx of the block generator
+ */
+void Sealer::resetSealingHeader(BlockHeader& header)
+{
+    /// import block
+    resetCurrentTime();
+    header.setSealerList(m_consensusEngine->minerList());
+    header.setSealer(m_consensusEngine->nodeIdx());
+    header.setLogBloom(LogBloom());
+    header.setGasUsed(u256(0));
+    header.setExtraData(m_extraData);
+}
+
+/// stop the Sealer module
+void Sealer::stop()
+{
+    if (m_startConsensus == false)
+    {
+        SEAL_LOG(WARNING) << "[#Sealer module has already been stopped]";
+        return;
+    }
+    SEAL_LOG(INFO) << "[#Stop sealer module...]";
+    m_startConsensus = false;
+    doneWorking();
+    if (isWorking())
+        stopWorking();
+}
+}  // namespace consensus
+}  // namespace dev