/*
 * @CopyRight:
 * FISCO-BCOS is free software: you can redistribute it and/or modify
 * it under the terms of the GNU General Public License as published by
 * the Free Software Foundation, either version 3 of the License, or
 * (at your option) any later version.
 *
 * FISCO-BCOS is distributed in the hope that it will be useful,
 * but WITHOUT ANY WARRANTY; without even the implied warranty of
 * MERCHANTABILITY or FITNESS FOR A PARTICULAR PURPOSE.  See the
 * GNU General Public License for more details.
 *
 * You should have received a copy of the GNU General Public License
 * along with FISCO-BCOS.  If not, see <http://www.gnu.org/licenses/>
 * (c) 2016-2018 fisco-dev contributors.
 */

/**
 * @brief : implementation of PBFT consensus
 * @file: ConsensusEngineBase.cpp
 * @author: yujiechen
 * @date: 2018-09-28
 */
#include "ConsensusEngineBase.h"
using namespace dev::eth;
using namespace dev::db;
using namespace dev::blockverifier;
using namespace dev::blockchain;
using namespace dev::p2p;
namespace dev
{
namespace consensus
{
void ConsensusEngineBase::start()
{
    if (m_startConsensusEngine)
    {
        ENGINE_LOG(WARNING) << "[#ConsensusEngineBase has already been started]";
        return;
    }
    ENGINE_LOG(INFO) << "[#Start ConsensusEngineBase]";
    /// start  a thread to execute doWork()&&workLoop()
    startWorking();
    m_startConsensusEngine = true;
}

void ConsensusEngineBase::stop()
{
    if (m_startConsensusEngine == false)
    {
        return;
    }
    ENGINE_LOG(INFO) << "[#Stop ConsensusEngineBase]";
    m_startConsensusEngine = false;
    doneWorking();
    if (isWorking())
    {
        stopWorking();
        // will not restart worker, so terminate it
        terminate();
    }
}

/// update m_sealing and receiptRoot
dev::blockverifier::ExecutiveContext::Ptr ConsensusEngineBase::executeBlock(Block& block)
{
    auto parentBlock = m_blockChain->getBlockByNumber(m_blockChain->number());
    BlockInfo parentBlockInfo{parentBlock->header().hash(), parentBlock->header().number(),
        parentBlock->header().stateRoot()};
    /// reset execute context
    return m_blockVerifier->executeBlock(block, parentBlockInfo);
}

void ConsensusEngineBase::checkBlockValid(Block const& block)
{
    h256 block_hash = block.blockHeader().hash();
    /// check transaction num
    if (block.getTransactionSize() > maxBlockTransactions())
    {
        ENGINE_LOG(DEBUG) << LOG_DESC("checkBlockValid: overthreshold transaction num")
                          << LOG_KV("blockTransactionLimit", maxBlockTransactions())
                          << LOG_KV("blockTransNum", block.getTransactionSize());
        BOOST_THROW_EXCEPTION(
            OverThresTransNum() << errinfo_comment("overthreshold transaction num"));
    }

    /// check the timestamp
    if (block.blockHeader().timestamp() > utcTime() && !m_allowFutureBlocks)
    {
        ENGINE_LOG(DEBUG) << LOG_DESC("checkBlockValid: future timestamp")
                          << LOG_KV("timestamp", block.blockHeader().timestamp())
                          << LOG_KV("utcTime", utcTime()) << LOG_KV("hash", block_hash.abridged());
        BOOST_THROW_EXCEPTION(DisabledFutureTime() << errinfo_comment("Future time Disabled"));
    }
    /// check the block number
    if (block.blockHeader().number() <= m_blockChain->number())
    {
        ENGINE_LOG(DEBUG) << LOG_DESC("checkBlockValid: old height")
                          << LOG_KV("highNumber", m_blockChain->number())
                          << LOG_KV("blockNumber", block.blockHeader().number())
                          << LOG_KV("hash", block_hash.abridged());
        BOOST_THROW_EXCEPTION(InvalidBlockHeight() << errinfo_comment("Invalid block height"));
    }
<<<<<<< HEAD

    /// check existence of this block (Must non-exist)
    // useless
#if 0
    if (blockExists(block_hash))
    {
        ENGINE_LOG(DEBUG) << LOG_DESC("checkBlockValid: Block already exist")
                          << LOG_KV("hash", block_hash.abridged());
        BOOST_THROW_EXCEPTION(ExistedBlock() << errinfo_comment("Block Already Existed, drop now"));
    }
#endif

=======
>>>>>>> ba0e0236
    /// check the existence of the parent block (Must exist)
    if (!blockExists(block.blockHeader().parentHash()))
    {
        ENGINE_LOG(DEBUG) << LOG_DESC("checkBlockValid: Parent doesn't exist")
                          << LOG_KV("hash", block_hash.abridged());
        BOOST_THROW_EXCEPTION(ParentNoneExist() << errinfo_comment("Parent Block Doesn't Exist"));
    }
    if (block.blockHeader().number() > 1)
    {
        if (m_blockChain->numberHash(block.blockHeader().number() - 1) !=
            block.blockHeader().parentHash())
        {
            ENGINE_LOG(DEBUG)
                << LOG_DESC("checkBlockValid: Invalid block for unconsistent parentHash")
                << LOG_KV("block.parentHash", block.blockHeader().parentHash().abridged())
                << LOG_KV("parentHash",
                       m_blockChain->numberHash(block.blockHeader().number() - 1).abridged());
            BOOST_THROW_EXCEPTION(
                WrongParentHash() << errinfo_comment("Invalid block for unconsistent parentHash"));
        }
    }
}

void ConsensusEngineBase::updateConsensusNodeList()
{
    try
    {
        std::stringstream s2;
        s2 << "[#updateConsensusNodeList] Sealers:";
        {
            WriteGuard l(m_sealerListMutex);
            m_sealerList = m_blockChain->sealerList();
            /// to make sure the index of all sealers are consistent
            std::sort(m_sealerList.begin(), m_sealerList.end());
            for (dev::h512 node : m_sealerList)
                s2 << node.abridged() << ",";
        }
        s2 << "Observers:";
        dev::h512s observerList = m_blockChain->observerList();
        for (dev::h512 node : observerList)
            s2 << node.abridged() << ",";
        ENGINE_LOG(TRACE) << s2.str();

        if (m_lastNodeList != s2.str())
        {
            ENGINE_LOG(TRACE) << "[#updateConsensusNodeList] update P2P List done.";
            updateNodeListInP2P();
            m_lastNodeList = s2.str();
        }
    }
    catch (std::exception& e)
    {
        ENGINE_LOG(ERROR)
            << "[#updateConsensusNodeList] update consensus node list failed [EINFO]:  "
            << boost::diagnostic_information(e);
    }
}

void ConsensusEngineBase::updateNodeListInP2P()
{
    dev::h512s nodeList = m_blockChain->sealerList() + m_blockChain->observerList();
    std::pair<GROUP_ID, MODULE_ID> ret = getGroupAndProtocol(m_protocolId);
    m_service->setNodeListByGroupID(ret.first, nodeList);
}

}  // namespace consensus
}  // namespace dev
<|MERGE_RESOLUTION|>--- conflicted
+++ resolved
@@ -1,185 +1,171 @@
-/*
- * @CopyRight:
- * FISCO-BCOS is free software: you can redistribute it and/or modify
- * it under the terms of the GNU General Public License as published by
- * the Free Software Foundation, either version 3 of the License, or
- * (at your option) any later version.
- *
- * FISCO-BCOS is distributed in the hope that it will be useful,
- * but WITHOUT ANY WARRANTY; without even the implied warranty of
- * MERCHANTABILITY or FITNESS FOR A PARTICULAR PURPOSE.  See the
- * GNU General Public License for more details.
- *
- * You should have received a copy of the GNU General Public License
- * along with FISCO-BCOS.  If not, see <http://www.gnu.org/licenses/>
- * (c) 2016-2018 fisco-dev contributors.
- */
-
-/**
- * @brief : implementation of PBFT consensus
- * @file: ConsensusEngineBase.cpp
- * @author: yujiechen
- * @date: 2018-09-28
- */
-#include "ConsensusEngineBase.h"
-using namespace dev::eth;
-using namespace dev::db;
-using namespace dev::blockverifier;
-using namespace dev::blockchain;
-using namespace dev::p2p;
-namespace dev
-{
-namespace consensus
-{
-void ConsensusEngineBase::start()
-{
-    if (m_startConsensusEngine)
-    {
-        ENGINE_LOG(WARNING) << "[#ConsensusEngineBase has already been started]";
-        return;
-    }
-    ENGINE_LOG(INFO) << "[#Start ConsensusEngineBase]";
-    /// start  a thread to execute doWork()&&workLoop()
-    startWorking();
-    m_startConsensusEngine = true;
-}
-
-void ConsensusEngineBase::stop()
-{
-    if (m_startConsensusEngine == false)
-    {
-        return;
-    }
-    ENGINE_LOG(INFO) << "[#Stop ConsensusEngineBase]";
-    m_startConsensusEngine = false;
-    doneWorking();
-    if (isWorking())
-    {
-        stopWorking();
-        // will not restart worker, so terminate it
-        terminate();
-    }
-}
-
-/// update m_sealing and receiptRoot
-dev::blockverifier::ExecutiveContext::Ptr ConsensusEngineBase::executeBlock(Block& block)
-{
-    auto parentBlock = m_blockChain->getBlockByNumber(m_blockChain->number());
-    BlockInfo parentBlockInfo{parentBlock->header().hash(), parentBlock->header().number(),
-        parentBlock->header().stateRoot()};
-    /// reset execute context
-    return m_blockVerifier->executeBlock(block, parentBlockInfo);
-}
-
-void ConsensusEngineBase::checkBlockValid(Block const& block)
-{
-    h256 block_hash = block.blockHeader().hash();
-    /// check transaction num
-    if (block.getTransactionSize() > maxBlockTransactions())
-    {
-        ENGINE_LOG(DEBUG) << LOG_DESC("checkBlockValid: overthreshold transaction num")
-                          << LOG_KV("blockTransactionLimit", maxBlockTransactions())
-                          << LOG_KV("blockTransNum", block.getTransactionSize());
-        BOOST_THROW_EXCEPTION(
-            OverThresTransNum() << errinfo_comment("overthreshold transaction num"));
-    }
-
-    /// check the timestamp
-    if (block.blockHeader().timestamp() > utcTime() && !m_allowFutureBlocks)
-    {
-        ENGINE_LOG(DEBUG) << LOG_DESC("checkBlockValid: future timestamp")
-                          << LOG_KV("timestamp", block.blockHeader().timestamp())
-                          << LOG_KV("utcTime", utcTime()) << LOG_KV("hash", block_hash.abridged());
-        BOOST_THROW_EXCEPTION(DisabledFutureTime() << errinfo_comment("Future time Disabled"));
-    }
-    /// check the block number
-    if (block.blockHeader().number() <= m_blockChain->number())
-    {
-        ENGINE_LOG(DEBUG) << LOG_DESC("checkBlockValid: old height")
-                          << LOG_KV("highNumber", m_blockChain->number())
-                          << LOG_KV("blockNumber", block.blockHeader().number())
-                          << LOG_KV("hash", block_hash.abridged());
-        BOOST_THROW_EXCEPTION(InvalidBlockHeight() << errinfo_comment("Invalid block height"));
-    }
-<<<<<<< HEAD
-
-    /// check existence of this block (Must non-exist)
-    // useless
-#if 0
-    if (blockExists(block_hash))
-    {
-        ENGINE_LOG(DEBUG) << LOG_DESC("checkBlockValid: Block already exist")
-                          << LOG_KV("hash", block_hash.abridged());
-        BOOST_THROW_EXCEPTION(ExistedBlock() << errinfo_comment("Block Already Existed, drop now"));
-    }
-#endif
-
-=======
->>>>>>> ba0e0236
-    /// check the existence of the parent block (Must exist)
-    if (!blockExists(block.blockHeader().parentHash()))
-    {
-        ENGINE_LOG(DEBUG) << LOG_DESC("checkBlockValid: Parent doesn't exist")
-                          << LOG_KV("hash", block_hash.abridged());
-        BOOST_THROW_EXCEPTION(ParentNoneExist() << errinfo_comment("Parent Block Doesn't Exist"));
-    }
-    if (block.blockHeader().number() > 1)
-    {
-        if (m_blockChain->numberHash(block.blockHeader().number() - 1) !=
-            block.blockHeader().parentHash())
-        {
-            ENGINE_LOG(DEBUG)
-                << LOG_DESC("checkBlockValid: Invalid block for unconsistent parentHash")
-                << LOG_KV("block.parentHash", block.blockHeader().parentHash().abridged())
-                << LOG_KV("parentHash",
-                       m_blockChain->numberHash(block.blockHeader().number() - 1).abridged());
-            BOOST_THROW_EXCEPTION(
-                WrongParentHash() << errinfo_comment("Invalid block for unconsistent parentHash"));
-        }
-    }
-}
-
-void ConsensusEngineBase::updateConsensusNodeList()
-{
-    try
-    {
-        std::stringstream s2;
-        s2 << "[#updateConsensusNodeList] Sealers:";
-        {
-            WriteGuard l(m_sealerListMutex);
-            m_sealerList = m_blockChain->sealerList();
-            /// to make sure the index of all sealers are consistent
-            std::sort(m_sealerList.begin(), m_sealerList.end());
-            for (dev::h512 node : m_sealerList)
-                s2 << node.abridged() << ",";
-        }
-        s2 << "Observers:";
-        dev::h512s observerList = m_blockChain->observerList();
-        for (dev::h512 node : observerList)
-            s2 << node.abridged() << ",";
-        ENGINE_LOG(TRACE) << s2.str();
-
-        if (m_lastNodeList != s2.str())
-        {
-            ENGINE_LOG(TRACE) << "[#updateConsensusNodeList] update P2P List done.";
-            updateNodeListInP2P();
-            m_lastNodeList = s2.str();
-        }
-    }
-    catch (std::exception& e)
-    {
-        ENGINE_LOG(ERROR)
-            << "[#updateConsensusNodeList] update consensus node list failed [EINFO]:  "
-            << boost::diagnostic_information(e);
-    }
-}
-
-void ConsensusEngineBase::updateNodeListInP2P()
-{
-    dev::h512s nodeList = m_blockChain->sealerList() + m_blockChain->observerList();
-    std::pair<GROUP_ID, MODULE_ID> ret = getGroupAndProtocol(m_protocolId);
-    m_service->setNodeListByGroupID(ret.first, nodeList);
-}
-
-}  // namespace consensus
-}  // namespace dev
+/*
+ * @CopyRight:
+ * FISCO-BCOS is free software: you can redistribute it and/or modify
+ * it under the terms of the GNU General Public License as published by
+ * the Free Software Foundation, either version 3 of the License, or
+ * (at your option) any later version.
+ *
+ * FISCO-BCOS is distributed in the hope that it will be useful,
+ * but WITHOUT ANY WARRANTY; without even the implied warranty of
+ * MERCHANTABILITY or FITNESS FOR A PARTICULAR PURPOSE.  See the
+ * GNU General Public License for more details.
+ *
+ * You should have received a copy of the GNU General Public License
+ * along with FISCO-BCOS.  If not, see <http://www.gnu.org/licenses/>
+ * (c) 2016-2018 fisco-dev contributors.
+ */
+
+/**
+ * @brief : implementation of PBFT consensus
+ * @file: ConsensusEngineBase.cpp
+ * @author: yujiechen
+ * @date: 2018-09-28
+ */
+#include "ConsensusEngineBase.h"
+using namespace dev::eth;
+using namespace dev::db;
+using namespace dev::blockverifier;
+using namespace dev::blockchain;
+using namespace dev::p2p;
+namespace dev
+{
+namespace consensus
+{
+void ConsensusEngineBase::start()
+{
+    if (m_startConsensusEngine)
+    {
+        ENGINE_LOG(WARNING) << "[#ConsensusEngineBase has already been started]";
+        return;
+    }
+    ENGINE_LOG(INFO) << "[#Start ConsensusEngineBase]";
+    /// start  a thread to execute doWork()&&workLoop()
+    startWorking();
+    m_startConsensusEngine = true;
+}
+
+void ConsensusEngineBase::stop()
+{
+    if (m_startConsensusEngine == false)
+    {
+        return;
+    }
+    ENGINE_LOG(INFO) << "[#Stop ConsensusEngineBase]";
+    m_startConsensusEngine = false;
+    doneWorking();
+    if (isWorking())
+    {
+        stopWorking();
+        // will not restart worker, so terminate it
+        terminate();
+    }
+}
+
+/// update m_sealing and receiptRoot
+dev::blockverifier::ExecutiveContext::Ptr ConsensusEngineBase::executeBlock(Block& block)
+{
+    auto parentBlock = m_blockChain->getBlockByNumber(m_blockChain->number());
+    BlockInfo parentBlockInfo{parentBlock->header().hash(), parentBlock->header().number(),
+        parentBlock->header().stateRoot()};
+    /// reset execute context
+    return m_blockVerifier->executeBlock(block, parentBlockInfo);
+}
+
+void ConsensusEngineBase::checkBlockValid(Block const& block)
+{
+    h256 block_hash = block.blockHeader().hash();
+    /// check transaction num
+    if (block.getTransactionSize() > maxBlockTransactions())
+    {
+        ENGINE_LOG(DEBUG) << LOG_DESC("checkBlockValid: overthreshold transaction num")
+                          << LOG_KV("blockTransactionLimit", maxBlockTransactions())
+                          << LOG_KV("blockTransNum", block.getTransactionSize());
+        BOOST_THROW_EXCEPTION(
+            OverThresTransNum() << errinfo_comment("overthreshold transaction num"));
+    }
+
+    /// check the timestamp
+    if (block.blockHeader().timestamp() > utcTime() && !m_allowFutureBlocks)
+    {
+        ENGINE_LOG(DEBUG) << LOG_DESC("checkBlockValid: future timestamp")
+                          << LOG_KV("timestamp", block.blockHeader().timestamp())
+                          << LOG_KV("utcTime", utcTime()) << LOG_KV("hash", block_hash.abridged());
+        BOOST_THROW_EXCEPTION(DisabledFutureTime() << errinfo_comment("Future time Disabled"));
+    }
+    /// check the block number
+    if (block.blockHeader().number() <= m_blockChain->number())
+    {
+        ENGINE_LOG(DEBUG) << LOG_DESC("checkBlockValid: old height")
+                          << LOG_KV("highNumber", m_blockChain->number())
+                          << LOG_KV("blockNumber", block.blockHeader().number())
+                          << LOG_KV("hash", block_hash.abridged());
+        BOOST_THROW_EXCEPTION(InvalidBlockHeight() << errinfo_comment("Invalid block height"));
+    }
+
+    /// check the existence of the parent block (Must exist)
+    if (!blockExists(block.blockHeader().parentHash()))
+    {
+        ENGINE_LOG(DEBUG) << LOG_DESC("checkBlockValid: Parent doesn't exist")
+                          << LOG_KV("hash", block_hash.abridged());
+        BOOST_THROW_EXCEPTION(ParentNoneExist() << errinfo_comment("Parent Block Doesn't Exist"));
+    }
+    if (block.blockHeader().number() > 1)
+    {
+        if (m_blockChain->numberHash(block.blockHeader().number() - 1) !=
+            block.blockHeader().parentHash())
+        {
+            ENGINE_LOG(DEBUG)
+                << LOG_DESC("checkBlockValid: Invalid block for unconsistent parentHash")
+                << LOG_KV("block.parentHash", block.blockHeader().parentHash().abridged())
+                << LOG_KV("parentHash",
+                       m_blockChain->numberHash(block.blockHeader().number() - 1).abridged());
+            BOOST_THROW_EXCEPTION(
+                WrongParentHash() << errinfo_comment("Invalid block for unconsistent parentHash"));
+        }
+    }
+}
+
+void ConsensusEngineBase::updateConsensusNodeList()
+{
+    try
+    {
+        std::stringstream s2;
+        s2 << "[#updateConsensusNodeList] Sealers:";
+        {
+            WriteGuard l(m_sealerListMutex);
+            m_sealerList = m_blockChain->sealerList();
+            /// to make sure the index of all sealers are consistent
+            std::sort(m_sealerList.begin(), m_sealerList.end());
+            for (dev::h512 node : m_sealerList)
+                s2 << node.abridged() << ",";
+        }
+        s2 << "Observers:";
+        dev::h512s observerList = m_blockChain->observerList();
+        for (dev::h512 node : observerList)
+            s2 << node.abridged() << ",";
+        ENGINE_LOG(TRACE) << s2.str();
+
+        if (m_lastNodeList != s2.str())
+        {
+            ENGINE_LOG(TRACE) << "[#updateConsensusNodeList] update P2P List done.";
+            updateNodeListInP2P();
+            m_lastNodeList = s2.str();
+        }
+    }
+    catch (std::exception& e)
+    {
+        ENGINE_LOG(ERROR)
+            << "[#updateConsensusNodeList] update consensus node list failed [EINFO]:  "
+            << boost::diagnostic_information(e);
+    }
+}
+
+void ConsensusEngineBase::updateNodeListInP2P()
+{
+    dev::h512s nodeList = m_blockChain->sealerList() + m_blockChain->observerList();
+    std::pair<GROUP_ID, MODULE_ID> ret = getGroupAndProtocol(m_protocolId);
+    m_service->setNodeListByGroupID(ret.first, nodeList);
+}
+
+}  // namespace consensus
+}  // namespace dev