/*
 * @CopyRight:
 * FISCO-BCOS is free software: you can redistribute it and/or modify
 * it under the terms of the GNU General Public License as published by
 * the Free Software Foundation, either version 3 of the License, or
 * (at your option) any later version.
 *
 * FISCO-BCOS is distributed in the hope that it will be useful,
 * but WITHOUT ANY WARRANTY; without even the implied warranty of
 * MERCHANTABILITY or FITNESS FOR A PARTICULAR PURPOSE.  See the
 * GNU General Public License for more details.
 *
 * You should have received a copy of the GNU General Public License
 * along with FISCO-BCOS.  If not, see <http://www.gnu.org/licenses/>
 * (c) 2016-2018 fisco-dev contributors.
 */

/**
 * @brief : implementation for the base of the PBFT consensus
 * @file: ConsensusEngineBase.h
 * @author: yujiechen
 * @date: 2018-09-28
 */
#pragma once
#include "Common.h"
#include "ConsensusInterface.h"
#include <libblockchain/BlockChainInterface.h>
#include <libblockverifier/BlockVerifierInterface.h>
#include <libdevcore/FixedHash.h>
#include <libdevcore/Worker.h>
#include <libethcore/Block.h>
#include <libp2p/P2PInterface.h>
#include <libp2p/P2PMessage.h>
#include <libp2p/P2PSession.h>
#include <libsync/SyncInterface.h>
#include <libtxpool/TxPoolInterface.h>

namespace dev
{
namespace consensus
{
class ConsensusEngineBase : public Worker, virtual public ConsensusInterface
{
public:
    using Ptr = std::shared_ptr<ConsensusEngineBase>;
    ConsensusEngineBase(std::shared_ptr<dev::p2p::P2PInterface> _service,
        std::shared_ptr<dev::txpool::TxPoolInterface> _txPool,
        std::shared_ptr<dev::blockchain::BlockChainInterface> _blockChain,
        std::shared_ptr<dev::sync::SyncInterface> _blockSync,
        std::shared_ptr<dev::blockverifier::BlockVerifierInterface> _blockVerifier,
        PROTOCOL_ID const& _protocolId, KeyPair const& _keyPair,
        dev::h512s const& _sealerList = dev::h512s())
      : Worker("ConsensusEngine", 0),
        m_service(_service),
        m_txPool(_txPool),
        m_blockChain(_blockChain),
        m_blockSync(_blockSync),
        m_blockVerifier(_blockVerifier),
        m_consensusBlockNumber(0),
        m_protocolId(_protocolId),
        m_keyPair(_keyPair),
        m_sealerList(_sealerList)
    {
        assert(m_service && m_txPool && m_blockChain && m_blockSync && m_blockVerifier);
        if (m_protocolId == 0)
            BOOST_THROW_EXCEPTION(dev::eth::InvalidProtocolID()
                                  << errinfo_comment("Protocol id must be larger than 0"));
        m_groupId = dev::eth::getGroupAndProtocol(m_protocolId).first;
        std::sort(m_sealerList.begin(), m_sealerList.end());
        m_lastSealerListUpdateNumber = m_blockChain->number();
    }

    void start() override;
    void stop() override;
    virtual ~ConsensusEngineBase() { stop(); }

    /// get sealer list
    dev::h512s sealerList() const override
    {
        ReadGuard l(m_sealerListMutex);
        return m_sealerList;
    }
    /// append sealer
    void appendSealer(h512 const& _sealer) override
    {
        {
            WriteGuard l(m_sealerListMutex);
            m_sealerList.push_back(_sealer);
        }
        resetConfig();
    }

    const std::string consensusStatus() override
    {
        Json::Value status_obj;
        getBasicConsensusStatus(status_obj);
        Json::FastWriter fastWriter;
        std::string status_str = fastWriter.write(status_obj);
        return status_str;
    }
    /// get status of consensus
    void getBasicConsensusStatus(Json::Value& status_obj) const
    {
        status_obj["nodeNum"] = IDXTYPE(m_nodeNum);
        status_obj["node_index"] = IDXTYPE(m_idx);
        status_obj["max_faulty_leader"] = IDXTYPE(m_f);
        status_obj["consensusedBlockNumber"] = int64_t(m_consensusBlockNumber);
        status_obj["highestblockNumber"] = m_highestBlock.number();
        status_obj["highestblockHash"] = "0x" + toHex(m_highestBlock.hash());
        status_obj["groupId"] = m_groupId;
        status_obj["protocolId"] = m_protocolId;
        status_obj["accountType"] = NodeAccountType(m_accountType);
        status_obj["cfgErr"] = bool(m_cfgErr);
        status_obj["omitEmptyBlock"] = m_omitEmptyBlock;
        status_obj["nodeId"] = toHex(m_keyPair.pub());
        {
            int i = 0;
            ReadGuard l(m_sealerListMutex);
            for (auto sealer : m_sealerList)
            {
                status_obj["sealer." + toString(i)] = toHex(sealer);
                i++;
            }
        }
        status_obj["allowFutureBlocks"] = m_allowFutureBlocks;
    }

    /// protocol id used when register handler to p2p module
    PROTOCOL_ID const& protocolId() const override { return m_protocolId; }
    GROUP_ID groupId() const override { return m_groupId; }
    /// get account type
    ///@return NodeAccountType::SealerAccount: the node can generate and execute block
    ///@return NodeAccountType::ObserveAccout: the node can only sync block from other nodes
    NodeAccountType accountType() override { return m_accountType; }
    /// set the node account type
    void setNodeAccountType(dev::consensus::NodeAccountType const& _accountType) override
    {
        m_accountType = _accountType;
    }
    /// get the node index if the node is a sealer
    IDXTYPE nodeIdx() const override { return m_idx; }

    bool const& allowFutureBlocks() const { return m_allowFutureBlocks; }
    void setAllowFutureBlocks(bool isAllowFutureBlocks)
    {
        m_allowFutureBlocks = isAllowFutureBlocks;
    }

    virtual IDXTYPE minValidNodes() const { return m_nodeNum - m_f; }
    /// update the context of PBFT after commit a block into the block-chain
    virtual void reportBlock(dev::eth::Block const&) override {}

    /// obtain maxBlockTransactions
    uint64_t maxBlockTransactions() override { return m_maxBlockTransactions; }
    virtual void resetConfig();

protected:
<<<<<<< HEAD
    virtual void resetConfig() { m_nodeNum = m_sealerList.size(); }
    void dropHandledTransactions(std::shared_ptr<dev::eth::Block> block)
    {
        m_txPool->dropBlockTrans(block);
    }
=======
    // virtual void resetConfig() { m_nodeNum = m_sealerList.size(); }
    void dropHandledTransactions(dev::eth::Block const& block) { m_txPool->dropBlockTrans(block); }
>>>>>>> 79027c78
    /// get the node id of specified sealer according to its index
    /// @param index: the index of the node
    /// @return h512(): the node is not in the sealer list
    /// @return node id: the node id of the node
    inline h512 getSealerByIndex(size_t const& index) const
    {
        if (index < m_sealerList.size())
            return m_sealerList[index];
        return h512();
    }

    virtual bool isValidReq(
        std::shared_ptr<dev::p2p::P2PMessage>, std::shared_ptr<dev::p2p::P2PSession>, ssize_t&)
    {
        return false;
    }
    /**
     * @brief: decode the network-received message to corresponding message(PBFTMsgPacket)
     *
     * @tparam T: the type of corresponding message
     * @param req : constructed object from network-received message
     * @param message : network-received(received from service of p2p module)
     * @param session : session related with the received-message(can obtain information of
     * sender-peer)
     * @return true : decode succeed
     * @return false : decode failed
     */
    template <class T>
    inline bool decodeToRequests(T& req, std::shared_ptr<dev::p2p::P2PMessage> message,
        std::shared_ptr<dev::p2p::P2PSession> session)
    {
        ssize_t peer_index = 0;
        bool valid = isValidReq(message, session, peer_index);
        if (valid)
        {
            valid = decodeToRequests(req, ref(*(message->buffer())));
            if (valid)
                req.setOtherField(
                    peer_index, session->nodeID(), session->session()->nodeIPEndpoint().name());
        }
        return valid;
    }

    /**
     * @brief : decode the given data to object
     * @tparam T : type of the object obtained from the given data
     * @param req : the object obtained from the given data
     * @param data : data need to be decoded into object
     * @return true : decode succeed
     * @return false : decode failed
     */
    template <class T>
    inline bool decodeToRequests(T& req, bytesConstRef data)
    {
        try
        {
            req.decode(data);
            return true;
        }
        catch (std::exception& e)
        {
            ENGINE_LOG(DEBUG) << "[decodeToRequests] Invalid network-received packet";
            return false;
        }
    }

    dev::blockverifier::ExecutiveContext::Ptr executeBlock(dev::eth::Block& block);
    virtual void checkBlockValid(dev::eth::Block const& block);

    virtual void updateConsensusNodeList();
    virtual void updateNodeListInP2P(dev::h512s const& _nodeList);

    /// set the max number of transactions in a block
    virtual void updateMaxBlockTransactions()
    {
        /// update m_maxBlockTransactions stored in sealer when reporting a new block
        std::string ret = m_blockChain->getSystemConfigByKey("tx_count_limit");
        {
            m_maxBlockTransactions = boost::lexical_cast<uint64_t>(ret);
        }
        ENGINE_LOG(DEBUG) << LOG_DESC("resetConfig: updateMaxBlockTransactions")
                          << LOG_KV("txCountLimit", m_maxBlockTransactions);
    }

    virtual dev::h512s consensusList() const { return sealerList(); }

protected:
    std::atomic<uint64_t> m_maxBlockTransactions = {1000};
    // record the sealer list has been updated or not
    std::atomic_bool m_sealerListUpdated = {true};
    int64_t m_lastSealerListUpdateNumber = 0;
    /// p2p service handler
    std::shared_ptr<dev::p2p::P2PInterface> m_service;
    /// transaction pool handler
    std::shared_ptr<dev::txpool::TxPoolInterface> m_txPool;
    /// handler of the block chain module
    std::shared_ptr<dev::blockchain::BlockChainInterface> m_blockChain;
    /// handler of the block-sync module
    std::shared_ptr<dev::sync::SyncInterface> m_blockSync;
    /// handler of the block-verifier module
    std::shared_ptr<dev::blockverifier::BlockVerifierInterface> m_blockVerifier;

    // the block which is waiting consensus
    std::atomic<int64_t> m_consensusBlockNumber = {0};
    /// the latest block header
    dev::eth::BlockHeader m_highestBlock;
    /// total number of nodes
    std::atomic<IDXTYPE> m_nodeNum = {0};
    /// at-least number of valid nodes
    std::atomic<IDXTYPE> m_f = {0};

    PROTOCOL_ID m_protocolId;
    GROUP_ID m_groupId;
    /// type of this node (SealerAccount or ObserverAccount)
    std::atomic<NodeAccountType> m_accountType = {NodeAccountType::ObserverAccount};
    /// index of this node
    std::atomic<IDXTYPE> m_idx = {0};
    KeyPair m_keyPair;

    /// sealer list
    mutable SharedMutex m_sealerListMutex;
    dev::h512s m_sealerList;

    /// allow future blocks or not
    bool m_allowFutureBlocks = true;
    bool m_startConsensusEngine = false;

    /// node list record when P2P last update
    std::string m_lastNodeList;
    std::atomic<IDXTYPE> m_connectedNode = {0};

    /// whether to omit empty block
    bool m_omitEmptyBlock = true;
    std::atomic_bool m_cfgErr = {false};
};
}  // namespace consensus
}  // namespace dev
<|MERGE_RESOLUTION|>--- conflicted
+++ resolved
@@ -1,304 +1,298 @@
-/*
- * @CopyRight:
- * FISCO-BCOS is free software: you can redistribute it and/or modify
- * it under the terms of the GNU General Public License as published by
- * the Free Software Foundation, either version 3 of the License, or
- * (at your option) any later version.
- *
- * FISCO-BCOS is distributed in the hope that it will be useful,
- * but WITHOUT ANY WARRANTY; without even the implied warranty of
- * MERCHANTABILITY or FITNESS FOR A PARTICULAR PURPOSE.  See the
- * GNU General Public License for more details.
- *
- * You should have received a copy of the GNU General Public License
- * along with FISCO-BCOS.  If not, see <http://www.gnu.org/licenses/>
- * (c) 2016-2018 fisco-dev contributors.
- */
-
-/**
- * @brief : implementation for the base of the PBFT consensus
- * @file: ConsensusEngineBase.h
- * @author: yujiechen
- * @date: 2018-09-28
- */
-#pragma once
-#include "Common.h"
-#include "ConsensusInterface.h"
-#include <libblockchain/BlockChainInterface.h>
-#include <libblockverifier/BlockVerifierInterface.h>
-#include <libdevcore/FixedHash.h>
-#include <libdevcore/Worker.h>
-#include <libethcore/Block.h>
-#include <libp2p/P2PInterface.h>
-#include <libp2p/P2PMessage.h>
-#include <libp2p/P2PSession.h>
-#include <libsync/SyncInterface.h>
-#include <libtxpool/TxPoolInterface.h>
-
-namespace dev
-{
-namespace consensus
-{
-class ConsensusEngineBase : public Worker, virtual public ConsensusInterface
-{
-public:
-    using Ptr = std::shared_ptr<ConsensusEngineBase>;
-    ConsensusEngineBase(std::shared_ptr<dev::p2p::P2PInterface> _service,
-        std::shared_ptr<dev::txpool::TxPoolInterface> _txPool,
-        std::shared_ptr<dev::blockchain::BlockChainInterface> _blockChain,
-        std::shared_ptr<dev::sync::SyncInterface> _blockSync,
-        std::shared_ptr<dev::blockverifier::BlockVerifierInterface> _blockVerifier,
-        PROTOCOL_ID const& _protocolId, KeyPair const& _keyPair,
-        dev::h512s const& _sealerList = dev::h512s())
-      : Worker("ConsensusEngine", 0),
-        m_service(_service),
-        m_txPool(_txPool),
-        m_blockChain(_blockChain),
-        m_blockSync(_blockSync),
-        m_blockVerifier(_blockVerifier),
-        m_consensusBlockNumber(0),
-        m_protocolId(_protocolId),
-        m_keyPair(_keyPair),
-        m_sealerList(_sealerList)
-    {
-        assert(m_service && m_txPool && m_blockChain && m_blockSync && m_blockVerifier);
-        if (m_protocolId == 0)
-            BOOST_THROW_EXCEPTION(dev::eth::InvalidProtocolID()
-                                  << errinfo_comment("Protocol id must be larger than 0"));
-        m_groupId = dev::eth::getGroupAndProtocol(m_protocolId).first;
-        std::sort(m_sealerList.begin(), m_sealerList.end());
-        m_lastSealerListUpdateNumber = m_blockChain->number();
-    }
-
-    void start() override;
-    void stop() override;
-    virtual ~ConsensusEngineBase() { stop(); }
-
-    /// get sealer list
-    dev::h512s sealerList() const override
-    {
-        ReadGuard l(m_sealerListMutex);
-        return m_sealerList;
-    }
-    /// append sealer
-    void appendSealer(h512 const& _sealer) override
-    {
-        {
-            WriteGuard l(m_sealerListMutex);
-            m_sealerList.push_back(_sealer);
-        }
-        resetConfig();
-    }
-
-    const std::string consensusStatus() override
-    {
-        Json::Value status_obj;
-        getBasicConsensusStatus(status_obj);
-        Json::FastWriter fastWriter;
-        std::string status_str = fastWriter.write(status_obj);
-        return status_str;
-    }
-    /// get status of consensus
-    void getBasicConsensusStatus(Json::Value& status_obj) const
-    {
-        status_obj["nodeNum"] = IDXTYPE(m_nodeNum);
-        status_obj["node_index"] = IDXTYPE(m_idx);
-        status_obj["max_faulty_leader"] = IDXTYPE(m_f);
-        status_obj["consensusedBlockNumber"] = int64_t(m_consensusBlockNumber);
-        status_obj["highestblockNumber"] = m_highestBlock.number();
-        status_obj["highestblockHash"] = "0x" + toHex(m_highestBlock.hash());
-        status_obj["groupId"] = m_groupId;
-        status_obj["protocolId"] = m_protocolId;
-        status_obj["accountType"] = NodeAccountType(m_accountType);
-        status_obj["cfgErr"] = bool(m_cfgErr);
-        status_obj["omitEmptyBlock"] = m_omitEmptyBlock;
-        status_obj["nodeId"] = toHex(m_keyPair.pub());
-        {
-            int i = 0;
-            ReadGuard l(m_sealerListMutex);
-            for (auto sealer : m_sealerList)
-            {
-                status_obj["sealer." + toString(i)] = toHex(sealer);
-                i++;
-            }
-        }
-        status_obj["allowFutureBlocks"] = m_allowFutureBlocks;
-    }
-
-    /// protocol id used when register handler to p2p module
-    PROTOCOL_ID const& protocolId() const override { return m_protocolId; }
-    GROUP_ID groupId() const override { return m_groupId; }
-    /// get account type
-    ///@return NodeAccountType::SealerAccount: the node can generate and execute block
-    ///@return NodeAccountType::ObserveAccout: the node can only sync block from other nodes
-    NodeAccountType accountType() override { return m_accountType; }
-    /// set the node account type
-    void setNodeAccountType(dev::consensus::NodeAccountType const& _accountType) override
-    {
-        m_accountType = _accountType;
-    }
-    /// get the node index if the node is a sealer
-    IDXTYPE nodeIdx() const override { return m_idx; }
-
-    bool const& allowFutureBlocks() const { return m_allowFutureBlocks; }
-    void setAllowFutureBlocks(bool isAllowFutureBlocks)
-    {
-        m_allowFutureBlocks = isAllowFutureBlocks;
-    }
-
-    virtual IDXTYPE minValidNodes() const { return m_nodeNum - m_f; }
-    /// update the context of PBFT after commit a block into the block-chain
-    virtual void reportBlock(dev::eth::Block const&) override {}
-
-    /// obtain maxBlockTransactions
-    uint64_t maxBlockTransactions() override { return m_maxBlockTransactions; }
-    virtual void resetConfig();
-
-protected:
-<<<<<<< HEAD
-    virtual void resetConfig() { m_nodeNum = m_sealerList.size(); }
-    void dropHandledTransactions(std::shared_ptr<dev::eth::Block> block)
-    {
-        m_txPool->dropBlockTrans(block);
-    }
-=======
-    // virtual void resetConfig() { m_nodeNum = m_sealerList.size(); }
-    void dropHandledTransactions(dev::eth::Block const& block) { m_txPool->dropBlockTrans(block); }
->>>>>>> 79027c78
-    /// get the node id of specified sealer according to its index
-    /// @param index: the index of the node
-    /// @return h512(): the node is not in the sealer list
-    /// @return node id: the node id of the node
-    inline h512 getSealerByIndex(size_t const& index) const
-    {
-        if (index < m_sealerList.size())
-            return m_sealerList[index];
-        return h512();
-    }
-
-    virtual bool isValidReq(
-        std::shared_ptr<dev::p2p::P2PMessage>, std::shared_ptr<dev::p2p::P2PSession>, ssize_t&)
-    {
-        return false;
-    }
-    /**
-     * @brief: decode the network-received message to corresponding message(PBFTMsgPacket)
-     *
-     * @tparam T: the type of corresponding message
-     * @param req : constructed object from network-received message
-     * @param message : network-received(received from service of p2p module)
-     * @param session : session related with the received-message(can obtain information of
-     * sender-peer)
-     * @return true : decode succeed
-     * @return false : decode failed
-     */
-    template <class T>
-    inline bool decodeToRequests(T& req, std::shared_ptr<dev::p2p::P2PMessage> message,
-        std::shared_ptr<dev::p2p::P2PSession> session)
-    {
-        ssize_t peer_index = 0;
-        bool valid = isValidReq(message, session, peer_index);
-        if (valid)
-        {
-            valid = decodeToRequests(req, ref(*(message->buffer())));
-            if (valid)
-                req.setOtherField(
-                    peer_index, session->nodeID(), session->session()->nodeIPEndpoint().name());
-        }
-        return valid;
-    }
-
-    /**
-     * @brief : decode the given data to object
-     * @tparam T : type of the object obtained from the given data
-     * @param req : the object obtained from the given data
-     * @param data : data need to be decoded into object
-     * @return true : decode succeed
-     * @return false : decode failed
-     */
-    template <class T>
-    inline bool decodeToRequests(T& req, bytesConstRef data)
-    {
-        try
-        {
-            req.decode(data);
-            return true;
-        }
-        catch (std::exception& e)
-        {
-            ENGINE_LOG(DEBUG) << "[decodeToRequests] Invalid network-received packet";
-            return false;
-        }
-    }
-
-    dev::blockverifier::ExecutiveContext::Ptr executeBlock(dev::eth::Block& block);
-    virtual void checkBlockValid(dev::eth::Block const& block);
-
-    virtual void updateConsensusNodeList();
-    virtual void updateNodeListInP2P(dev::h512s const& _nodeList);
-
-    /// set the max number of transactions in a block
-    virtual void updateMaxBlockTransactions()
-    {
-        /// update m_maxBlockTransactions stored in sealer when reporting a new block
-        std::string ret = m_blockChain->getSystemConfigByKey("tx_count_limit");
-        {
-            m_maxBlockTransactions = boost::lexical_cast<uint64_t>(ret);
-        }
-        ENGINE_LOG(DEBUG) << LOG_DESC("resetConfig: updateMaxBlockTransactions")
-                          << LOG_KV("txCountLimit", m_maxBlockTransactions);
-    }
-
-    virtual dev::h512s consensusList() const { return sealerList(); }
-
-protected:
-    std::atomic<uint64_t> m_maxBlockTransactions = {1000};
-    // record the sealer list has been updated or not
-    std::atomic_bool m_sealerListUpdated = {true};
-    int64_t m_lastSealerListUpdateNumber = 0;
-    /// p2p service handler
-    std::shared_ptr<dev::p2p::P2PInterface> m_service;
-    /// transaction pool handler
-    std::shared_ptr<dev::txpool::TxPoolInterface> m_txPool;
-    /// handler of the block chain module
-    std::shared_ptr<dev::blockchain::BlockChainInterface> m_blockChain;
-    /// handler of the block-sync module
-    std::shared_ptr<dev::sync::SyncInterface> m_blockSync;
-    /// handler of the block-verifier module
-    std::shared_ptr<dev::blockverifier::BlockVerifierInterface> m_blockVerifier;
-
-    // the block which is waiting consensus
-    std::atomic<int64_t> m_consensusBlockNumber = {0};
-    /// the latest block header
-    dev::eth::BlockHeader m_highestBlock;
-    /// total number of nodes
-    std::atomic<IDXTYPE> m_nodeNum = {0};
-    /// at-least number of valid nodes
-    std::atomic<IDXTYPE> m_f = {0};
-
-    PROTOCOL_ID m_protocolId;
-    GROUP_ID m_groupId;
-    /// type of this node (SealerAccount or ObserverAccount)
-    std::atomic<NodeAccountType> m_accountType = {NodeAccountType::ObserverAccount};
-    /// index of this node
-    std::atomic<IDXTYPE> m_idx = {0};
-    KeyPair m_keyPair;
-
-    /// sealer list
-    mutable SharedMutex m_sealerListMutex;
-    dev::h512s m_sealerList;
-
-    /// allow future blocks or not
-    bool m_allowFutureBlocks = true;
-    bool m_startConsensusEngine = false;
-
-    /// node list record when P2P last update
-    std::string m_lastNodeList;
-    std::atomic<IDXTYPE> m_connectedNode = {0};
-
-    /// whether to omit empty block
-    bool m_omitEmptyBlock = true;
-    std::atomic_bool m_cfgErr = {false};
-};
-}  // namespace consensus
-}  // namespace dev
+/*
+ * @CopyRight:
+ * FISCO-BCOS is free software: you can redistribute it and/or modify
+ * it under the terms of the GNU General Public License as published by
+ * the Free Software Foundation, either version 3 of the License, or
+ * (at your option) any later version.
+ *
+ * FISCO-BCOS is distributed in the hope that it will be useful,
+ * but WITHOUT ANY WARRANTY; without even the implied warranty of
+ * MERCHANTABILITY or FITNESS FOR A PARTICULAR PURPOSE.  See the
+ * GNU General Public License for more details.
+ *
+ * You should have received a copy of the GNU General Public License
+ * along with FISCO-BCOS.  If not, see <http://www.gnu.org/licenses/>
+ * (c) 2016-2018 fisco-dev contributors.
+ */
+
+/**
+ * @brief : implementation for the base of the PBFT consensus
+ * @file: ConsensusEngineBase.h
+ * @author: yujiechen
+ * @date: 2018-09-28
+ */
+#pragma once
+#include "Common.h"
+#include "ConsensusInterface.h"
+#include <libblockchain/BlockChainInterface.h>
+#include <libblockverifier/BlockVerifierInterface.h>
+#include <libdevcore/FixedHash.h>
+#include <libdevcore/Worker.h>
+#include <libethcore/Block.h>
+#include <libp2p/P2PInterface.h>
+#include <libp2p/P2PMessage.h>
+#include <libp2p/P2PSession.h>
+#include <libsync/SyncInterface.h>
+#include <libtxpool/TxPoolInterface.h>
+
+namespace dev
+{
+namespace consensus
+{
+class ConsensusEngineBase : public Worker, virtual public ConsensusInterface
+{
+public:
+    using Ptr = std::shared_ptr<ConsensusEngineBase>;
+    ConsensusEngineBase(std::shared_ptr<dev::p2p::P2PInterface> _service,
+        std::shared_ptr<dev::txpool::TxPoolInterface> _txPool,
+        std::shared_ptr<dev::blockchain::BlockChainInterface> _blockChain,
+        std::shared_ptr<dev::sync::SyncInterface> _blockSync,
+        std::shared_ptr<dev::blockverifier::BlockVerifierInterface> _blockVerifier,
+        PROTOCOL_ID const& _protocolId, KeyPair const& _keyPair,
+        dev::h512s const& _sealerList = dev::h512s())
+      : Worker("ConsensusEngine", 0),
+        m_service(_service),
+        m_txPool(_txPool),
+        m_blockChain(_blockChain),
+        m_blockSync(_blockSync),
+        m_blockVerifier(_blockVerifier),
+        m_consensusBlockNumber(0),
+        m_protocolId(_protocolId),
+        m_keyPair(_keyPair),
+        m_sealerList(_sealerList)
+    {
+        assert(m_service && m_txPool && m_blockChain && m_blockSync && m_blockVerifier);
+        if (m_protocolId == 0)
+            BOOST_THROW_EXCEPTION(dev::eth::InvalidProtocolID()
+                                  << errinfo_comment("Protocol id must be larger than 0"));
+        m_groupId = dev::eth::getGroupAndProtocol(m_protocolId).first;
+        std::sort(m_sealerList.begin(), m_sealerList.end());
+        m_lastSealerListUpdateNumber = m_blockChain->number();
+    }
+
+    void start() override;
+    void stop() override;
+    virtual ~ConsensusEngineBase() { stop(); }
+
+    /// get sealer list
+    dev::h512s sealerList() const override
+    {
+        ReadGuard l(m_sealerListMutex);
+        return m_sealerList;
+    }
+    /// append sealer
+    void appendSealer(h512 const& _sealer) override
+    {
+        {
+            WriteGuard l(m_sealerListMutex);
+            m_sealerList.push_back(_sealer);
+        }
+        resetConfig();
+    }
+
+    const std::string consensusStatus() override
+    {
+        Json::Value status_obj;
+        getBasicConsensusStatus(status_obj);
+        Json::FastWriter fastWriter;
+        std::string status_str = fastWriter.write(status_obj);
+        return status_str;
+    }
+    /// get status of consensus
+    void getBasicConsensusStatus(Json::Value& status_obj) const
+    {
+        status_obj["nodeNum"] = IDXTYPE(m_nodeNum);
+        status_obj["node_index"] = IDXTYPE(m_idx);
+        status_obj["max_faulty_leader"] = IDXTYPE(m_f);
+        status_obj["consensusedBlockNumber"] = int64_t(m_consensusBlockNumber);
+        status_obj["highestblockNumber"] = m_highestBlock.number();
+        status_obj["highestblockHash"] = "0x" + toHex(m_highestBlock.hash());
+        status_obj["groupId"] = m_groupId;
+        status_obj["protocolId"] = m_protocolId;
+        status_obj["accountType"] = NodeAccountType(m_accountType);
+        status_obj["cfgErr"] = bool(m_cfgErr);
+        status_obj["omitEmptyBlock"] = m_omitEmptyBlock;
+        status_obj["nodeId"] = toHex(m_keyPair.pub());
+        {
+            int i = 0;
+            ReadGuard l(m_sealerListMutex);
+            for (auto sealer : m_sealerList)
+            {
+                status_obj["sealer." + toString(i)] = toHex(sealer);
+                i++;
+            }
+        }
+        status_obj["allowFutureBlocks"] = m_allowFutureBlocks;
+    }
+
+    /// protocol id used when register handler to p2p module
+    PROTOCOL_ID const& protocolId() const override { return m_protocolId; }
+    GROUP_ID groupId() const override { return m_groupId; }
+    /// get account type
+    ///@return NodeAccountType::SealerAccount: the node can generate and execute block
+    ///@return NodeAccountType::ObserveAccout: the node can only sync block from other nodes
+    NodeAccountType accountType() override { return m_accountType; }
+    /// set the node account type
+    void setNodeAccountType(dev::consensus::NodeAccountType const& _accountType) override
+    {
+        m_accountType = _accountType;
+    }
+    /// get the node index if the node is a sealer
+    IDXTYPE nodeIdx() const override { return m_idx; }
+
+    bool const& allowFutureBlocks() const { return m_allowFutureBlocks; }
+    void setAllowFutureBlocks(bool isAllowFutureBlocks)
+    {
+        m_allowFutureBlocks = isAllowFutureBlocks;
+    }
+
+    virtual IDXTYPE minValidNodes() const { return m_nodeNum - m_f; }
+    /// update the context of PBFT after commit a block into the block-chain
+    virtual void reportBlock(dev::eth::Block const&) override {}
+
+    /// obtain maxBlockTransactions
+    uint64_t maxBlockTransactions() override { return m_maxBlockTransactions; }
+    virtual void resetConfig();
+
+protected:
+    void dropHandledTransactions(std::shared_ptr<dev::eth::Block> block)
+    {
+        m_txPool->dropBlockTrans(block);
+    }
+    /// get the node id of specified sealer according to its index
+    /// @param index: the index of the node
+    /// @return h512(): the node is not in the sealer list
+    /// @return node id: the node id of the node
+    inline h512 getSealerByIndex(size_t const& index) const
+    {
+        if (index < m_sealerList.size())
+            return m_sealerList[index];
+        return h512();
+    }
+
+    virtual bool isValidReq(
+        std::shared_ptr<dev::p2p::P2PMessage>, std::shared_ptr<dev::p2p::P2PSession>, ssize_t&)
+    {
+        return false;
+    }
+    /**
+     * @brief: decode the network-received message to corresponding message(PBFTMsgPacket)
+     *
+     * @tparam T: the type of corresponding message
+     * @param req : constructed object from network-received message
+     * @param message : network-received(received from service of p2p module)
+     * @param session : session related with the received-message(can obtain information of
+     * sender-peer)
+     * @return true : decode succeed
+     * @return false : decode failed
+     */
+    template <class T>
+    inline bool decodeToRequests(T& req, std::shared_ptr<dev::p2p::P2PMessage> message,
+        std::shared_ptr<dev::p2p::P2PSession> session)
+    {
+        ssize_t peer_index = 0;
+        bool valid = isValidReq(message, session, peer_index);
+        if (valid)
+        {
+            valid = decodeToRequests(req, ref(*(message->buffer())));
+            if (valid)
+                req.setOtherField(
+                    peer_index, session->nodeID(), session->session()->nodeIPEndpoint().name());
+        }
+        return valid;
+    }
+
+    /**
+     * @brief : decode the given data to object
+     * @tparam T : type of the object obtained from the given data
+     * @param req : the object obtained from the given data
+     * @param data : data need to be decoded into object
+     * @return true : decode succeed
+     * @return false : decode failed
+     */
+    template <class T>
+    inline bool decodeToRequests(T& req, bytesConstRef data)
+    {
+        try
+        {
+            req.decode(data);
+            return true;
+        }
+        catch (std::exception& e)
+        {
+            ENGINE_LOG(DEBUG) << "[decodeToRequests] Invalid network-received packet";
+            return false;
+        }
+    }
+
+    dev::blockverifier::ExecutiveContext::Ptr executeBlock(dev::eth::Block& block);
+    virtual void checkBlockValid(dev::eth::Block const& block);
+
+    virtual void updateConsensusNodeList();
+    virtual void updateNodeListInP2P(dev::h512s const& _nodeList);
+
+    /// set the max number of transactions in a block
+    virtual void updateMaxBlockTransactions()
+    {
+        /// update m_maxBlockTransactions stored in sealer when reporting a new block
+        std::string ret = m_blockChain->getSystemConfigByKey("tx_count_limit");
+        {
+            m_maxBlockTransactions = boost::lexical_cast<uint64_t>(ret);
+        }
+        ENGINE_LOG(DEBUG) << LOG_DESC("resetConfig: updateMaxBlockTransactions")
+                          << LOG_KV("txCountLimit", m_maxBlockTransactions);
+    }
+
+    virtual dev::h512s consensusList() const { return sealerList(); }
+
+protected:
+    std::atomic<uint64_t> m_maxBlockTransactions = {1000};
+    // record the sealer list has been updated or not
+    std::atomic_bool m_sealerListUpdated = {true};
+    int64_t m_lastSealerListUpdateNumber = 0;
+    /// p2p service handler
+    std::shared_ptr<dev::p2p::P2PInterface> m_service;
+    /// transaction pool handler
+    std::shared_ptr<dev::txpool::TxPoolInterface> m_txPool;
+    /// handler of the block chain module
+    std::shared_ptr<dev::blockchain::BlockChainInterface> m_blockChain;
+    /// handler of the block-sync module
+    std::shared_ptr<dev::sync::SyncInterface> m_blockSync;
+    /// handler of the block-verifier module
+    std::shared_ptr<dev::blockverifier::BlockVerifierInterface> m_blockVerifier;
+
+    // the block which is waiting consensus
+    std::atomic<int64_t> m_consensusBlockNumber = {0};
+    /// the latest block header
+    dev::eth::BlockHeader m_highestBlock;
+    /// total number of nodes
+    std::atomic<IDXTYPE> m_nodeNum = {0};
+    /// at-least number of valid nodes
+    std::atomic<IDXTYPE> m_f = {0};
+
+    PROTOCOL_ID m_protocolId;
+    GROUP_ID m_groupId;
+    /// type of this node (SealerAccount or ObserverAccount)
+    std::atomic<NodeAccountType> m_accountType = {NodeAccountType::ObserverAccount};
+    /// index of this node
+    std::atomic<IDXTYPE> m_idx = {0};
+    KeyPair m_keyPair;
+
+    /// sealer list
+    mutable SharedMutex m_sealerListMutex;
+    dev::h512s m_sealerList;
+
+    /// allow future blocks or not
+    bool m_allowFutureBlocks = true;
+    bool m_startConsensusEngine = false;
+
+    /// node list record when P2P last update
+    std::string m_lastNodeList;
+    std::atomic<IDXTYPE> m_connectedNode = {0};
+
+    /// whether to omit empty block
+    bool m_omitEmptyBlock = true;
+    std::atomic_bool m_cfgErr = {false};
+};
+}  // namespace consensus
+}  // namespace dev