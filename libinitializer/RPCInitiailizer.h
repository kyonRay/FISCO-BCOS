--- conflicted
+++ resolved
@@ -27,10 +27,7 @@
 #include <libledger/LedgerManager.h>
 #include <libp2p/P2PInterface.h>
 #include <librpc/Rpc.h>
-<<<<<<< HEAD
-=======
 #include <librpc/SafeHttpServer.h>
->>>>>>> 4f60bab8
 
 namespace dev
 {
@@ -73,11 +70,8 @@
     std::shared_ptr<p2p::P2PInterface> m_p2pService;
     std::shared_ptr<ledger::LedgerManager> m_ledgerManager;
     std::shared_ptr<boost::asio::ssl::context> m_sslContext;
-<<<<<<< HEAD
-=======
     std::shared_ptr<dev::SafeHttpServer> m_safeHttpServer;
     ChannelRPCServer::Ptr m_channelRPCServer;
->>>>>>> 4f60bab8
     ModularServer<>* m_channelRPCHttpServer;
     ModularServer<>* m_jsonrpcHttpServer;
 };
