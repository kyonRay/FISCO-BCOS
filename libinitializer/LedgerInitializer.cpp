/*
 * @CopyRight:
 * FISCO-BCOS is free software: you can redistribute it and/or modify
 * it under the terms of the GNU General Public License as published by
 * the Free Software Foundation, either version 3 of the License, or
 * (at your option) any later version.
 *
 * FISCO-BCOS is distributed in the hope that it will be useful,
 * but WITHOUT ANY WARRANTY; without even the implied warranty of
 * MERCHANTABILITY or FITNESS FOR A PARTICULAR PURPOSE.  See the
 * GNU General Public License for more details.
 *
 * You should have received a copy of the GNU General Public License
 * along with FISCO-BCOS.  If not, see <http://www.gnu.org/licenses/>
 * (c) 2016-2018 fisco-dev contributors.
 */
/** @file LedgerInitializer.h
 *  @author chaychen
 *  @modify first draft
 *  @date 20181022
 */

#include "LedgerInitializer.h"
#include <boost/algorithm/string/classification.hpp>
#include <boost/algorithm/string/split.hpp>
#include <boost/lexical_cast.hpp>

using namespace dev;
using namespace dev::initializer;

void LedgerInitializer::initConfig(boost::property_tree::ptree const& _pt)
{
    INITIALIZER_LOG(DEBUG) << "[#LedgerInitializer::initConfig]";
    m_groupDataDir = _pt.get<std::string>("group.group_data_path", "data/");
    assert(m_p2pService);
    /// TODO: modify FakeLedger to the real Ledger after all modules ready
    m_ledgerManager = std::make_shared<LedgerManager>(m_p2pService, m_keyPair);
    std::map<GROUP_ID, h512s> groudID2NodeList;
    bool succ = true;
    try
    {
        for (auto it : _pt.get_child("group"))
        {
            if (it.first.find("group_config.") != 0)
                continue;

            INITIALIZER_LOG(TRACE)
                << "[#LedgerInitializer::initConfig] load group config: [groupID/config]: "
                << it.first << "/" << it.second.data();
            std::vector<std::string> s;
            boost::split(s, it.first, boost::is_any_of("."), boost::token_compress_on);
            if (s.size() != 2)
            {
                INITIALIZER_LOG(ERROR)
                    << "[#LedgerInitializer::initConfig] parse groupID failed: [data]: "
                    << it.first.data();
                ERROR_OUTPUT << "[#LedgerInitializer::initConfig] parse groupID failed!"
                             << std::endl;
                BOOST_THROW_EXCEPTION(MissingField());
            }

            succ =
                initSingleGroup(boost::lexical_cast<int>(s[1]), it.second.data(), groudID2NodeList);
            if (!succ)
            {
                INITIALIZER_LOG(ERROR) << "[#LedgerInitializer::initConfig] initSingleGroup for "
                                       << boost::lexical_cast<int>(s[1]) << "failed" << std::endl;
                ERROR_OUTPUT << "[#LedgerInitializer::initConfig] initSingleGroup for " << s[1]
                             << " failed!" << std::endl;
                BOOST_THROW_EXCEPTION(InitLedgerConfigFailed());
            }
        }
        m_p2pService->setGroupID2NodeList(groudID2NodeList);
    }
    catch (std::exception& e)
    {
<<<<<<< HEAD
        INITIALIZER_LOG(ERROR)
            << "[#LedgerInitializer::initConfig] parse group config faield: [EINFO]: " << e.what();
=======
        SESSION_LOG(ERROR) << "[#LedgerInitializer::initConfig] initSingleGroup faield: [EINFO]: "
                           << boost::diagnostic_information(e);
>>>>>>> 8624f263
        ERROR_OUTPUT << "[#LedgerInitiailizer::initConfig] initSingleGroup failed: [EINFO]: "
                     << boost::diagnostic_information(e) << std::endl;
        BOOST_THROW_EXCEPTION(e);
    }
    /// stop the node if there is no group
    if (m_ledgerManager->getGrouplList().size() == 0)
    {
        SESSION_LOG(ERROR) << "[#LedgerInitializer]: Should init at least one group!";
        BOOST_THROW_EXCEPTION(InitLedgerConfigFailed()
                              << errinfo_comment("[#LedgerInitializer]: Should init at least on "
                                                 "group! Please check configuration!"));
    }
}

bool LedgerInitializer::initSingleGroup(
    GROUP_ID _groupID, std::string const& _path, std::map<GROUP_ID, h512s>& _groudID2NodeList)
{
    bool succ = m_ledgerManager->initSingleLedger<Ledger>(_groupID, m_groupDataDir, _path);
    if (!succ)
    {
        return succ;
    }
    _groudID2NodeList[_groupID] =
        m_ledgerManager->getParamByGroupId(_groupID)->mutableConsensusParam().minerList;

    INITIALIZER_LOG(DEBUG) << "[#initSingleGroup] [groupID/]: " << std::to_string(_groupID);
    for (auto i : _groudID2NodeList[_groupID])
        INITIALIZER_LOG(TRACE) << "miner:" << toHex(i);
    return succ;
}<|MERGE_RESOLUTION|>--- conflicted
+++ resolved
@@ -74,13 +74,8 @@
     }
     catch (std::exception& e)
     {
-<<<<<<< HEAD
         INITIALIZER_LOG(ERROR)
             << "[#LedgerInitializer::initConfig] parse group config faield: [EINFO]: " << e.what();
-=======
-        SESSION_LOG(ERROR) << "[#LedgerInitializer::initConfig] initSingleGroup faield: [EINFO]: "
-                           << boost::diagnostic_information(e);
->>>>>>> 8624f263
         ERROR_OUTPUT << "[#LedgerInitiailizer::initConfig] initSingleGroup failed: [EINFO]: "
                      << boost::diagnostic_information(e) << std::endl;
         BOOST_THROW_EXCEPTION(e);
