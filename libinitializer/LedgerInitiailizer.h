/*
    This file is part of FISCO-BCOS.

    FISCO-BCOS is free software: you can redistribute it and/or modify
    it under the terms of the GNU General Public License as published by
    the Free Software Foundation, either version 3 of the License, or
    (at your option) any later version.

    FISCO-BCOS is distributed in the hope that it will be useful,
    but WITHOUT ANY WARRANTY; without even the implied warranty of
    MERCHANTABILITY or FITNESS FOR A PARTICULAR PURPOSE.  See the
    GNU General Public License for more details.

    You should have received a copy of the GNU General Public License
    along with FISCO-BCOS.  If not, see <http://www.gnu.org/licenses/>.
*/
/** @file LedgerInitiailizer.h
 *  @author chaychen
 *  @modify first draft
 *  @date 20181022
 */

#pragma once

///< TODO: We're using the 'Fake.h' and 'FakeLedger' to run demo, we will delete that later.
#include "Common.h"
#include "Fake.h"
#include <libethcore/PrecompiledContract.h>
#include <libledger/LedgerManager.h>
#include <libp2p/P2PInterface.h>

using namespace dev::ledger;

namespace dev
{
namespace initializer
{
class LedgerInitiailizer : public std::enable_shared_from_this<LedgerInitiailizer>
{
public:
    typedef std::shared_ptr<LedgerInitiailizer> Ptr;

    void initConfig(boost::property_tree::ptree const& _pt);

    std::shared_ptr<LedgerManager> ledgerManager() { return m_ledgerManager; }

<<<<<<< HEAD
    void setP2PService(std::shared_ptr<Service> _p2pService) { m_p2pService = _p2pService; }
=======
    void setPreCompile(
        std::shared_ptr<std::unordered_map<Address, eth::PrecompiledContract>> _preCompile)
    {
        m_preCompile = _preCompile;
    }
    void setP2PService(std::shared_ptr<P2PInterface> _p2pService) { m_p2pService = _p2pService; }
>>>>>>> da3e4b5e
    void setKeyPair(KeyPair const& _keyPair) { m_keyPair = _keyPair; }

private:
    void initSingleGroup(
        GROUP_ID _groupID, std::string const& _path, std::map<GROUP_ID, h512s>& _groudID2NodeList);

    std::shared_ptr<LedgerManager> m_ledgerManager;
<<<<<<< HEAD
    std::shared_ptr<p2p::Service> m_p2pService;
=======

    std::shared_ptr<std::unordered_map<Address, eth::PrecompiledContract>> m_preCompile;
    std::shared_ptr<P2PInterface> m_p2pService;
>>>>>>> da3e4b5e
    KeyPair m_keyPair;
    std::string m_groupDataDir;
};

}  // namespace initializer

}  // namespace dev<|MERGE_RESOLUTION|>--- conflicted
+++ resolved
@@ -44,16 +44,7 @@
 
     std::shared_ptr<LedgerManager> ledgerManager() { return m_ledgerManager; }
 
-<<<<<<< HEAD
-    void setP2PService(std::shared_ptr<Service> _p2pService) { m_p2pService = _p2pService; }
-=======
-    void setPreCompile(
-        std::shared_ptr<std::unordered_map<Address, eth::PrecompiledContract>> _preCompile)
-    {
-        m_preCompile = _preCompile;
-    }
     void setP2PService(std::shared_ptr<P2PInterface> _p2pService) { m_p2pService = _p2pService; }
->>>>>>> da3e4b5e
     void setKeyPair(KeyPair const& _keyPair) { m_keyPair = _keyPair; }
 
 private:
@@ -61,13 +52,7 @@
         GROUP_ID _groupID, std::string const& _path, std::map<GROUP_ID, h512s>& _groudID2NodeList);
 
     std::shared_ptr<LedgerManager> m_ledgerManager;
-<<<<<<< HEAD
-    std::shared_ptr<p2p::Service> m_p2pService;
-=======
-
-    std::shared_ptr<std::unordered_map<Address, eth::PrecompiledContract>> m_preCompile;
     std::shared_ptr<P2PInterface> m_p2pService;
->>>>>>> da3e4b5e
     KeyPair m_keyPair;
     std::string m_groupDataDir;
 };
