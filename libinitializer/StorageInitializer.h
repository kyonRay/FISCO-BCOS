/**
 *  Copyright (C) 2021 FISCO BCOS.
 *  SPDX-License-Identifier: Apache-2.0
 *  Licensed under the Apache License, Version 2.0 (the "License");
 *  you may not use this file except in compliance with the License.
 *  You may obtain a copy of the License at
 *
 *   http://www.apache.org/licenses/LICENSE-2.0
 *
 *  Unless required by applicable law or agreed to in writing, software
 *  distributed under the License is distributed on an "AS IS" BASIS,
 *  WITHOUT WARRANTIES OR CONDITIONS OF ANY KIND, either express or implied.
 *  See the License for the specific language governing permissions and
 *  limitations under the License.
 *
 * @brief initializer for the storage
 * @file StorageInitializer.h
 * @author: yujiechen
 * @date 2021-06-11
 * @brief initializer for the storage
 * @file StorageInitializer.h
 * @author: ancelmo
 * @date 2021-10-14
 */
#pragma once
#include "boost/filesystem.hpp"
#include <bcos-framework/security/DataEncryptInterface.h>
#include <bcos-framework/storage/StorageInterface.h>
#include <bcos-storage/src/RocksDBStorage.h>
#include <bcos-storage/src/TiKVStorage.h>
#include <rocksdb/write_batch.h>

namespace bcos::initializer
{
class StorageInitializer
{
public:
    static bcos::storage::TransactionalStorageInterface::Ptr build(const std::string& _storagePath,
        const bcos::security::DataEncryptInterface::Ptr _dataEncrypt, size_t keyPageSize = 0)
    {
        // FIXME: enable compress
        boost::filesystem::create_directories(_storagePath);
        rocksdb::DB* db;
        rocksdb::Options options;
        // Note: This option will increase much memory
        // options.IncreaseParallelism();
        // Note: This option will increase much memory
        // options.OptimizeLevelStyleCompaction();
        // create the DB if it's not already present
        options.create_if_missing = true;
        options.enable_blob_files = keyPageSize > 1 ? true : false;
        options.compression = rocksdb::kZSTD;
        // options.min_blob_size = 1024;

<<<<<<< HEAD
=======
        if (boost::filesystem::space(_storagePath).available < 1024 * 1024 * 100)
        {
            BCOS_LOG(INFO) << "available disk space is less than 100MB";
            throw std::runtime_error("available disk space is less than 100MB");
        }

>>>>>>> 813a832c
        // open DB
        rocksdb::Status s = rocksdb::DB::Open(options, _storagePath, &db);
        if (!s.ok())
        {
            BCOS_LOG(INFO) << LOG_DESC("open rocksDB failed") << LOG_KV("error", s.ToString());
            throw std::runtime_error("open rocksDB failed, err:" + s.ToString());
        }
        return std::make_shared<bcos::storage::RocksDBStorage>(
            std::unique_ptr<rocksdb::DB>(db), _dataEncrypt);
    }

#ifdef WITH_TIKV
    static bcos::storage::TransactionalStorageInterface::Ptr build(
        const std::vector<std::string>& _pdAddrs, const std::string& _logPath)
    {
        boost::filesystem::create_directories(_logPath);
        auto cluster = storage::newTiKVCluster(_pdAddrs, _logPath);

        return std::make_shared<bcos::storage::TiKVStorage>(cluster);
    }
#endif
};
}  // namespace bcos::initializer<|MERGE_RESOLUTION|>--- conflicted
+++ resolved
@@ -52,15 +52,12 @@
         options.compression = rocksdb::kZSTD;
         // options.min_blob_size = 1024;
 
-<<<<<<< HEAD
-=======
         if (boost::filesystem::space(_storagePath).available < 1024 * 1024 * 100)
         {
             BCOS_LOG(INFO) << "available disk space is less than 100MB";
             throw std::runtime_error("available disk space is less than 100MB");
         }
 
->>>>>>> 813a832c
         // open DB
         rocksdb::Status s = rocksdb::DB::Open(options, _storagePath, &db);
         if (!s.ok())
