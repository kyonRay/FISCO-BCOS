--- conflicted
+++ resolved
@@ -69,11 +69,6 @@
 
     ~FakeBlockChain() {}
 
-<<<<<<< HEAD
-    int64_t number() { return m_blockChain.size() - 1; }
-
-    dev::h256 numberHash(int64_t _i) { return m_blockChain[_i]->headerHash(); }
-=======
     int64_t number() const
     {
         ReadGuard l(x_blockChain);
@@ -85,7 +80,6 @@
         ReadGuard l(x_blockChain);
         return m_blockChain[_i]->headerHash();
     }
->>>>>>> 3562a233
 
     std::shared_ptr<dev::eth::Block> getBlockByHash(dev::h256 const& _blockHash) override
     {
