--- conflicted
+++ resolved
@@ -54,12 +54,9 @@
     LedgerInitiailizer::Ptr m_ledgerInitiailizer;
     P2PInitializer::Ptr m_p2pInitializer;
     RPCInitiailizer::Ptr m_rpcInitiailizer;
-<<<<<<< HEAD
-    SecureInitiailizer::Ptr m_secureInitiailizer;
+
     LogInitializer::Ptr m_logInitializer;
-=======
     SecureInitializer::Ptr m_secureInitiailizer;
->>>>>>> ece1be03
 };
 
 }  // namespace initializer
