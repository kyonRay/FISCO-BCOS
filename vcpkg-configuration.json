{
  "registries": [
    {
      "kind": "git",
      "repository": "https://github.com/FISCO-BCOS/registry",
<<<<<<< HEAD
      "baseline": "e2d5ceff3836b83c1f606fcc2afaae3e236baa30",
=======
      "baseline": "f08e2b4c2907bdfafa383dded27c3d484cc35f5f",
>>>>>>> 73e385f8
      "packages": [
        "openssl",
        "evmone",
        "evmc",
        "tarscpp",
        "ethash",
        "intx",
        "fiscobcos",
        "etcd-cpp-apiv3",
        "wedprcrypto",
        "jemalloc",
        "secp256k1",
        "tbb",
        "hsm-crypto",
        "boost-beast"
      ]
    }
  ]
}<|MERGE_RESOLUTION|>--- conflicted
+++ resolved
@@ -3,11 +3,7 @@
     {
       "kind": "git",
       "repository": "https://github.com/FISCO-BCOS/registry",
-<<<<<<< HEAD
-      "baseline": "e2d5ceff3836b83c1f606fcc2afaae3e236baa30",
-=======
       "baseline": "f08e2b4c2907bdfafa383dded27c3d484cc35f5f",
->>>>>>> 73e385f8
       "packages": [
         "openssl",
         "evmone",
