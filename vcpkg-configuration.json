--- conflicted
+++ resolved
@@ -2,13 +2,8 @@
   "registries": [
     {
       "kind": "git",
-<<<<<<< HEAD
       "repository": "https://github.com/cyjseagull/registry",
-      "baseline": "acc7b83bd8bc6fe61cbb6cc2f9756e549e3ef09b",
-      "packages": [ "openssl", "evmone", "evmc", "wedprcrypto", "tarscpp", "ethash", "intx" ]
-=======
-      "repository": "https://github.com/FISCO-BCOS/registry",
-      "baseline": "3cb79961ea3126f2b25b41197239c4656062a6f2",
+      "baseline": "48f22670544cd6655c8ae626de7f569b7110fb75",
       "packages": [
         "openssl",
         "evmone",
@@ -20,7 +15,6 @@
         "fiscobcos",
         "boost-context"
       ]
->>>>>>> 65c8b6c4
     }
   ]
 }