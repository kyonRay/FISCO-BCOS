--- conflicted
+++ resolved
@@ -3,11 +3,7 @@
     {
       "kind": "git",
       "repository": "https://github.com/FISCO-BCOS/registry",
-<<<<<<< HEAD
-      "baseline": "7c2b520e88de4b760c3d6469180395685b8127c4",
-=======
       "baseline": "ee85e558389e8f6346ad7177f05e58c7233070e8",
->>>>>>> 31a50985
       "packages": [
         "openssl",
         "evmone",
