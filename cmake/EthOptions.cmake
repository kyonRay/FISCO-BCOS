--- conflicted
+++ resolved
@@ -79,14 +79,9 @@
     	#add_definitions(-DPROF)
 	endif()
 	
-<<<<<<< HEAD
-	eth_default_option(STORAGE_JNI ON)
-	if (STORAGE_JNI)
-=======
 	eth_default_option(USE_JNI OFF)
 	if (USE_JNI)
 		add_definitions(-DUSE_JNI)
->>>>>>> 62137b95
 	endif ()
 
 
@@ -130,11 +125,7 @@
     message("-- TESTS            Build tests                        ${TESTS}")
     message("-- EasyLog          Enable easyLog                     ${EASYLOG}")
     message("-- ARCH_TYPE                                           ${ARCH_TYPE}")
-<<<<<<< HEAD
-    message("-- STORAGE_JNI                                         ${STORAGE_JNI}")
-=======
     message("-- USE_JNI                                             ${USE_JNI}")
->>>>>>> 62137b95
     message("-- PROF                                                ${PROF}")
     message("------------------------------------------------------------------------")
 if (BUILD_GM)
