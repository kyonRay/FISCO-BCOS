#pragma once
#include "bcos-concepts/ByteBuffer.h"
#include "bcos-concepts/Exception.h"
#include "bcos-framework/storage/Entry.h"
#include "bcos-framework/storage2/Storage.h"
#include "bcos-framework/transaction-executor/TransactionExecutor.h"
#include "bcos-task/AwaitableValue.h"
#include "bcos-task/Trait.h"
#include "bcos-task/Wait.h"
#include "bcos-utilities/Error.h"
#include "bcos-utilities/Overloaded.h"
#include <oneapi/tbb/concurrent_vector.h>
#include <oneapi/tbb/parallel_for_each.h>
#include <oneapi/tbb/parallel_pipeline.h>
#include <rocksdb/db.h>
#include <rocksdb/iterator.h>
#include <rocksdb/options.h>
#include <rocksdb/slice.h>
#include <rocksdb/snapshot.h>
#include <boost/throw_exception.hpp>
#include <functional>
#include <memory>
#include <type_traits>
#include <variant>

namespace bcos::storage2::rocksdb
{

template <class ResolverType, class Item>
concept Resolver = requires(ResolverType&& resolver) {
<<<<<<< HEAD
    {
        resolver.encode(std::declval<Item>())
    };
    {
        resolver.decode(std::string_view{})
    } -> std::convertible_to<Item>;
=======
    { resolver.encode(std::declval<Item>()) };
    { resolver.decode(std::string_view{}) } -> std::convertible_to<Item>;
>>>>>>> a7cb9db8
};

// clang-format off
struct RocksDBException : public bcos::Error {};
struct UnsupportedMethod : public bcos::Error {};
struct UnexpectedItemType : public bcos::Error {};
// clang-format on

// Copy from rocksdb util/coding.h
inline constexpr int varintLength(uint64_t v)
{
    int len = 1;
    while (v >= 128)
    {
        v >>= 7;
        len++;
    }
    return len;
}

constexpr static size_t ROCKSDB_SEP_HEADER_SIZE = 12;
constexpr inline size_t getRocksDBKeyPairSize(
    bool hashColumnFamily, size_t keySize, size_t valueSize)
{
    /*
    default cf:
    |KTypeValue|
    |key_size|key_bytes|
    |value_length|value_bytes|
    */
    return hashColumnFamily ?
               1 + 4 + varintLength(keySize) + keySize + varintLength(valueSize) + valueSize :
               1 + varintLength(keySize) + keySize + varintLength(valueSize) + valueSize;
}

constexpr static auto ROCKSDB_WRITE_CHUNK_SIZE = 64;

template <class KeyType, class ValueType, Resolver<KeyType> KeyResolver,
    Resolver<ValueType> ValueResolver>
class RocksDBStorage2
{
private:
    ::rocksdb::DB& m_rocksDB;
    [[no_unique_address]] KeyResolver m_keyResolver;
    [[no_unique_address]] ValueResolver m_valueResolver;

public:
    RocksDBStorage2(::rocksdb::DB& rocksDB) : m_rocksDB(rocksDB) {}
    RocksDBStorage2(
        ::rocksdb::DB& rocksDB, KeyResolver&& keyResolver, ValueResolver&& valueResolver)
      : m_rocksDB(rocksDB),
        m_keyResolver(std::forward<KeyResolver>(keyResolver)),
        m_valueResolver(std::forward<ValueResolver>(valueResolver))
    {}
    using Key = KeyType;
    using Value = ValueType;

    static auto executeReadSome(RocksDBStorage2& storage, RANGES::input_range auto&& keys)
    {
        auto encodedKeys = keys | RANGES::views::transform([&](auto&& key) {
            return storage.m_keyResolver.encode(std::forward<decltype(key)>(key));
        }) | RANGES::to<std::vector>();

        std::vector<::rocksdb::PinnableSlice> results(RANGES::size(encodedKeys));
        std::vector<::rocksdb::Status> status(RANGES::size(encodedKeys));

        auto rocksDBKeys = encodedKeys | RANGES::views::transform([](const auto& encodedKey) {
            return ::rocksdb::Slice(RANGES::data(encodedKey), RANGES::size(encodedKey));
        }) | RANGES::to<std::vector>();
        storage.m_rocksDB.MultiGet(::rocksdb::ReadOptions(),
            storage.m_rocksDB.DefaultColumnFamily(), rocksDBKeys.size(), rocksDBKeys.data(),
            results.data(), status.data());

        auto result =
            RANGES::views::zip(results, status) |
            RANGES::views::transform([&](auto tuple) -> std::optional<ValueType> {
                auto& [result, status] = tuple;
                if (!status.ok())
                {
                    if (!status.IsNotFound())
                    {
                        BOOST_THROW_EXCEPTION(
                            RocksDBException{} << bcos::Error::ErrorMessage(status.ToString()));
                    }
                    return {};
                }

                return std::make_optional(storage.m_valueResolver.decode(result.ToStringView()));
            }) |
            RANGES::to<std::vector>();
        return result;
    }

    friend auto tag_invoke(storage2::tag_t<storage2::readSome> /*unused*/, RocksDBStorage2& storage,
        RANGES::input_range auto&& keys) -> task::AwaitableValue<decltype(executeReadSome(storage,
                                             std::forward<decltype(keys)>(keys)))>
    {
        return {executeReadSome(storage, std::forward<decltype(keys)>(keys))};
    }

    friend auto tag_invoke(storage2::tag_t<storage2::readOne> /*unused*/, RocksDBStorage2& storage,
        auto&& key) -> task::AwaitableValue<std::optional<ValueType>>
    {
        task::AwaitableValue<std::optional<ValueType>> result;

        auto rocksDBKey = storage.m_keyResolver.encode(key);
        std::string value;
        auto status =
            storage.m_rocksDB.Get(::rocksdb::ReadOptions(), storage.m_rocksDB.DefaultColumnFamily(),
                ::rocksdb::Slice(RANGES::data(rocksDBKey), RANGES::size(rocksDBKey)),
                std::addressof(value));
        if (!status.ok())
        {
            if (!status.IsNotFound())
            {
                BOOST_THROW_EXCEPTION(
                    RocksDBException{} << bcos::Error::ErrorMessage(status.ToString()));
            }
            return result;
        }
        result.value().emplace(storage.m_valueResolver.decode(std::move(value)));

        return result;
    }

    friend task::AwaitableValue<void> tag_invoke(storage2::tag_t<storage2::writeSome> /*unused*/,
        RocksDBStorage2& storage, RANGES::input_range auto&& keys,
        RANGES::input_range auto&& values)
    {
        using RocksDBKeyValueTuple =
            std::tuple<decltype(storage.m_keyResolver.encode(
                           std::declval<RANGES::range_value_t<decltype(keys)>>())),
                decltype(storage.m_valueResolver.encode(
                    std::declval<RANGES::range_value_t<decltype(values)>>()))>;

        std::atomic_size_t totalReservedLength = ROCKSDB_SEP_HEADER_SIZE;
        tbb::concurrent_vector<RocksDBKeyValueTuple> rocksDBKeyValues;
        rocksDBKeyValues.reserve(RANGES::size(keys));
        auto chunkRange =
            RANGES::views::zip(keys, values) | RANGES::views::chunk(ROCKSDB_WRITE_CHUNK_SIZE);
        tbb::task_group writeGroup;
        for (auto&& subrange : chunkRange)
        {
            writeGroup.run([subrange = std::forward<decltype(subrange)>(subrange),
                               &rocksDBKeyValues, &storage, &totalReservedLength]() {
                size_t localReservedLength = 0;
                for (auto&& [key, value] : subrange)
                {
                    auto it = rocksDBKeyValues.emplace_back(
                        storage.m_keyResolver.encode(std::forward<decltype(key)>(key)),
                        storage.m_valueResolver.encode(std::forward<decltype(value)>(value)));
                    auto const& [keyBuffer, valueBuffer] = *it;
                    localReservedLength += getRocksDBKeyPairSize(
                        false, RANGES::size(keyBuffer), RANGES::size(valueBuffer));
                }
                totalReservedLength += localReservedLength;
            });
        }
        writeGroup.wait();

        ::rocksdb::WriteBatch writeBatch(totalReservedLength);
        for (auto&& [keyBuffer, valueBuffer] : rocksDBKeyValues)
        {
            writeBatch.Put(::rocksdb::Slice(RANGES::data(keyBuffer), RANGES::size(keyBuffer)),
                ::rocksdb::Slice(RANGES::data(valueBuffer), RANGES::size(valueBuffer)));
        }
        ::rocksdb::WriteOptions options;
        auto status = storage.m_rocksDB.Write(options, &writeBatch);

        if (!status.ok())
        {
            BOOST_THROW_EXCEPTION(RocksDBException{} << error::ErrorMessage(status.ToString()));
        }
        return {};
    }

    friend task::AwaitableValue<void> tag_invoke(
        storage2::tag_t<storage2::writeOne> /*unused*/, RocksDBStorage2& storage, auto const& key)
    {
        auto rocksDBKey = storage.m_keyResolver.encode(key);
        auto rocksDBValue = storage.m_valueResolver.encode(key);

        ::rocksdb::WriteOptions options;
        auto status = storage.m_rocksDB.Put(options,
            ::rocksdb::Slice(RANGES::data(rocksDBKey), RANGES::size(rocksDBKey)),
            ::rocksdb::Slice(RANGES::data(rocksDBValue), RANGES::size(rocksDBValue)));

        if (!status.ok())
        {
            BOOST_THROW_EXCEPTION(RocksDBException{} << error::ErrorMessage(status.ToString()));
        }
    }

    friend task::AwaitableValue<void> tag_invoke(storage2::tag_t<storage2::removeSome> /*unused*/,
        RocksDBStorage2& storage, RANGES::input_range auto const& keys)
    {
        ::rocksdb::WriteBatch writeBatch;

        for (auto const& key : keys)
        {
            auto encodedKey = storage.m_keyResolver.encode(key);
            writeBatch.Delete(::rocksdb::Slice(RANGES::data(encodedKey), RANGES::size(encodedKey)));
        }

        ::rocksdb::WriteOptions options;
        auto status = storage.m_rocksDB.Write(options, &writeBatch);
        if (!status.ok())
        {
            BOOST_THROW_EXCEPTION(RocksDBException{} << error::ErrorMessage(status.ToString()));
        }

        return {};
    }

    friend task::Task<void> tag_invoke(
        storage2::tag_t<merge> /*unused*/, RocksDBStorage2& storage, auto&& fromStorage)
    {
        auto range = co_await storage2::range(fromStorage);

        using RangeValueType = typename task::AwaitableReturnType<
            std::invoke_result_t<decltype(&decltype(range)::next), decltype(range)>>::value_type;
        using RocksDBKeyValueTuple = std::tuple<
            decltype(storage.m_keyResolver.encode(
                std::declval<std::remove_pointer_t<std::tuple_element_t<0, RangeValueType>>>())),
            std::optional<decltype(storage.m_valueResolver.encode(
                std::declval<std::remove_pointer_t<std::tuple_element_t<1, RangeValueType>>>()))>>;

        std::atomic_size_t totalReservedLength = ROCKSDB_SEP_HEADER_SIZE;
        tbb::concurrent_vector<RocksDBKeyValueTuple> rocksDBKeyValues;
        tbb::task_group mergeGroup;
        while (auto keyValue = co_await range.next())
        {
            mergeGroup.run([&rocksDBKeyValues, &storage, &totalReservedLength,
                               keyValue = std::move(keyValue)]() {
                auto&& [key, value] = *keyValue;
                size_t localReservedLength = 0;
                if constexpr (std::is_pointer_v<decltype(value)>)
                {
                    if (value)
                    {
                        auto it = rocksDBKeyValues.emplace_back(storage.m_keyResolver.encode(key),
                            std::make_optional(storage.m_valueResolver.encode(*value)));
                        auto&& [keyBuffer, valueBuffer] = *it;
                        localReservedLength += getRocksDBKeyPairSize(
                            false, RANGES::size(keyBuffer), RANGES::size(*valueBuffer));
                    }
                    else
                    {
                        auto it = rocksDBKeyValues.emplace_back(storage.m_keyResolver.encode(key),
                            std::tuple_element_t<1, RocksDBKeyValueTuple>{});
                        auto&& [keyBuffer, valueBuffer] = *it;
                        localReservedLength +=
                            getRocksDBKeyPairSize(false, RANGES::size(keyBuffer), 0);
                    }
                }
                else
                {
                    auto it = rocksDBKeyValues.emplace_back(storage.m_keyResolver.encode(key),
                        std::make_optional(storage.m_valueResolver.encode(value)));
                    auto&& [keyBuffer, valueBuffer] = *it;
                    localReservedLength += getRocksDBKeyPairSize(
                        false, RANGES::size(keyBuffer), RANGES::size(*valueBuffer));
                }
                totalReservedLength += localReservedLength;
            });
        }
        mergeGroup.wait();

        ::rocksdb::WriteBatch writeBatch(totalReservedLength);
        for (auto&& [keyBuffer, valueBuffer] : rocksDBKeyValues)
        {
            if (valueBuffer)
            {
                writeBatch.Put(::rocksdb::Slice(RANGES::data(keyBuffer), RANGES::size(keyBuffer)),
                    ::rocksdb::Slice(RANGES::data(*valueBuffer), RANGES::size(*valueBuffer)));
            }
            else
            {
                writeBatch.Delete(
                    ::rocksdb::Slice(RANGES::data(keyBuffer), RANGES::size(keyBuffer)));
            }
        }
        ::rocksdb::WriteOptions options;
        auto status = storage.m_rocksDB.Write(options, std::addressof(writeBatch));

        if (!status.ok())
        {
            BOOST_THROW_EXCEPTION(RocksDBException{} << error::ErrorMessage(status.ToString()));
        }
    }

    class Iterator
    {
    private:
        const ::rocksdb::Snapshot* m_snapshot;
        std::unique_ptr<::rocksdb::Iterator> m_iterator;
        const RocksDBStorage2* m_storage;

    public:
        Iterator(const Iterator&) = delete;
        Iterator(Iterator&& iterator) noexcept
          : m_snapshot(iterator.m_snapshot),
            m_iterator(std::move(iterator.m_iterator)),
            m_storage(iterator.m_storage)
        {
            iterator.m_snapshot = nullptr;
            iterator.m_storage = nullptr;
        }
        Iterator& operator=(const Iterator&) = delete;
        Iterator& operator=(Iterator&& iterator) noexcept
        {
            m_snapshot = iterator.m_snapshot;
            m_iterator = std::move(iterator.m_iterator);
            m_storage = iterator.m_storage;
            iterator.m_snapshot = nullptr;
            iterator.m_storage = nullptr;
            return *this;
        }
        Iterator(const ::rocksdb::Snapshot* snapshot, ::rocksdb::Iterator* iterator,
            const RocksDBStorage2* storage)
          : m_snapshot(snapshot), m_iterator(iterator), m_storage(storage)
        {}
        ~Iterator() noexcept
        {
            if (m_snapshot != nullptr && m_storage != nullptr)
            {
                m_storage->m_rocksDB.ReleaseSnapshot(m_snapshot);
            }
        }

        task::AwaitableValue<std::optional<std::tuple<KeyType, ValueType>>> next()
        {
            task::AwaitableValue<std::optional<std::tuple<KeyType, ValueType>>> result;
            if (m_iterator->Valid())
            {
                auto key = m_storage->m_keyResolver.decode(m_iterator->key().ToStringView());
                auto value = m_storage->m_valueResolver.decode(m_iterator->value().ToStringView());
                m_iterator->Next();
                result.value().emplace(std::move(key), std::move(value));
            }
            return result;
        }
    };

    static task::AwaitableValue<Iterator> range(
        RocksDBStorage2& storage, const ::rocksdb::Slice* startSlice = nullptr)
    {
        const auto* snapshot = storage.m_rocksDB.GetSnapshot();
        ::rocksdb::ReadOptions readOptions;
        readOptions.snapshot = snapshot;
        auto* iterator = storage.m_rocksDB.NewIterator(readOptions);
        if (startSlice != nullptr)
        {
            iterator->Seek(*startSlice);
        }
        else
        {
            iterator->SeekToFirst();
        }
        return Iterator{snapshot, iterator, std::addressof(storage)};
    }

    friend task::AwaitableValue<Iterator> tag_invoke(
        bcos::storage2::tag_t<storage2::range> /*unused*/, RocksDBStorage2& storage)
    {
        return range(storage);
    }

    friend task::AwaitableValue<Iterator> tag_invoke(
        bcos::storage2::tag_t<storage2::range> /*unused*/, RocksDBStorage2& storage,
        storage2::RANGE_SEEK_TYPE /*unused*/, auto&& startKey)
    {
        auto encodedKey = storage.m_keyResolver.encode(startKey);
        ::rocksdb::Slice slice(RANGES::data(encodedKey), RANGES::size(encodedKey));
        return range(storage, std::addressof(slice));
    }
};

}  // namespace bcos::storage2::rocksdb<|MERGE_RESOLUTION|>--- conflicted
+++ resolved
@@ -28,17 +28,12 @@
 
 template <class ResolverType, class Item>
 concept Resolver = requires(ResolverType&& resolver) {
-<<<<<<< HEAD
     {
         resolver.encode(std::declval<Item>())
     };
     {
         resolver.decode(std::string_view{})
     } -> std::convertible_to<Item>;
-=======
-    { resolver.encode(std::declval<Item>()) };
-    { resolver.decode(std::string_view{}) } -> std::convertible_to<Item>;
->>>>>>> a7cb9db8
 };
 
 // clang-format off
@@ -134,7 +129,7 @@
 
     friend auto tag_invoke(storage2::tag_t<storage2::readSome> /*unused*/, RocksDBStorage2& storage,
         RANGES::input_range auto&& keys) -> task::AwaitableValue<decltype(executeReadSome(storage,
-                                             std::forward<decltype(keys)>(keys)))>
+        std::forward<decltype(keys)>(keys)))>
     {
         return {executeReadSome(storage, std::forward<decltype(keys)>(keys))};
     }
