/**
 *  Copyright (C) 2021 FISCO BCOS.
 *  SPDX-License-Identifier: Apache-2.0
 *  Licensed under the Apache License, Version 2.0 (the "License");
 *  you may not use this file except in compliance with the License.
 *  You may obtain a copy of the License at
 *
 *   http://www.apache.org/licenses/LICENSE-2.0
 *
 *  Unless required by applicable law or agreed to in writing, software
 *  distributed under the License is distributed on an "AS IS" BASIS,
 *  WITHOUT WARRANTIES OR CONDITIONS OF ANY KIND, either express or implied.
 *  See the License for the specific language governing permissions and
 *  limitations under the License.
 *
 * @brief: implement for the RPC
 * @file: JsonRpcImpl_2_0.h
 * @author: octopus
 * @date: 2021-07-09
 */
#include "bcos-crypto/ChecksumAddress.h"
#include "bcos-crypto/interfaces/crypto/CommonType.h"
#include "bcos-crypto/interfaces/crypto/Hash.h"
#include "bcos-utilities/BoostLog.h"
#include "bcos-utilities/Common.h"
#include <bcos-boostssl/websocket/WsMessage.h>
#include <bcos-boostssl/websocket/WsService.h>
#include <bcos-framework/Common.h>
#include <bcos-framework/protocol/LogEntry.h>
#include <bcos-framework/protocol/Transaction.h>
#include <bcos-framework/protocol/TransactionReceipt.h>
#include <bcos-protocol/TransactionStatus.h>
#include <bcos-rpc/jsonrpc/Common.h>
#include <bcos-rpc/jsonrpc/JsonRpcImpl_2_0.h>
#include <bcos-task/Wait.h>
#include <bcos-utilities/Base64.h>
#include <json/value.h>
#include <boost/algorithm/hex.hpp>
#include <boost/algorithm/string/case_conv.hpp>
#include <boost/algorithm/string/predicate.hpp>
#include <boost/archive/iterators/base64_from_binary.hpp>
#include <boost/archive/iterators/binary_from_base64.hpp>
#include <boost/archive/iterators/transform_width.hpp>
#include <boost/exception/diagnostic_information.hpp>
#include <boost/throw_exception.hpp>
#include <exception>
#include <iterator>
#include <stdexcept>
#include <string>
#include <string_view>

using namespace std;
using namespace bcos;
using namespace bcos::rpc;
using namespace bcos::group;
using namespace boost::iterators;
using namespace boost::archive::iterators;

JsonRpcImpl_2_0::JsonRpcImpl_2_0(GroupManager::Ptr _groupManager,
    bcos::gateway::GatewayInterface::Ptr _gatewayInterface,
    std::shared_ptr<boostssl::ws::WsService> _wsService)
  : m_groupManager(_groupManager), m_gatewayInterface(_gatewayInterface), m_wsService(_wsService)
{
    m_wsService->registerMsgHandler(bcos::protocol::MessageType::RPC_REQUEST,
        boost::bind(&JsonRpcImpl_2_0::handleRpcRequest, this, boost::placeholders::_1,
            boost::placeholders::_2));
}

void JsonRpcImpl_2_0::handleRpcRequest(
    std::shared_ptr<boostssl::MessageFace> _msg, std::shared_ptr<boostssl::ws::WsSession> _session)
{
    auto buffer = _msg->payload();
    auto req = std::string_view((const char*)buffer->data(), buffer->size());

    auto start = std::chrono::high_resolution_clock::now();
    auto endpoint = _session->endPoint();
    auto seq = _msg->seq();
    auto version = _msg->version();
    auto ext = _msg->ext();

    auto weakptrSession = std::weak_ptr<boostssl::ws::WsSession>(_session);
    auto messageFactory = m_wsService->messageFactory();

    onRPCRequest(req, [ext, seq, version, weakptrSession, messageFactory, start](bcos::bytes resp) {
        auto session = weakptrSession.lock();

        auto end = std::chrono::high_resolution_clock::now();
        auto total = std::chrono::duration_cast<std::chrono::milliseconds>(end - start).count();

        if (!session)
        {
            BCOS_LOG(TRACE) << LOG_DESC("[RPC][FACTORY][buildJsonRpc]")
                            << LOG_DESC("unable to send response for session has been destroyed")
                            << LOG_KV("seq", seq) << LOG_KV("totalTime", total);
            return;
        }

        if (session->isConnected())
        {
            // TODO: no need to copy resp
            auto buffer = std::make_shared<bcos::bytes>(std::move(resp));

            auto msg = messageFactory->buildMessage();
            msg->setPayload(buffer);
            msg->setVersion(version);
            msg->setSeq(seq);
            msg->setExt(ext);
            session->asyncSendMessage(msg);
        }
        else
        {
<<<<<<< HEAD
            auto end = std::chrono::high_resolution_clock::now();
            auto total = std::chrono::duration_cast<std::chrono::milliseconds>(end - start).count();

            // remove the callback
            BCOS_LOG(TRACE)
                << LOG_DESC("[RPC][FACTORY][buildJsonRpc]")
                << LOG_DESC("unable to send response for session has been inactive")
                << LOG_KV("req", std::string_view((const char*)m_buffer->data(), m_buffer->size()))
                << LOG_KV("resp", std::string_view((const char*)resp.data(), resp.size()))
                << LOG_KV("seq", _msg->seq()) << LOG_KV("totalTime", total)
                << LOG_KV("endpoint", _session ? _session->endPoint() : std::string(""));
=======
            BCOS_LOG(WARNING) << LOG_DESC("[RPC][FACTORY][buildJsonRpc]")
                              << LOG_DESC("unable to send response for session has been inactive")
                              << LOG_KV("seq", seq) << LOG_KV("totalTime", total)
                              << LOG_KV("endpoint", session->endPoint())
                              << LOG_KV("refCount", session.use_count());
>>>>>>> 29df6fcf
        }
    });
}

bcos::bytes JsonRpcImpl_2_0::decodeData(std::string_view _data)
{
    auto begin = _data.begin();
    auto end = _data.end();
    auto length = _data.size();

    if ((length == 0) || (length % 2 != 0)) [[unlikely]]
    {
        BOOST_THROW_EXCEPTION(std::runtime_error{"Unexpect hex string"});
    }

    if (*begin == '0' && *(begin + 1) == 'x')
    {
        begin += 2;
        length -= 2;
    }

    bcos::bytes data;
    data.reserve(length / 2);
    boost::algorithm::unhex(begin, end, std::back_inserter(data));
    return data;
}

void JsonRpcImpl_2_0::parseRpcResponseJson(
    std::string_view _responseBody, JsonResponse& _jsonResponse)
{
    Json::Value root;
    Json::Reader jsonReader;
    std::string errorMessage;

    try
    {
        do
        {
            if (!jsonReader.parse(_responseBody.begin(), _responseBody.end(), root))
            {
                errorMessage = "invalid response json object";
                break;
            }

            if (!root.isMember("jsonrpc"))
            {
                errorMessage = "response has no jsonrpc field";
                break;
            }
            _jsonResponse.jsonrpc = root["jsonrpc"].asString();

            if (!root.isMember("id"))
            {
                errorMessage = "response has no id field";
                break;
            }
            _jsonResponse.id = root["id"].asInt64();

            if (root.isMember("error"))
            {
                auto jError = root["error"];
                _jsonResponse.error.code = jError["code"].asInt64();
                _jsonResponse.error.message = jError["message"].asString();
            }

            if (root.isMember("result"))
            {
                _jsonResponse.result = root["result"];
            }

            RPC_IMPL_LOG(TRACE) << LOG_BADGE("parseRpcResponseJson")
                                << LOG_KV("jsonrpc", _jsonResponse.jsonrpc)
                                << LOG_KV("id", _jsonResponse.id)
                                << LOG_KV("error", _jsonResponse.error.toString())
                                << LOG_KV("responseBody", _responseBody);

            return;
        } while (0);
    }
    catch (std::exception& e)
    {
        RPC_IMPL_LOG(ERROR) << LOG_BADGE("parseRpcResponseJson")
                            << LOG_KV("response", _responseBody)
                            << LOG_KV("error", boost::diagnostic_information(e));
        BOOST_THROW_EXCEPTION(
            JsonRpcException(JsonRpcError::ParseError, "Invalid JSON was received by the server."));
    }

    RPC_IMPL_LOG(ERROR) << LOG_BADGE("parseRpcResponseJson") << LOG_KV("response", _responseBody)
                        << LOG_KV("errorMessage", errorMessage);

    BOOST_THROW_EXCEPTION(JsonRpcException(
        JsonRpcError::InvalidRequest, "The JSON sent is not a valid Response object."));
}

void bcos::rpc::toJsonResp(
    Json::Value& jResp, bcos::protocol::Transaction::ConstPtr _transactionPtr)
{
    // transaction version
    jResp["version"] = _transactionPtr->version();
    // transaction hash
    jResp["hash"] = toHexStringWithPrefix(_transactionPtr->hash());
    // transaction nonce
    jResp["nonce"] = _transactionPtr->nonce().str(16);
    // blockLimit
    jResp["blockLimit"] = _transactionPtr->blockLimit();
    // the receiver address
    jResp["to"] = string(_transactionPtr->to());
    // the sender address
    jResp["from"] = toHexStringWithPrefix(_transactionPtr->sender());
    // the input data
    jResp["input"] = toHexStringWithPrefix(_transactionPtr->input());
    // importTime
    jResp["importTime"] = _transactionPtr->importTime();
    // the chainID
    jResp["chainID"] = std::string(_transactionPtr->chainId());
    // the groupID
    jResp["groupID"] = std::string(_transactionPtr->groupId());
    // the abi
    jResp["abi"] = std::string(_transactionPtr->abi());
    // the signature
    jResp["signature"] = toHexStringWithPrefix(_transactionPtr->signatureData());
}

void bcos::rpc::toJsonResp(Json::Value& jResp, std::string_view _txHash,
    bcos::protocol::TransactionReceipt const& transactionReceipt, bool _isWasm,
    crypto::Hash& hashImpl)
{
    jResp["version"] = transactionReceipt.version();

    std::string contractAddress = string(transactionReceipt.contractAddress());

    if (!contractAddress.empty() && !_isWasm)
    {
        std::string checksumContractAddr = contractAddress;
        toChecksumAddress(checksumContractAddr, hashImpl.hash(contractAddress).hex());

        if (!contractAddress.starts_with("0x") && !contractAddress.starts_with("0X"))
        {
            contractAddress = "0x" + contractAddress;
        }

        if (!checksumContractAddr.starts_with("0x") && !checksumContractAddr.starts_with("0X"))
        {
            checksumContractAddr = "0x" + checksumContractAddr;
        }

        jResp["contractAddress"] = contractAddress;
        jResp["checksumContractAddress"] = checksumContractAddr;
    }
    else
    {
        jResp["contractAddress"] = contractAddress;
        jResp["checksumContractAddress"] = contractAddress;
    }

    jResp["gasUsed"] = transactionReceipt.gasUsed().str(16);
    jResp["status"] = transactionReceipt.status();
    jResp["blockNumber"] = transactionReceipt.blockNumber();
    jResp["output"] = toHexStringWithPrefix(transactionReceipt.output());
    jResp["message"] = transactionReceipt.message();
    jResp["transactionHash"] = std::string(_txHash);
    jResp["hash"] = transactionReceipt.hash().hexPrefixed();
    jResp["logEntries"] = Json::Value(Json::arrayValue);
    for (const auto& logEntry : transactionReceipt.logEntries())
    {
        Json::Value jLog;
        jLog["address"] = std::string(logEntry.address());
        jLog["topics"] = Json::Value(Json::arrayValue);
        for (const auto& topic : logEntry.topics())
        {
            jLog["topics"].append(topic.hexPrefixed());
        }
        jLog["data"] = toHexStringWithPrefix(logEntry.data());
        jResp["logEntries"].append(jLog);
    }
}


void bcos::rpc::toJsonResp(Json::Value& jResp, bcos::protocol::BlockHeader::Ptr _blockHeaderPtr)
{
    if (!_blockHeaderPtr)
    {
        return;
    }

    jResp["hash"] = toHexStringWithPrefix(_blockHeaderPtr->hash());
    jResp["version"] = _blockHeaderPtr->version();
    jResp["txsRoot"] = toHexStringWithPrefix(_blockHeaderPtr->txsRoot());
    jResp["receiptsRoot"] = toHexStringWithPrefix(_blockHeaderPtr->receiptsRoot());
    jResp["stateRoot"] = toHexStringWithPrefix(_blockHeaderPtr->stateRoot());
    jResp["number"] = _blockHeaderPtr->number();
    jResp["gasUsed"] = _blockHeaderPtr->gasUsed().str(16);
    jResp["timestamp"] = _blockHeaderPtr->timestamp();
    jResp["sealer"] = _blockHeaderPtr->sealer();
    jResp["extraData"] = toHexStringWithPrefix(_blockHeaderPtr->extraData());

    jResp["consensusWeights"] = Json::Value(Json::arrayValue);
    for (const auto& wei : _blockHeaderPtr->consensusWeights())
    {
        jResp["consensusWeights"].append(wei);
    }

    jResp["sealerList"] = Json::Value(Json::arrayValue);
    for (const auto& sealer : _blockHeaderPtr->sealerList())
    {
        jResp["sealerList"].append(toHexStringWithPrefix(sealer));
    }

    Json::Value jParentInfo(Json::arrayValue);
    for (const auto& p : _blockHeaderPtr->parentInfo())
    {
        Json::Value jp;
        jp["blockNumber"] = p.blockNumber;
        jp["blockHash"] = toHexStringWithPrefix(p.blockHash);
        jParentInfo.append(jp);
    }
    jResp["parentInfo"] = jParentInfo;

    Json::Value jSignList(Json::arrayValue);
    for (const auto& sign : _blockHeaderPtr->signatureList())
    {
        Json::Value jSign;
        jSign["sealerIndex"] = sign.index;
        jSign["signature"] = toHexStringWithPrefix(sign.signature);
        jSignList.append(jSign);
    }
    jResp["signatureList"] = jSignList;
}

void bcos::rpc::toJsonResp(
    Json::Value& jResp, bcos::protocol::Block::Ptr _blockPtr, bool _onlyTxHash)
{
    if (!_blockPtr)
    {
        return;
    }

    // header
    toJsonResp(jResp, _blockPtr->blockHeader());
    auto txSize = _blockPtr->transactionsSize();

    Json::Value jTxs(Json::arrayValue);
    for (std::size_t index = 0; index < txSize; ++index)
    {
        Json::Value jTx;
        if (_onlyTxHash)
        {
            // Note: should not call transactionHash for in the common cases transactionHash maybe
            // empty
            jTx = toHexStringWithPrefix(_blockPtr->transaction(index)->hash());
        }
        else
        {
            toJsonResp(jTx, _blockPtr->transaction(index));
        }
        jTxs.append(jTx);
    }

    jResp["transactions"] = jTxs;
}

void JsonRpcImpl_2_0::call(std::string_view _groupID, std::string_view _nodeName,
    std::string_view _to, std::string_view _data, RespFunc _respFunc)
{
    RPC_IMPL_LOG(TRACE) << LOG_DESC("call") << LOG_KV("to", _to) << LOG_KV("group", _groupID)
                        << LOG_KV("node", _nodeName) << LOG_KV("data", _data);

    auto nodeService = getNodeService(_groupID, _nodeName, "call");
    auto transactionFactory = nodeService->blockFactory()->transactionFactory();
    auto transaction = transactionFactory->createTransaction(
        0, std::string(_to), decodeData(_data), u256(0), 0, std::string(), std::string(), 0);
    nodeService->scheduler()->call(std::move(transaction),
        [m_to = std::string(_to), m_respFunc = std::move(_respFunc)](
            Error::Ptr&& _error, protocol::TransactionReceipt::Ptr&& _transactionReceiptPtr) {
            Json::Value jResp;
            if (!_error || (_error->errorCode() == bcos::protocol::CommonError::SUCCESS))
            {
                jResp["blockNumber"] = _transactionReceiptPtr->blockNumber();
                jResp["status"] = _transactionReceiptPtr->status();
                jResp["output"] = toHexStringWithPrefix(_transactionReceiptPtr->output());
            }
            else
            {
                RPC_IMPL_LOG(ERROR)
                    << LOG_BADGE("call") << LOG_KV("to", m_to)
                    << LOG_KV("errorCode", _error ? _error->errorCode() : 0)
                    << LOG_KV("errorMessage", _error ? _error->errorMessage() : "success");
            }

            m_respFunc(_error, jResp);
        });
}

void JsonRpcImpl_2_0::sendTransaction(std::string_view groupID, std::string_view nodeName,
    std::string_view data, bool requireProof, RespFunc respFunc)
{
    task::wait(
        [](JsonRpcImpl_2_0* self, std::string_view groupID, std::string_view nodeName,
            std::string_view data, bool requireProof, RespFunc respFunc) -> task::Task<void> {
            auto nodeService = self->getNodeService(groupID, nodeName, "sendTransaction");

            auto txpool = nodeService->txpool();
            if (!txpool) [[unlikely]]
            {
                BOOST_THROW_EXCEPTION(
                    JsonRpcException(JsonRpcError::InternalError, "TXPool not available!"));
            }

            auto groupInfo = self->m_groupManager->getGroupInfo(groupID);
            if (!groupInfo) [[unlikely]]
            {
                BOOST_THROW_EXCEPTION(JsonRpcException(JsonRpcError::GroupNotExist,
                    "The group " + std::string(groupID) + " does not exist!"));
            }

            auto isWasm = groupInfo->wasm();
            auto transactionData = decodeData(data);
            auto transaction = nodeService->blockFactory()->transactionFactory()->createTransaction(
                transactionData, false);

            RPC_IMPL_LOG(TRACE) << LOG_DESC("sendTransaction") << LOG_KV("group", groupID)
                                << LOG_KV("node", nodeName) << LOG_KV("isWasm", isWasm);
            auto start = utcTime();
            auto sendTxTimeout = self->m_sendTxTimeout;

            Json::Value jResp;
            try
            {
                co_await txpool->broadcastPushTransaction(*transaction);
                auto submitResult = co_await txpool->submitTransaction(transaction);

                auto txHash = submitResult->txHash();
                auto hexPreTxHash = txHash.hexPrefixed();

                auto end = utcTime();
                auto totalTime = end - start;  // ms
                if (sendTxTimeout > 0 && totalTime > (uint64_t)sendTxTimeout)
                {
                    RPC_IMPL_LOG(WARNING)
                        << LOG_BADGE("sendTransaction") << LOG_DESC("submit callback timeout")
                        << LOG_KV("hexPreTxHash", hexPreTxHash)
                        << LOG_KV("requireProof", requireProof) << LOG_KV("txCostTime", totalTime);
                }
                else
                {
                    RPC_IMPL_LOG(TRACE)
                        << LOG_BADGE("sendTransaction") << LOG_DESC("submit callback")
                        << LOG_KV("hexPreTxHash", hexPreTxHash)
                        << LOG_KV("requireProof", requireProof) << LOG_KV("txCostTime", totalTime);
                }

                if (submitResult->status() != (int32_t)bcos::protocol::TransactionStatus::None)
                {
                    std::stringstream errorMsg;
                    errorMsg << (bcos::protocol::TransactionStatus)(submitResult->status());
                    jResp["errorMessage"] = errorMsg.str();
                }

                toJsonResp(jResp, hexPreTxHash, *(submitResult->transactionReceipt()), isWasm,
                    *(nodeService->blockFactory()->cryptoSuite()->hashImpl()));
                jResp["to"] = submitResult->to();
                jResp["from"] = toHexStringWithPrefix(submitResult->sender());

                // TODO: check if needed
                // jResp["input"] = toHexStringWithPrefix(transaction->input());

                respFunc(nullptr, jResp);
            }
            catch (bcos::Error& e)
            {
                auto info = boost::diagnostic_information(e);
                RPC_IMPL_LOG(WARNING) << "RPC bcos error: " << e.errorCode() << " " << info;
                respFunc(std::make_shared<bcos::Error>(std::move(e)), jResp);
            }
            catch (std::exception& e)
            {
                auto info = boost::diagnostic_information(e);
                RPC_IMPL_LOG(WARNING) << "RPC common error: " << info;
                respFunc(std::make_shared<bcos::Error>(-1, std::move(info)), jResp);
            }
        }(this, groupID, nodeName, data, requireProof, std::move(respFunc)));
}


void JsonRpcImpl_2_0::addProofToResponse(
    Json::Value& jResp, std::string_view _key, ledger::MerkleProofPtr _merkleProofPtr)
{
    // Nothing to do!
    // if (!_merkleProofPtr)
    // {
    //     return;
    // }

    // RPC_IMPL_LOG(TRACE) << LOG_DESC("addProofToResponse") << LOG_KV("key", _key)
    //                     << LOG_KV("key", _key) << LOG_KV("merkleProofPtr",
    //                     _merkleProofPtr->size());

    // uint32_t index = 0;
    // for (const auto& merkleItem : *_merkleProofPtr)
    // {
    //     jResp[_key][index]["left"] = Json::arrayValue;
    //     jResp[_key][index]["right"] = Json::arrayValue;
    //     const auto& left = merkleItem.first;
    //     for (const auto& item : left)
    //     {
    //         jResp[_key][index]["left"].append(item);
    //     }

    //     const auto& right = merkleItem.second;
    //     for (const auto& item : right)
    //     {
    //         jResp[_key][index]["right"].append(item);
    //     }
    //     ++index;
    // }
}

void JsonRpcImpl_2_0::getTransaction(std::string_view _groupID, std::string_view _nodeName,
    std::string_view _txHash, bool _requireProof, RespFunc _respFunc)
{
    RPC_IMPL_LOG(TRACE) << LOG_DESC("getTransaction") << LOG_KV("txHash", _txHash)
                        << LOG_KV("requireProof", _requireProof) << LOG_KV("group", _groupID)
                        << LOG_KV("node", _nodeName);

    auto hashListPtr = std::make_shared<bcos::crypto::HashList>();

    // TODO: Error hash here, need hex2bin
    hashListPtr->push_back(bcos::crypto::HashType(_txHash, bcos::crypto::HashType::FromHex));

    auto nodeService = getNodeService(_groupID, _nodeName, "getTransaction");
    auto ledger = nodeService->ledger();
    checkService(ledger, "ledger");
    ledger->asyncGetBatchTxsByHashList(hashListPtr, _requireProof,
        [m_txHash = std::string(_txHash), _requireProof, m_respFunc = std::move(_respFunc)](
            Error::Ptr _error, bcos::protocol::TransactionsPtr _transactionsPtr,
            std::shared_ptr<std::map<std::string, ledger::MerkleProofPtr>> _transactionProofsPtr) {
            Json::Value jResp;
            if (!_error || (_error->errorCode() == bcos::protocol::CommonError::SUCCESS))
            {
                if (!_transactionsPtr->empty())
                {
                    auto transactionPtr = (*_transactionsPtr)[0];
                    toJsonResp(jResp, transactionPtr);
                }

                RPC_IMPL_LOG(TRACE)
                    << LOG_DESC("getTransaction") << LOG_KV("txHash", m_txHash)
                    << LOG_KV("requireProof", _requireProof)
                    << LOG_KV("transactionProofsPtr size",
                           (_transactionProofsPtr ? (int64_t)_transactionProofsPtr->size() : -1));


                if (_requireProof && _transactionProofsPtr && !_transactionProofsPtr->empty())
                {
                    auto transactionProofPtr = _transactionProofsPtr->begin()->second;
                    addProofToResponse(jResp, "transactionProof", transactionProofPtr);
                }
            }
            else
            {
                RPC_IMPL_LOG(ERROR)
                    << LOG_BADGE("getTransaction") << LOG_KV("txHash", m_txHash)
                    << LOG_KV("requireProof", _requireProof)
                    << LOG_KV("errorCode", _error ? _error->errorCode() : 0)
                    << LOG_KV("errorMessage", _error ? _error->errorMessage() : "success");
            }

            m_respFunc(_error, jResp);
        });
}

void JsonRpcImpl_2_0::getTransactionReceipt(std::string_view _groupID, std::string_view _nodeName,
    std::string_view _txHash, bool _requireProof, RespFunc _respFunc)
{
    RPC_IMPL_LOG(TRACE) << LOG_DESC("getTransactionReceipt") << LOG_KV("txHash", _txHash)
                        << LOG_KV("requireProof", _requireProof) << LOG_KV("group", _groupID)
                        << LOG_KV("node", _nodeName);

    auto hash = bcos::crypto::HashType(_txHash, bcos::crypto::HashType::FromHex);

    auto nodeService = getNodeService(_groupID, _nodeName, "getTransactionReceipt");
    auto ledger = nodeService->ledger();

    checkService(ledger, "ledger");
    auto hashImpl = nodeService->blockFactory()->cryptoSuite()->hashImpl();

    auto groupInfo = m_groupManager->getGroupInfo(_groupID);
    if (!groupInfo)
    {
        BOOST_THROW_EXCEPTION(JsonRpcException(JsonRpcError::GroupNotExist,
            "The group " + std::string(_groupID) + " does not exist!"));
    }

    bool isWasm = groupInfo->wasm();

    auto self = std::weak_ptr<JsonRpcImpl_2_0>(shared_from_this());
    ledger->asyncGetTransactionReceiptByHash(hash, _requireProof,
        [m_group = std::string(_groupID), m_nodeName = std::string(_nodeName),
            m_txHash = std::string(_txHash), hash, _requireProof, m_respFunc = std::move(_respFunc),
            self, hashImpl, isWasm](Error::Ptr _error,
            protocol::TransactionReceipt::ConstPtr _transactionReceiptPtr,
            ledger::MerkleProofPtr _merkleProofPtr) {
            auto rpc = self.lock();
            if (!rpc)
            {
                return;
            }
            Json::Value jResp;
            if (_error && (_error->errorCode() != bcos::protocol::CommonError::SUCCESS))
            {
                RPC_IMPL_LOG(ERROR)
                    << LOG_BADGE("getTransactionReceipt") << LOG_KV("txHash", m_txHash)
                    << LOG_KV("requireProof", _requireProof)
                    << LOG_KV("errorCode", _error ? _error->errorCode() : 0)
                    << LOG_KV("errorMessage", _error ? _error->errorMessage() : "success");

                m_respFunc(_error, jResp);
                return;
            }

            toJsonResp(jResp, hash.hexPrefixed(), *_transactionReceiptPtr, isWasm, *hashImpl);

            RPC_IMPL_LOG(TRACE) << LOG_DESC("getTransactionReceipt") << LOG_KV("txHash", m_txHash)
                                << LOG_KV("requireProof", _requireProof)
                                << LOG_KV("merkleProofPtr", _merkleProofPtr);

            if (_requireProof && _merkleProofPtr)
            {
                addProofToResponse(jResp, "receiptProof", _merkleProofPtr);
            }

            // fetch transaction proof
            rpc->getTransaction(m_group, m_nodeName, m_txHash, _requireProof,
                [m_jResp = std::move(jResp), m_txHash, m_respFunc = std::move(m_respFunc)](
                    bcos::Error::Ptr _error, Json::Value& _jTx) mutable {
                    if (_error && _error->errorCode() != bcos::protocol::CommonError::SUCCESS)
                    {
                        RPC_IMPL_LOG(WARNING)
                            << LOG_BADGE("getTransactionReceipt") << LOG_DESC("getTransaction")
                            << LOG_KV("hexPreTxHash", m_txHash)
                            << LOG_KV("errorCode", _error ? _error->errorCode() : 0)
                            << LOG_KV("errorMessage", _error ? _error->errorMessage() : "success");
                    }
                    m_jResp["input"] = _jTx["input"];
                    m_jResp["from"] = _jTx["from"];
                    m_jResp["to"] = _jTx["to"];
                    m_jResp["transactionProof"] = _jTx["transactionProof"];

                    m_respFunc(nullptr, m_jResp);
                });
        });
}

void JsonRpcImpl_2_0::getBlockByHash(std::string_view _groupID, std::string_view _nodeName,
    std::string_view _blockHash, bool _onlyHeader, bool _onlyTxHash, RespFunc _respFunc)
{
    RPC_IMPL_LOG(TRACE) << LOG_DESC("getBlockByHash") << LOG_KV("blockHash", _blockHash)
                        << LOG_KV("onlyHeader", _onlyHeader) << LOG_KV("onlyTxHash", _onlyTxHash)
                        << LOG_KV("group", _groupID) << LOG_KV("node", _nodeName);

    auto nodeService = getNodeService(_groupID, _nodeName, "getBlockByHash");
    auto ledger = nodeService->ledger();
    checkService(ledger, "ledger");
    auto self = std::weak_ptr<JsonRpcImpl_2_0>(shared_from_this());
    ledger->asyncGetBlockNumberByHash(
        bcos::crypto::HashType(_blockHash, bcos::crypto::HashType::FromHex),
        [m_groupID = std::string(_groupID), m_nodeName = std::string(_nodeName),
            m_blockHash = std::string(_blockHash), _onlyHeader, _onlyTxHash,
            m_respFunc = std::move(_respFunc),
            self](Error::Ptr _error, protocol::BlockNumber blockNumber) {
            if (!_error || _error->errorCode() == bcos::protocol::CommonError::SUCCESS)
            {
                auto rpc = self.lock();
                if (rpc)
                {
                    // call getBlockByNumber
                    return rpc->getBlockByNumber(m_groupID, m_nodeName, blockNumber, _onlyHeader,
                        _onlyTxHash, std::move(m_respFunc));
                }
            }
            else
            {
                RPC_IMPL_LOG(ERROR)
                    << LOG_BADGE("getBlockByHash") << LOG_KV("blockHash", m_blockHash)
                    << LOG_KV("onlyHeader", _onlyHeader) << LOG_KV("onlyTxHash", _onlyTxHash)
                    << LOG_KV("errorCode", _error ? _error->errorCode() : 0)
                    << LOG_KV("errorMessage", _error ? _error->errorMessage() : "success");
                Json::Value jResp;
                m_respFunc(_error, jResp);
            }
        });
}

void JsonRpcImpl_2_0::getBlockByNumber(std::string_view _groupID, std::string_view _nodeName,
    int64_t _blockNumber, bool _onlyHeader, bool _onlyTxHash, RespFunc _respFunc)
{
    RPC_IMPL_LOG(TRACE) << LOG_DESC("getBlockByNumber") << LOG_KV("_blockNumber", _blockNumber)
                        << LOG_KV("onlyHeader", _onlyHeader) << LOG_KV("onlyTxHash", _onlyTxHash)
                        << LOG_KV("group", _groupID) << LOG_KV("node", _nodeName);

    auto nodeService = getNodeService(_groupID, _nodeName, "getBlockByNumber");
    auto ledger = nodeService->ledger();
    checkService(ledger, "ledger");
    ledger->asyncGetBlockDataByNumber(_blockNumber,
        _onlyHeader ? bcos::ledger::HEADER : bcos::ledger::HEADER | bcos::ledger::TRANSACTIONS,
        [_blockNumber, _onlyHeader, _onlyTxHash, m_respFunc = std::move(_respFunc)](
            Error::Ptr _error, protocol::Block::Ptr _block) {
            Json::Value jResp;
            if (_error && _error->errorCode() != bcos::protocol::CommonError::SUCCESS)
            {
                RPC_IMPL_LOG(ERROR)
                    << LOG_BADGE("getBlockByNumber") << LOG_KV("blockNumber", _blockNumber)
                    << LOG_KV("onlyHeader", _onlyHeader) << LOG_KV("onlyTxHash", _onlyTxHash)
                    << LOG_KV("errorCode", _error ? _error->errorCode() : 0)
                    << LOG_KV("errorMessage", _error ? _error->errorMessage() : "success");
            }
            else
            {
                if (_onlyHeader)
                {
                    toJsonResp(jResp, _block ? _block->blockHeader() : nullptr);
                }
                else
                {
                    toJsonResp(jResp, _block, _onlyTxHash);
                }
            }
            m_respFunc(_error, jResp);
        });
}

void JsonRpcImpl_2_0::getBlockHashByNumber(
    std::string_view _groupID, std::string_view _nodeName, int64_t _blockNumber, RespFunc _respFunc)
{
    RPC_IMPL_LOG(TRACE) << LOG_DESC("getBlockHashByNumber") << LOG_KV("blockNumber", _blockNumber)
                        << LOG_KV("group", _groupID) << LOG_KV("node", _nodeName);

    auto nodeService = getNodeService(_groupID, _nodeName, "getBlockHashByNumber");
    auto ledger = nodeService->ledger();
    checkService(ledger, "ledger");
    ledger->asyncGetBlockHashByNumber(_blockNumber,
        [m_respFunc = std::move(_respFunc)](Error::Ptr _error, crypto::HashType const& _hashValue) {
            if (_error && (_error->errorCode() != bcos::protocol::CommonError::SUCCESS))
            {
                RPC_IMPL_LOG(ERROR)
                    << LOG_BADGE("getBlockHashByNumber")
                    << LOG_KV("errorCode", _error ? _error->errorCode() : 0)
                    << LOG_KV("errorMessage", _error ? _error->errorMessage() : "success");
            }

            Json::Value jResp = _hashValue.hexPrefixed();
            m_respFunc(nullptr, jResp);
        });
}

void JsonRpcImpl_2_0::getBlockNumber(
    std::string_view _groupID, std::string_view _nodeName, RespFunc _respFunc)
{
    RPC_IMPL_LOG(TRACE) << LOG_BADGE("getBlockNumber") << LOG_KV("group", _groupID)
                        << LOG_KV("node", _nodeName);

    auto nodeService = getNodeService(_groupID, _nodeName, "getBlockNumber");
    auto ledger = nodeService->ledger();
    checkService(ledger, "ledger");
    ledger->asyncGetBlockNumber(
        [m_respFunc = std::move(_respFunc)](Error::Ptr _error, protocol::BlockNumber _blockNumber) {
            if (_error && (_error->errorCode() != bcos::protocol::CommonError::SUCCESS))
            {
                RPC_IMPL_LOG(ERROR)
                    << LOG_BADGE("getBlockNumber")
                    << LOG_KV("errorCode", _error ? _error->errorCode() : 0)
                    << LOG_KV("errorMessage", _error ? _error->errorMessage() : "success")
                    << LOG_KV("blockNumber", _blockNumber);
            }

            Json::Value jResp = _blockNumber;
            m_respFunc(_error, jResp);
        });
}

void JsonRpcImpl_2_0::getCode(std::string_view _groupID, std::string_view _nodeName,
    std::string_view _contractAddress, RespFunc _callback)
{
    RPC_IMPL_LOG(TRACE) << LOG_BADGE("getCode") << LOG_KV("contractAddress", _contractAddress)
                        << LOG_KV("group", _groupID) << LOG_KV("node", _nodeName);

    auto nodeService = getNodeService(_groupID, _nodeName, "getCode");

    auto groupInfo = m_groupManager->getGroupInfo(_groupID);
    if (!groupInfo) [[unlikely]]
    {
        BOOST_THROW_EXCEPTION(JsonRpcException(JsonRpcError::GroupNotExist,
            "The group " + std::string(_groupID) + " does not exist!"));
    }

    auto isWasm = groupInfo->wasm();
    // trim 0x prefix for solidity contract
    if (!isWasm && (_contractAddress.starts_with("0x") || _contractAddress.starts_with("0X")))
    {
        _contractAddress = _contractAddress.substr(2);
    }

    auto lowerAddress = boost::to_lower_copy(std::string(_contractAddress));

    auto scheduler = nodeService->scheduler();
    scheduler->getCode(std::string_view(lowerAddress),
        [lowerAddress, callback = std::move(_callback)](Error::Ptr _error, bcos::bytes _codeData) {
            std::string code;
            if (!_error || (_error->errorCode() == bcos::protocol::CommonError::SUCCESS))
            {
                if (!_codeData.empty())
                {
                    code = toHexStringWithPrefix(
                        bcos::bytesConstRef(_codeData.data(), _codeData.size()));
                }
            }
            else
            {
                RPC_IMPL_LOG(ERROR)
                    << LOG_BADGE("getCode") << LOG_KV("errorCode", _error ? _error->errorCode() : 0)
                    << LOG_KV("errorMessage", _error ? _error->errorMessage() : "success")
                    << LOG_KV("contractAddress", lowerAddress);
            }

            Json::Value jResp = std::move(code);
            callback(_error, jResp);
        });
}

void JsonRpcImpl_2_0::getABI(std::string_view _groupID, std::string_view _nodeName,
    std::string_view _contractAddress, RespFunc _callback)
{
    RPC_IMPL_LOG(TRACE) << LOG_BADGE("getABI") << LOG_KV("contractAddress", _contractAddress)
                        << LOG_KV("group", _groupID) << LOG_KV("node", _nodeName);

    auto nodeService = getNodeService(_groupID, _nodeName, "getABI");

    auto groupInfo = m_groupManager->getGroupInfo(_groupID);
    if (!groupInfo) [[unlikely]]
    {
        BOOST_THROW_EXCEPTION(JsonRpcException(JsonRpcError::GroupNotExist,
            "The group " + std::string(_groupID) + " does not exist!"));
    }

    auto isWasm = groupInfo->wasm();
    // trim 0x prefix for solidity contract address
    if (!isWasm && (_contractAddress.starts_with("0x") || _contractAddress.starts_with("0X")))
    {
        _contractAddress = _contractAddress.substr(2);
    }


    auto lowerAddress = boost::to_lower_copy(std::string(_contractAddress));

    auto scheduler = nodeService->scheduler();
    scheduler->getABI(std::string_view(lowerAddress),
        [lowerAddress, callback = std::move(_callback)](Error::Ptr _error, std::string _abi) {
            if (_error)
            {
                RPC_IMPL_LOG(ERROR)
                    << LOG_BADGE("getABI") << LOG_KV("errorCode", _error ? _error->errorCode() : 0)
                    << LOG_KV("errorMessage", _error ? _error->errorMessage() : "success")
                    << LOG_KV("contractAddress", lowerAddress);
            }
            Json::Value jResp = _abi;
            callback(_error, jResp);
        });
}

void JsonRpcImpl_2_0::getSealerList(
    std::string_view _groupID, std::string_view _nodeName, RespFunc _respFunc)
{
    RPC_IMPL_LOG(TRACE) << LOG_BADGE("getSealerList") << LOG_KV("group", _groupID)
                        << LOG_KV("node", _nodeName);

    auto nodeService = getNodeService(_groupID, _nodeName, "getSealerList");
    auto ledger = nodeService->ledger();
    checkService(ledger, "ledger");
    ledger->asyncGetNodeListByType(
        bcos::ledger::CONSENSUS_SEALER, [m_respFunc = std::move(_respFunc)](Error::Ptr _error,
                                            consensus::ConsensusNodeListPtr _consensusNodeListPtr) {
            Json::Value jResp = Json::Value(Json::arrayValue);
            if (!_error || (_error->errorCode() == bcos::protocol::CommonError::SUCCESS))
            {
                if (_consensusNodeListPtr)
                {
                    for (const auto& consensusNodePtr : *_consensusNodeListPtr)
                    {
                        Json::Value node;
                        node["nodeID"] = consensusNodePtr->nodeID()->hex();
                        node["weight"] = consensusNodePtr->weight();
                        jResp.append(node);
                    }
                }
            }
            else
            {
                RPC_IMPL_LOG(ERROR)
                    << LOG_BADGE("getSealerList")
                    << LOG_KV("errorCode", _error ? _error->errorCode() : 0)
                    << LOG_KV("errorMessage", _error ? _error->errorMessage() : "success");
            }

            m_respFunc(_error, jResp);
        });
}

void JsonRpcImpl_2_0::getObserverList(
    std::string_view _groupID, std::string_view _nodeName, RespFunc _respFunc)
{
    RPC_IMPL_LOG(TRACE) << LOG_BADGE("getObserverList") << LOG_KV("group", _groupID)
                        << LOG_KV("group", _groupID) << LOG_KV("node", _nodeName);

    auto nodeService = getNodeService(_groupID, _nodeName, "getObserverList");
    auto ledger = nodeService->ledger();
    checkService(ledger, "ledger");
    ledger->asyncGetNodeListByType(bcos::ledger::CONSENSUS_OBSERVER,
        [m_respFunc = std::move(_respFunc)](
            Error::Ptr _error, consensus::ConsensusNodeListPtr _consensusNodeListPtr) {
            Json::Value jResp = Json::Value(Json::arrayValue);
            if (!_error || (_error->errorCode() == bcos::protocol::CommonError::SUCCESS))
            {
                if (_consensusNodeListPtr)
                {
                    for (const auto& consensusNodePtr : *_consensusNodeListPtr)
                    {
                        jResp.append(consensusNodePtr->nodeID()->hex());
                    }
                }
            }
            else
            {
                RPC_IMPL_LOG(ERROR)
                    << LOG_BADGE("getObserverList")
                    << LOG_KV("errorCode", _error ? _error->errorCode() : 0)
                    << LOG_KV("errorMessage", _error ? _error->errorMessage() : "success");
            }

            m_respFunc(_error, jResp);
        });
}

void JsonRpcImpl_2_0::getPbftView(
    std::string_view _groupID, std::string_view _nodeName, RespFunc _respFunc)
{
    RPC_IMPL_LOG(TRACE) << LOG_BADGE("getPbftView") << LOG_KV("group", _groupID)
                        << LOG_KV("node", _nodeName);

    auto nodeService = getNodeService(_groupID, _nodeName, "getPbftView");
    auto consensus = nodeService->consensus();
    checkService(consensus, "consensus");
    consensus->asyncGetPBFTView([m_respFunc = std::move(_respFunc)](
                                    Error::Ptr _error, bcos::consensus::ViewType _viewValue) {
        Json::Value jResp;
        if (!_error || (_error->errorCode() == bcos::protocol::CommonError::SUCCESS))
        {
            jResp = _viewValue;
        }
        else
        {
            RPC_IMPL_LOG(ERROR) << LOG_BADGE("getPbftView")
                                << LOG_KV("errorCode", _error ? _error->errorCode() : 0)
                                << LOG_KV(
                                       "errorMessage", _error ? _error->errorMessage() : "success");
        }

        m_respFunc(_error, jResp);
    });
}

void JsonRpcImpl_2_0::getPendingTxSize(
    std::string_view _groupID, std::string_view _nodeName, RespFunc _respFunc)
{
    RPC_IMPL_LOG(TRACE) << LOG_BADGE("getPendingTxSize") << LOG_KV("group", _groupID)
                        << LOG_KV("node", _nodeName);

    auto nodeService = getNodeService(_groupID, _nodeName, "getPendingTxSize");
    auto txpool = nodeService->txpool();
    checkService(txpool, "txpool");
    txpool->asyncGetPendingTransactionSize(
        [m_respFunc = std::move(_respFunc)](Error::Ptr _error, size_t _pendingTxSize) {
            Json::Value jResp;
            if (!_error || (_error->errorCode() == bcos::protocol::CommonError::SUCCESS))
            {
                jResp = (int64_t)_pendingTxSize;
            }
            else
            {
                RPC_IMPL_LOG(ERROR)
                    << LOG_BADGE("getPendingTxSize")
                    << LOG_KV("errorCode", _error ? _error->errorCode() : 0)
                    << LOG_KV("errorMessage", _error ? _error->errorMessage() : "success");
            }

            m_respFunc(_error, jResp);
        });
}

void JsonRpcImpl_2_0::getSyncStatus(
    std::string_view _groupID, std::string_view _nodeName, RespFunc _respFunc)
{
    RPC_IMPL_LOG(TRACE) << LOG_BADGE("getSyncStatus") << LOG_KV("group", _groupID)
                        << LOG_KV("node", _nodeName);

    auto nodeService = getNodeService(_groupID, _nodeName, "getSyncStatus");
    auto sync = nodeService->sync();
    checkService(sync, "sync");
    sync->asyncGetSyncInfo(
        [m_respFunc = std::move(_respFunc)](Error::Ptr _error, std::string _syncStatus) {
            Json::Value jResp;
            if (!_error || (_error->errorCode() == bcos::protocol::CommonError::SUCCESS))
            {
                jResp = _syncStatus;
            }
            else
            {
                RPC_IMPL_LOG(ERROR)
                    << LOG_BADGE("getSyncStatus")
                    << LOG_KV("errorCode", _error ? _error->errorCode() : 0)
                    << LOG_KV("errorMessage", _error ? _error->errorMessage() : "success");
            }
            m_respFunc(_error, jResp);
        });
}

void JsonRpcImpl_2_0::getConsensusStatus(
    std::string_view _groupID, std::string_view _nodeName, RespFunc _respFunc)
{
    RPC_IMPL_LOG(TRACE) << LOG_BADGE("getConsensusStatus") << LOG_KV("group", _groupID)
                        << LOG_KV("node", _nodeName);

    auto nodeService = getNodeService(_groupID, _nodeName, "getConsensusStatus");
    auto consensus = nodeService->consensus();
    checkService(consensus, "consensus");
    consensus->asyncGetConsensusStatus(
        [m_respFunc = std::move(_respFunc)](Error::Ptr _error, std::string _consensusStatus) {
            Json::Value jResp;
            if (!_error || (_error->errorCode() == bcos::protocol::CommonError::SUCCESS))
            {
                jResp = _consensusStatus;
            }
            else
            {
                RPC_IMPL_LOG(ERROR)
                    << LOG_BADGE("getConsensusStatus")
                    << LOG_KV("errorCode", _error ? _error->errorCode() : 0)
                    << LOG_KV("errorMessage", _error ? _error->errorMessage() : "success");
            }
            m_respFunc(_error, jResp);
        });
}

void JsonRpcImpl_2_0::getSystemConfigByKey(std::string_view _groupID, std::string_view _nodeName,
    std::string_view _keyValue, RespFunc _respFunc)
{
    RPC_IMPL_LOG(TRACE) << LOG_DESC("getSystemConfigByKey") << LOG_KV("keyValue", _keyValue)
                        << LOG_KV("group", _groupID) << LOG_KV("node", _nodeName);

    auto nodeService = getNodeService(_groupID, _nodeName, "getSystemConfigByKey");
    auto ledger = nodeService->ledger();
    checkService(ledger, "ledger");
    ledger->asyncGetSystemConfigByKey(
        _keyValue, [m_respFunc = std::move(_respFunc)](
                       Error::Ptr _error, std::string _value, protocol::BlockNumber _blockNumber) {
            Json::Value jResp;
            if (!_error || (_error->errorCode() == bcos::protocol::CommonError::SUCCESS))
            {
                jResp["blockNumber"] = _blockNumber;
                jResp["value"] = _value;
            }
            else
            {
                RPC_IMPL_LOG(ERROR)
                    << LOG_BADGE("asyncGetSystemConfigByKey")
                    << LOG_KV("errorCode", _error ? _error->errorCode() : 0)
                    << LOG_KV("errorMessage", _error ? _error->errorMessage() : "success");
            }

            m_respFunc(_error, jResp);
        });
}

void JsonRpcImpl_2_0::getTotalTransactionCount(
    std::string_view _groupID, std::string_view _nodeName, RespFunc _respFunc)
{
    RPC_IMPL_LOG(TRACE) << LOG_DESC("getTotalTransactionCount") << LOG_KV("group", _groupID)
                        << LOG_KV("node", _nodeName);

    auto nodeService = getNodeService(_groupID, _nodeName, "getTotalTransactionCount");
    auto ledger = nodeService->ledger();
    checkService(ledger, "ledger");
    ledger->asyncGetTotalTransactionCount(
        [m_respFunc = std::move(_respFunc)](Error::Ptr _error, int64_t _totalTxCount,
            int64_t _failedTxCount, protocol::BlockNumber _latestBlockNumber) {
            Json::Value jResp;
            if (!_error || (_error->errorCode() == bcos::protocol::CommonError::SUCCESS))
            {
                jResp["blockNumber"] = _latestBlockNumber;
                jResp["transactionCount"] = _totalTxCount;
                jResp["failedTransactionCount"] = _failedTxCount;
            }
            else
            {
                RPC_IMPL_LOG(ERROR)
                    << LOG_BADGE("getTotalTransactionCount")
                    << LOG_KV("errorCode", _error ? _error->errorCode() : 0)
                    << LOG_KV("errorMessage", _error ? _error->errorMessage() : "success");
            }

            m_respFunc(_error, jResp);
        });
}
void JsonRpcImpl_2_0::getPeers(RespFunc _respFunc)
{
    RPC_IMPL_LOG(TRACE) << LOG_DESC("getPeers");
    auto self = std::weak_ptr<JsonRpcImpl_2_0>(shared_from_this());
    m_gatewayInterface->asyncGetPeers([m_respFunc = std::move(_respFunc), self](Error::Ptr _error,
                                          bcos::gateway::GatewayInfo::Ptr _localP2pInfo,
                                          bcos::gateway::GatewayInfosPtr _peersInfo) {
        auto rpc = self.lock();
        if (!rpc)
        {
            return;
        }
        Json::Value jResp;
        if (!_error || (_error->errorCode() == bcos::protocol::CommonError::SUCCESS))
        {
            rpc->gatewayInfoToJson(jResp, _localP2pInfo, _peersInfo);
        }
        else
        {
            RPC_IMPL_LOG(ERROR) << LOG_BADGE("getPeers")
                                << LOG_KV("errorCode", _error ? _error->errorCode() : 0)
                                << LOG_KV(
                                       "errorMessage", _error ? _error->errorMessage() : "success");
        }

        m_respFunc(_error, jResp);
    });
}

NodeService::Ptr JsonRpcImpl_2_0::getNodeService(
    std::string_view _groupID, std::string_view _nodeName, std::string_view _command)
{
    auto nodeService = m_groupManager->getNodeService(_groupID, _nodeName);
    if (!nodeService)
    {
        std::stringstream errorMsg;
        errorMsg << LOG_DESC(
                        "Invalid request for the specified node of doesn't exist or doesn't "
                        "started!")
                 << LOG_KV("request", _command) << LOG_KV("chain", m_groupManager->chainID())
                 << LOG_KV("group", _groupID) << LOG_KV("node", _nodeName);
        RPC_IMPL_LOG(WARNING) << errorMsg.str();
        BOOST_THROW_EXCEPTION(
            JsonRpcException(JsonRpcError::NodeNotExistOrNotStarted, errorMsg.str()));
    }
    return nodeService;
}

// get all the groupID list
void JsonRpcImpl_2_0::getGroupList(RespFunc _respFunc)
{
    auto response = generateResponse(nullptr);
    auto groupList = m_groupManager->groupList();
    for (auto const& it : groupList)
    {
        response["groupList"].append(it);
    }
    _respFunc(nullptr, response);
}

// get the group information of the given group
void JsonRpcImpl_2_0::getGroupInfo(std::string_view _groupID, RespFunc _respFunc)
{
    auto groupInfo = m_groupManager->getGroupInfo(_groupID);
    Json::Value response;
    if (groupInfo)
    {
        // can only recover the deleted group
        groupInfoToJson(response, groupInfo);
    }
    _respFunc(nullptr, response);
}

// get all the group info list
void JsonRpcImpl_2_0::getGroupInfoList(RespFunc _respFunc)
{
    auto groupInfoList = m_groupManager->groupInfoList();
    Json::Value response(Json::arrayValue);
    groupInfoListToJson(response, groupInfoList);
    _respFunc(nullptr, response);
}

void JsonRpcImpl_2_0::getGroupBlockNumber(RespFunc _respFunc)
{
    Json::Value response(Json::arrayValue);
    auto groupInfoList = m_groupManager->groupInfoList();
    for (auto groupInfo : groupInfoList)
    {
        auto blockNumber = m_groupManager->getBlockNumberByGroup(groupInfo->groupID());
        if (blockNumber < 0)
        {
            RPC_IMPL_LOG(WARNING) << LOG_BADGE("getGroupBlockNumber")
                                  << LOG_DESC("getBlockNumberByGroup failed")
                                  << LOG_KV("groupID", groupInfo->groupID());
            continue;
        }

        Json::Value jValue;
        jValue[groupInfo->groupID()] = blockNumber;
        response.append(jValue);
    }

    _respFunc(nullptr, response);
}

// get the information of a given node
void JsonRpcImpl_2_0::getGroupNodeInfo(
    std::string_view _groupID, std::string_view _nodeName, RespFunc _respFunc)
{
    auto nodeInfo = m_groupManager->getNodeInfo(_groupID, _nodeName);
    Json::Value response;
    // hit the cache, response directly
    if (nodeInfo)
    {
        nodeInfoToJson(response, nodeInfo);
    }
    _respFunc(nullptr, response);
}
void JsonRpcImpl_2_0::gatewayInfoToJson(
    Json::Value& _response, bcos::gateway::GatewayInfo::Ptr _gatewayInfo)
{
    auto p2pInfo = _gatewayInfo->p2pInfo();
    _response["p2pNodeID"] = p2pInfo.p2pID;
    if (!p2pInfo.nodeIPEndpoint.address().empty())
    {
        _response["endPoint"] =
            p2pInfo.nodeIPEndpoint.address() + ":" + std::to_string(p2pInfo.nodeIPEndpoint.port());
    }
    // set the groupNodeIDInfo
    auto groupNodeIDInfo = _gatewayInfo->nodeIDInfo();
    Json::Value groupInfo(Json::arrayValue);
    for (auto const& it : groupNodeIDInfo)
    {
        Json::Value item;
        item["group"] = it.first;
        auto const& nodeIDList = it.second;
        Json::Value nodeIDInfo(Json::arrayValue);
        for (auto const& nodeID : nodeIDList)
        {
            nodeIDInfo.append(Json::Value(nodeID));
        }
        item["nodeIDList"] = nodeIDInfo;
        groupInfo.append(item);
    }
    _response["groupNodeIDInfo"] = groupInfo;
}

void JsonRpcImpl_2_0::gatewayInfoToJson(Json::Value& _response,
    bcos::gateway::GatewayInfo::Ptr _localP2pInfo, bcos::gateway::GatewayInfosPtr _peersInfo)
{
    if (_localP2pInfo)
    {
        gatewayInfoToJson(_response, _localP2pInfo);
    }
    if (!_peersInfo)
    {
        return;
    }
    Json::Value peersInfo(Json::arrayValue);
    for (auto const& it : *_peersInfo)
    {
        Json::Value peerInfo;
        gatewayInfoToJson(peerInfo, it);
        peersInfo.append(peerInfo);
    }
    _response["peers"] = peersInfo;
}

void JsonRpcImpl_2_0::getGroupPeers(Json::Value& _response, std::string_view _groupID,
    bcos::gateway::GatewayInfo::Ptr _localP2pInfo, bcos::gateway::GatewayInfosPtr _peersInfo)
{
    _peersInfo->emplace_back(_localP2pInfo);
    std::set<std::string> nodeIDList;
    for (auto const& info : *_peersInfo)
    {
        auto groupNodeIDInfo = info->nodeIDInfo();
        auto it = groupNodeIDInfo.find(_groupID);

        if (it != groupNodeIDInfo.end())
        {
            auto const& nodeList = it->second;
            for (auto const& node : nodeList)
            {
                nodeIDList.insert(node);
            }
        }
    }

    if (nodeIDList.size() == 0)
    {
        return;
    }
    for (auto const& nodeID : nodeIDList)
    {
        _response.append((Json::Value)(nodeID));
    }
}

void JsonRpcImpl_2_0::getGroupPeers(std::string_view _groupID, RespFunc _respFunc)
{
    auto self = std::weak_ptr<JsonRpcImpl_2_0>(shared_from_this());
    m_gatewayInterface->asyncGetPeers([_respFunc, group = std::string(_groupID), self](
                                          Error::Ptr _error,
                                          bcos::gateway::GatewayInfo::Ptr _localP2pInfo,
                                          bcos::gateway::GatewayInfosPtr _peersInfo) {
        Json::Value jResp(Json::arrayValue);
        if (_error)
        {
            RPC_IMPL_LOG(ERROR) << LOG_BADGE("getGroupPeers") << LOG_KV("code", _error->errorCode())
                                << LOG_KV("message", _error->errorMessage());
            _respFunc(_error, jResp);
            return;
        }
        auto rpc = self.lock();
        if (!rpc)
        {
            return;
        }
        rpc->getGroupPeers(jResp, std::string_view(group), _localP2pInfo, _peersInfo);
        _respFunc(_error, jResp);
    });
}<|MERGE_RESOLUTION|>--- conflicted
+++ resolved
@@ -109,25 +109,11 @@
         }
         else
         {
-<<<<<<< HEAD
-            auto end = std::chrono::high_resolution_clock::now();
-            auto total = std::chrono::duration_cast<std::chrono::milliseconds>(end - start).count();
-
-            // remove the callback
-            BCOS_LOG(TRACE)
-                << LOG_DESC("[RPC][FACTORY][buildJsonRpc]")
-                << LOG_DESC("unable to send response for session has been inactive")
-                << LOG_KV("req", std::string_view((const char*)m_buffer->data(), m_buffer->size()))
-                << LOG_KV("resp", std::string_view((const char*)resp.data(), resp.size()))
-                << LOG_KV("seq", _msg->seq()) << LOG_KV("totalTime", total)
-                << LOG_KV("endpoint", _session ? _session->endPoint() : std::string(""));
-=======
-            BCOS_LOG(WARNING) << LOG_DESC("[RPC][FACTORY][buildJsonRpc]")
-                              << LOG_DESC("unable to send response for session has been inactive")
-                              << LOG_KV("seq", seq) << LOG_KV("totalTime", total)
-                              << LOG_KV("endpoint", session->endPoint())
-                              << LOG_KV("refCount", session.use_count());
->>>>>>> 29df6fcf
+            BCOS_LOG(TRACE) << LOG_DESC("[RPC][FACTORY][buildJsonRpc]")
+                            << LOG_DESC("unable to send response for session has been inactive")
+                            << LOG_KV("seq", seq) << LOG_KV("totalTime", total)
+                            << LOG_KV("endpoint", session->endPoint())
+                            << LOG_KV("refCount", session.use_count());
         }
     });
 }
