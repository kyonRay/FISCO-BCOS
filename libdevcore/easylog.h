--- conflicted
+++ resolved
@@ -69,16 +69,13 @@
 #undef VLOG
 #define VLOG(LEVEL) CVLOG(LEVEL, "default", "fileLogger")
 #define LOGCOMWARNING LOG(WARNING) << "common|"
-<<<<<<< HEAD
 #endif
-=======
 
 // BCOS log format
 #define LOG_BADGE(_NAME) "[" << _NAME << "]"
 #define LOG_DESC(_DESCRIPTION) _DESCRIPTION
 #define LOG_KV(_K, _V) "," << _K << "=" << _V
 
->>>>>>> 6168b867
 namespace dev
 {
 class LogOutputStreamBase
