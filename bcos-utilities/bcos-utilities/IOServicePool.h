--- conflicted
+++ resolved
@@ -88,11 +88,7 @@
         }
         m_running = false;
 
-<<<<<<< HEAD
         // stop the work
-=======
-// stop the work
->>>>>>> f98deaa4
         for (auto& work : m_works)
         {
             work.reset();
@@ -103,11 +99,6 @@
         {
             ioService->stop();
         }
-<<<<<<< HEAD
-
-=======
-        
->>>>>>> f98deaa4
         // stop the thread
         for (auto& thread : m_threads)
         {
@@ -116,11 +107,6 @@
                 thread.join();
             }
         }
-<<<<<<< HEAD
-
-=======
-        
->>>>>>> f98deaa4
         m_threads.clear();
     }
 
