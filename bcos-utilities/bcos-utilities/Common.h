--- conflicted
+++ resolved
@@ -114,11 +114,6 @@
 
 bool isalNumStr(std::string const& _stringData);
 
-<<<<<<< HEAD
-double calcAvgRate(uint64_t _data, uint32_t _intervalMS);
-
-uint32_t calcAvgQPS(uint64_t _requestCount, uint32_t _intervalMS);
-=======
 inline bool isNumStr(std::string const& _stringData)
 {
     if (_stringData.empty())
@@ -155,7 +150,6 @@
     }
     return 0;
 }
->>>>>>> 8654912b
 
 // convert second to milliseconds
 inline constexpr int32_t toMillisecond(int32_t _seconds)
