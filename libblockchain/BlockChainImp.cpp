--- conflicted
+++ resolved
@@ -213,13 +213,9 @@
     }
     else
     {
-<<<<<<< HEAD
-        if (groupMark.compare(asString(block->header().extraData(0))) == 0)
-=======
         /// compare() return 0 means equal!
         /// If not equal, only print warning, willnot kill process.
         if (!initParam.groupMark.compare(asString(block->header().extraData(0))))
->>>>>>> 4e5c28f8
         {
             LOG(INFO) << "Already have the 0th block, 0th groupMark is equal to file groupMark.";
         }
