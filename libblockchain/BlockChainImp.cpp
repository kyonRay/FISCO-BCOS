/*
 * @CopyRight:
 * FISCO-BCOS is free software: you can redistribute it and/or modify
 * it under the terms of the GNU General Public License as published by
 * the Free Software Foundation, either version 3 of the License, or
 * (at your option) any later version.
 *
 * FISCO-BCOS is distributed in the hope that it will be useful,
 * but WITHOUT ANY WARRANTY; without even the implied warranty of
 * MERCHANTABILITY or FITNESS FOR A PARTICULAR PURPOSE.  See the
 * GNU General Public License for more details.
 *
 * You should have received a copy of the GNU General Public License
 * along with FISCO-BCOS.  If not, see <http://www.gnu.org/licenses/>
 * (c) 2016-2018 fisco-dev contributors.
 */

/**
 * @brief : BlockChainImp
 * @author: mingzhenliu
 * @date: 2018-09-21
 */

#include "BlockChainImp.h"

#include <libblockverifier/ExecutiveContext.h>
#include <libdevcore/CommonData.h>
#include <libethcore/Block.h>
#include <libethcore/CommonJS.h>
#include <libethcore/Transaction.h>
#include <libprecompiled/ConsensusPrecompiled.h>
#include <libstorage/StorageException.h>
#include <libstorage/Table.h>
#include <tbb/parallel_for.h>
#include <boost/algorithm/string/classification.hpp>
#include <boost/algorithm/string/split.hpp>
#include <boost/lexical_cast.hpp>
#include <csignal>
#include <string>
#include <utility>
#include <vector>

using namespace dev;
using namespace std;
using namespace dev::eth;
using namespace dev::blockchain;
using namespace dev::storage;
using namespace dev::blockverifier;
using namespace dev::executive;
using namespace dev::precompiled;

using boost::lexical_cast;

std::shared_ptr<Block> BlockCache::add(std::shared_ptr<Block> _block)
{
    {
        WriteGuard guard(m_sharedMutex);
        if (m_blockCache.size() > c_blockCacheSize)
        {
            BLOCKCHAIN_LOG(TRACE) << LOG_DESC("[add]Block cache full, start to remove old item...");
            auto firstHash = m_blockCacheFIFO.front();
            m_blockCacheFIFO.pop_front();
            m_blockCache.erase(firstHash);
            // in case something unexcept error
            if (m_blockCache.size() > c_blockCacheSize)
            {
                // meet error, cache and cacheFIFO not sync, clear the cache
                m_blockCache.clear();
                m_blockCacheFIFO.clear();
            }
        }

        auto blockHash = _block->blockHeader().hash();
        auto block = _block;
        m_blockCache.insert(std::make_pair(blockHash, block));
        // add hashindex to the blockCache queue, use to remove first element when the cache is full
        m_blockCacheFIFO.push_back(blockHash);

        return block;
    }
}

std::pair<std::shared_ptr<Block>, h256> BlockCache::get(h256 const& _hash)
{
    {
        ReadGuard guard(m_sharedMutex);

        auto it = m_blockCache.find(_hash);
        if (it == m_blockCache.end())
        {
            return std::make_pair(nullptr, h256(0));
        }

        return std::make_pair(it->second, _hash);
    }

    return std::make_pair(nullptr, h256(0));  // just make compiler happy
}

void BlockChainImp::setStateStorage(Storage::Ptr stateStorage)
{
    m_stateStorage = stateStorage;
}

void BlockChainImp::setStateFactory(StateFactoryInterface::Ptr _stateFactory)
{
    m_stateFactory = _stateFactory;
}

shared_ptr<TableFactory> BlockChainImp::getMemoryTableFactory(int64_t num)
{
    auto memoryTableFactory = m_tableFactoryFactory->newTableFactory(dev::h256(), num);
    return memoryTableFactory;
}

std::shared_ptr<Block> BlockChainImp::getBlock(int64_t _blockNumber)
{
    /// the future block
    if (_blockNumber > number())
    {
        return nullptr;
    }
    Table::Ptr tb = getMemoryTableFactory(_blockNumber)->openTable(SYS_NUMBER_2_HASH);
    if (tb)
    {
        auto entries = tb->select(lexical_cast<std::string>(_blockNumber), tb->newCondition());
        if (entries->size() > 0)
        {
            auto entry = entries->get(0);
            h256 blockHash = h256((entry->getField(SYS_VALUE)));
            return getBlock(blockHash, _blockNumber);
        }
    }

    BLOCKCHAIN_LOG(WARNING) << LOG_DESC("[getBlock]Can't find block")
                            << LOG_KV("number", _blockNumber);
    return nullptr;
}

std::shared_ptr<Block> BlockChainImp::getBlock(dev::h256 const& _blockHash, int64_t _blockNumber)
{
    auto start_time = utcTime();
    auto record_time = utcTime();
    auto cachedBlock = m_blockCache.get(_blockHash);
    auto getCache_time_cost = utcTime() - record_time;
    record_time = utcTime();

    if (bool(cachedBlock.first))
    {
        BLOCKCHAIN_LOG(TRACE) << LOG_DESC("[#getBlock]Cache hit, read from cache")
                              << LOG_KV("blockNumber", _blockNumber)
                              << LOG_KV("hash", _blockHash.abridged());
        return cachedBlock.first;
    }
    else
    {
        BLOCKCHAIN_LOG(TRACE) << LOG_DESC("[#getBlock]Cache missed, read from storage")
                              << LOG_KV("blockNumber", _blockNumber);
        ;
        Table::Ptr tb = getMemoryTableFactory(_blockNumber)->openTable(SYS_HASH_2_BLOCK);
        auto openTable_time_cost = utcTime() - record_time;
        record_time = utcTime();
        if (tb)
        {
            auto entries = tb->select(_blockHash.hex(), tb->newCondition());
            auto select_time_cost = utcTime() - record_time;
            record_time = utcTime();
            if (entries->size() > 0)
            {
                auto entry = entries->get(0);
                auto strBlock = entry->getFieldConst(SYS_VALUE);
                auto getField_time_cost = utcTime() - record_time;
                record_time = utcTime();

                // use binary block
                // auto block = Block(fromHex(strBlock.c_str()), CheckTransaction::None);
                auto block = std::make_shared<Block>(strBlock, CheckTransaction::None);

                auto constructBlock_time_cost = utcTime() - record_time;
                record_time = utcTime();

                BLOCKCHAIN_LOG(TRACE) << LOG_DESC("[#getBlock]Write to cache");
                auto blockPtr = m_blockCache.add(block);
                auto addCache_time_cost = utcTime() - record_time;
                BLOCKCHAIN_LOG(DEBUG) << LOG_DESC("Get block from db")
                                      << LOG_KV("getCacheTimeCost", getCache_time_cost)
                                      << LOG_KV("openTableTimeCost", openTable_time_cost)
                                      << LOG_KV("selectTimeCost", select_time_cost)
                                      << LOG_KV("getFieldTimeCost", getField_time_cost)
                                      << LOG_KV("constructBlockTimeCost", constructBlock_time_cost)
                                      << LOG_KV("addCacheTimeCost", addCache_time_cost)
                                      << LOG_KV("totalTimeCost", utcTime() - start_time);
                return blockPtr;
            }
        }

        BLOCKCHAIN_LOG(TRACE) << LOG_DESC("[#getBlock]Can't find the block")
                              << LOG_KV("blockNumber", _blockNumber)
                              << LOG_KV("blockHash", _blockHash);
        return nullptr;
    }
}

std::shared_ptr<bytes> BlockChainImp::getBlockRLP(int64_t _i)
{
    /// the future block
    if (_i > number())
    {
        return nullptr;
    }
    string blockHash = "";
    Table::Ptr tb = getMemoryTableFactory()->openTable(SYS_NUMBER_2_HASH);
    if (tb)
    {
        auto entries = tb->select(lexical_cast<std::string>(_i), tb->newCondition());
        if (entries->size() > 0)
        {
            auto entry = entries->get(0);
            h256 blockHash = h256((entry->getField(SYS_VALUE)));
            return getBlockRLP(blockHash, _i);
        }
    }

    BLOCKCHAIN_LOG(TRACE) << LOG_DESC("[#getBlockRLP]Can't find block") << LOG_KV("height", _i);
    return nullptr;
}

std::shared_ptr<bytes> BlockChainImp::getBlockRLP(dev::h256 const& _blockHash, int64_t _blockNumber)
{
    auto start_time = utcTime();
    auto record_time = utcTime();
    auto cachedBlock = m_blockCache.get(_blockHash);
    auto getCache_time_cost = utcTime() - record_time;
    record_time = utcTime();

    if (bool(cachedBlock.first))
    {
        BLOCKCHAIN_LOG(TRACE) << LOG_DESC("[#getBlockRLP]Cache hit, read from cache");
        std::shared_ptr<bytes> blockRLP = cachedBlock.first->rlpP();
        BLOCKCHAIN_LOG(DEBUG) << LOG_DESC("Get block RLP from cache")
                              << LOG_KV("getCacheTimeCost", getCache_time_cost)
                              << LOG_KV("totalTimeCost", utcTime() - start_time);
        return blockRLP;
    }
    else
    {
        BLOCKCHAIN_LOG(TRACE) << LOG_DESC("[#getBlockRLP]Cache missed, read from storage");
        Table::Ptr tb = getMemoryTableFactory(_blockNumber)->openTable(SYS_HASH_2_BLOCK);
        auto openTable_time_cost = utcTime() - record_time;
        record_time = utcTime();
        if (tb)
        {
            auto entries = tb->select(_blockHash.hex(), tb->newCondition());
            auto select_time_cost = utcTime() - record_time;
            record_time = utcTime();
            if (entries->size() > 0)
            {
                auto entry = entries->get(0);
                auto strBlock = entry->getFieldConst(SYS_VALUE);
                auto getField_time_cost = utcTime() - record_time;
                record_time = utcTime();

                auto blockRLP = std::make_shared<bytes>(strBlock.begin(), strBlock.end());
                auto blockRLP_time_cost = utcTime() - record_time;

                BLOCKCHAIN_LOG(DEBUG) << LOG_DESC("Get block RLP from db")
                                      << LOG_KV("getCacheTimeCost", getCache_time_cost)
                                      << LOG_KV("openTableTimeCost", openTable_time_cost)
                                      << LOG_KV("selectTimeCost", select_time_cost)
                                      << LOG_KV("getFieldTimeCost", getField_time_cost)
                                      << LOG_KV("constructblockRLPTimeCost", blockRLP_time_cost)
                                      << LOG_KV("totalTimeCost", utcTime() - start_time);
                return blockRLP;
            }
        }

        BLOCKCHAIN_LOG(TRACE) << LOG_DESC("[#getBlock]Can't find the block")
                              << LOG_KV("blockNumber", _blockNumber)
                              << LOG_KV("blockHash", _blockHash);
        return nullptr;
    }
}

int64_t BlockChainImp::number()
{
    UpgradableGuard ul(m_blockNumberMutex);
    if (m_blockNumber == -1)
    {
        int64_t num = obtainNumber();
        UpgradeGuard l(ul);
        m_blockNumber = num;
    }
    return m_blockNumber;
}

int64_t BlockChainImp::obtainNumber()
{
    int64_t num = 0;
    Table::Ptr tb = getMemoryTableFactory()->openTable(SYS_CURRENT_STATE, false);
    if (tb)
    {
        auto entries = tb->select(SYS_KEY_CURRENT_NUMBER, tb->newCondition());
        if (entries->size() > 0)
        {
            auto entry = entries->get(0);
            std::string currentNumber = entry->getField(SYS_VALUE);
            num = lexical_cast<int64_t>(currentNumber);
        }
    }
    return num;
}

std::shared_ptr<std::vector<dev::eth::NonceKeyType>> BlockChainImp::getNonces(int64_t _blockNumber)
{
    if (_blockNumber > number())
    {
        BLOCKCHAIN_LOG(TRACE) << LOG_DESC("getNonces failed for invalid block number")
                              << LOG_KV("invalidNumber", _blockNumber)
                              << LOG_KV("blockNumber", m_blockNumber);
        return std::shared_ptr<std::vector<dev::eth::NonceKeyType>>();
    }
    BLOCKCHAIN_LOG(DEBUG) << LOG_DESC("getNonces") << LOG_KV("blkNumber", _blockNumber);
    Table::Ptr tb = getMemoryTableFactory(_blockNumber)->openTable(SYS_BLOCK_2_NONCES);
    if (tb)
    {
        auto entries = tb->select(lexical_cast<std::string>(_blockNumber), tb->newCondition());
        if (entries->size() > 0)
        {
            auto entry = entries->get(0);
            std::string nonce_vector_str = entry->getField(SYS_VALUE);
            bytes ret = fromHex(nonce_vector_str);
            RLP rlp(ret);
            return std::make_shared<std::vector<dev::eth::NonceKeyType>>(
                rlp.toVector<dev::eth::NonceKeyType>());
        }
    }

    return std::make_shared<std::vector<dev::eth::NonceKeyType>>();
}

std::pair<int64_t, int64_t> BlockChainImp::totalTransactionCount()
{
    int64_t count = 0;
    int64_t number = 0;
    Table::Ptr tb = getMemoryTableFactory()->openTable(SYS_CURRENT_STATE, false);
    if (tb)
    {
        auto entries = tb->select(SYS_KEY_TOTAL_TRANSACTION_COUNT, tb->newCondition());
        if (entries->size() > 0)
        {
            auto entry = entries->get(0);
            std::string strCount = entry->getField(SYS_VALUE);
            count = lexical_cast<int64_t>(strCount);
            number = entry->num();
            if (g_BCOSConfig.version() <= RC2_VERSION)
            {
                std::string strNumber = entry->getField(NUM_FIELD);
                if (!strNumber.empty())
                {
                    // Bugfix: rc2 leveldb has NUM_FIELD field but rc2 amdb is not
                    number = lexical_cast<int64_t>(strNumber);
                }
            }
        }
    }
    return std::make_pair(count, number);
}

std::pair<int64_t, int64_t> BlockChainImp::totalFailedTransactionCount()
{
    int64_t count = 0;
    int64_t number = 0;
    Table::Ptr tb = getMemoryTableFactory()->openTable(SYS_CURRENT_STATE, false);
    if (tb)
    {
        auto entries = tb->select(SYS_KEY_TOTAL_FAILED_TRANSACTION, tb->newCondition());
        if (entries->size() > 0)
        {
            auto entry = entries->get(0);
            std::string strCount = entry->getField(SYS_VALUE);
            count = lexical_cast<int64_t>(strCount);
            number = entry->num();
        }
    }
    return std::make_pair(count, number);
}

bytes BlockChainImp::getCode(Address _address)
{
    bytes ret;
    int64_t num = number();
    auto block = getBlockByNumber(num);

    if (!block)
    {
        BLOCKCHAIN_LOG(TRACE) << LOG_DESC("[#getCode]Can't find the block, return empty code");
        return ret;
    }

    auto stateRoot = block->header().stateRoot();
    auto memoryFactory = getMemoryTableFactory();

    auto state = m_stateFactory->getState(stateRoot, memoryFactory);
    auto code = state->code(_address);
    return code;
}

h256 BlockChainImp::numberHash(int64_t _i)
{
    string numberHash = "";
    Table::Ptr tb = getMemoryTableFactory()->openTable(SYS_NUMBER_2_HASH, false);
    if (tb)
    {
        auto entries = tb->select(lexical_cast<std::string>(_i), tb->newCondition());
        if (entries->size() > 0)
        {
            auto entry = entries->get(0);
            numberHash = entry->getField(SYS_VALUE);
        }
    }
    return h256(numberHash);
}

std::shared_ptr<Block> BlockChainImp::getBlockByHash(h256 const& _blockHash, int64_t _blockNumber)
{
    auto block = getBlock(_blockHash, _blockNumber);
    if (bool(block))
    {
        return block;
    }
    else
    {
        BLOCKCHAIN_LOG(TRACE) << LOG_DESC("[#getBlockByHash]Can't find the block, return nullptr");
        return nullptr;
    }
}

bool BlockChainImp::checkAndBuildGenesisBlock(GenesisBlockParam& initParam, bool _shouldBuild)
{
    BLOCKCHAIN_LOG(INFO) << LOG_DESC("[#checkAndBuildGenesisBlock]")
                         << LOG_KV("shouldBuild", _shouldBuild);
    std::shared_ptr<Block> block = getBlockByNumber(0);
    if (block == nullptr && !_shouldBuild)
    {
        BLOCKCHAIN_LOG(FATAL) << "Can't find the genesisi block";
    }
    else if (block == nullptr && _shouldBuild)
    {
        block = std::make_shared<Block>();
        /// modification 2019.3.20: set timestamp to block header
        block->setEmptyBlock(initParam.timeStamp);
        block->header().appendExtraDataArray(asBytes(initParam.groupMark));
        shared_ptr<TableFactory> mtb = getMemoryTableFactory();
        Table::Ptr tb = mtb->openTable(SYS_NUMBER_2_HASH, false);
        if (tb)
        {
            Entry::Ptr entry = std::make_shared<Entry>();
            entry->setField("number", lexical_cast<std::string>(block->blockHeader().number()));
            entry->setField(SYS_VALUE, block->blockHeader().hash().hex());
            tb->insert(lexical_cast<std::string>(block->blockHeader().number()), entry);
        }

        tb = mtb->openTable(SYS_CONFIG);
        if (tb)
        {
            // init for tx_count_limit
            initSystemConfig(tb, SYSTEM_KEY_TX_COUNT_LIMIT,
                boost::lexical_cast<std::string>(initParam.txCountLimit));

            // init for tx_gas_limit
            initSystemConfig(tb, SYSTEM_KEY_TX_GAS_LIMIT,
                boost::lexical_cast<std::string>(initParam.txGasLimit));
            // init configurations for RPBFT
            if (dev::stringCmpIgnoreCase(initParam.consensusType, "rotating_pbft") == 0)
            {
                // init rotating-epoch-size
                initSystemConfig(tb, SYSTEM_KEY_RPBFT_EPOCH_SIZE,
                    boost::lexical_cast<std::string>(initParam.rpbftEpochSize));
                initSystemConfig(tb, SYSTEM_KEY_RPBFT_ROTATING_INTERVAL,
                    boost::lexical_cast<std::string>(initParam.rpbftRotatingInterval));
            }
        }

        tb = mtb->openTable(SYS_CONSENSUS);
        if (tb)
        {
            for (dev::h512 node : initParam.sealerList)
            {
                Entry::Ptr entry = std::make_shared<Entry>();
                entry->setField(PRI_COLUMN, PRI_KEY);
                entry->setField(NODE_TYPE, NODE_TYPE_SEALER);
                entry->setField(NODE_KEY_NODEID, dev::toHex(node));
                entry->setField(NODE_KEY_ENABLENUM, "0");
                tb->insert(PRI_KEY, entry);
            }

            for (dev::h512 node : initParam.observerList)
            {
                Entry::Ptr entry = std::make_shared<Entry>();
                entry->setField(PRI_COLUMN, PRI_KEY);
                entry->setField(NODE_TYPE, NODE_TYPE_OBSERVER);
                entry->setField(NODE_KEY_NODEID, dev::toHex(node));
                entry->setField(NODE_KEY_ENABLENUM, "0");
                tb->insert(PRI_KEY, entry);
            }
        }

        tb = mtb->openTable(SYS_HASH_2_BLOCK, false);
        auto entry = std::make_shared<Entry>();
        bytes out;
        block->encode(out);
        entry->setField(SYS_VALUE, out.data(), out.size());
        tb->insert(block->blockHeader().hash().hex(), entry);

        tb = mtb->openTable(SYS_CURRENT_STATE, false);
        entry = tb->newEntry();
        entry->setField(SYS_VALUE, "0");
        entry->setField(SYS_KEY, SYS_KEY_CURRENT_NUMBER);
        tb->insert(SYS_KEY_CURRENT_NUMBER, entry);

        mtb->commitDB(block->blockHeader().hash(), block->blockHeader().number());
        {
            WriteGuard l(m_blockNumberMutex);
            m_blockNumber = 0;
        }
        BLOCKCHAIN_LOG(INFO) << LOG_DESC("[#checkAndBuildGenesisBlock]Insert the 0th block");
    }
    else
    {
        std::string extraData = asString(block->header().extraData(0));
        /// compare() return 0 means equal!
        /// If not equal, only print warning, willnot kill process.
        if (!initParam.groupMark.compare(extraData))
        {
            BLOCKCHAIN_LOG(INFO) << LOG_DESC(
                "[#checkAndBuildGenesisBlock]Already have the 0th block, 0th groupMark is "
                "equal to file groupMark.");
            return true;
        }
        else
        {
            BLOCKCHAIN_LOG(WARNING) << LOG_DESC(
                                           "[#checkAndBuildGenesisBlock]Already have the 0th "
                                           "block, 0th group mark is not equal to file groupMark")
                                    << LOG_KV("0thGroupMark:", extraData)
                                    << LOG_KV("fileGroupMark", initParam.groupMark);

            // maybe consensusType/storageType/stateType diff, then update config
            std::vector<std::string> s;
            try
            {
                boost::split(s, extraData, boost::is_any_of("-"), boost::token_compress_on);
                initParam.consensusType = s[2];
                if (g_BCOSConfig.version() <= RC2_VERSION)
                {
                    initParam.storageType = s[3];
                    initParam.stateType = s[4];
                }
                else
                {
                    initParam.stateType = s[3];
                }
            }
            catch (std::exception& e)
            {
                BLOCKCHAIN_LOG(ERROR)
                    << LOG_DESC("[#checkAndBuildGenesisBlock]Parse groupMark faield")
                    << LOG_KV("EINFO", e.what());
            }
            return false;
        }
    }
    return true;
}

// init system config
void BlockChainImp::initSystemConfig(
    Table::Ptr _tb, std::string const& _key, std::string const& _value)
{
    Entry::Ptr entry = std::make_shared<Entry>();
    entry->setField(SYSTEM_CONFIG_KEY, _key);
    entry->setField(SYSTEM_CONFIG_VALUE, _value);
    entry->setField(SYSTEM_CONFIG_ENABLENUM, "0");
    _tb->insert(_key, entry);
}

dev::h512s BlockChainImp::getNodeListByType(int64_t blockNumber, std::string const& type)
{
    dev::h512s list;
    try
    {
        Table::Ptr tb = getMemoryTableFactory()->openTable(storage::SYS_CONSENSUS);
        if (!tb)
        {
            BLOCKCHAIN_LOG(ERROR) << LOG_DESC("[#getNodeListByType]Open table error");
            return list;
        }

        auto nodes = tb->select(PRI_KEY, tb->newCondition());
        if (!nodes)
            return list;

        for (size_t i = 0; i < nodes->size(); i++)
        {
            auto node = nodes->get(i);
            if (!node)
                return list;

            if ((node->getField(NODE_TYPE) == type) &&
                (boost::lexical_cast<int>(node->getField(NODE_KEY_ENABLENUM)) <= blockNumber))
            {
                h512 nodeID = h512(node->getField(NODE_KEY_NODEID));
                list.push_back(nodeID);
            }
        }
    }
    catch (std::exception& e)
    {
        BLOCKCHAIN_LOG(ERROR) << LOG_DESC("[#getNodeListByType]Failed")
                              << LOG_KV("EINFO", boost::diagnostic_information(e));
    }

    std::stringstream s;
    s << "[#getNodeListByType] " << type << ":";
    for (dev::h512 node : list)
        s << toJS(node) << ",";
    BLOCKCHAIN_LOG(TRACE) << LOG_DESC(s.str());

    return list;
}

dev::h512s BlockChainImp::sealerList()
{
    int64_t blockNumber = number();
    UpgradableGuard l(m_nodeListMutex);
    if (m_cacheNumBySealer == blockNumber)
    {
        BLOCKCHAIN_LOG(TRACE) << LOG_DESC("[#sealerList]Get sealer list by cache")
                              << LOG_KV("size", m_sealerList.size());
        return m_sealerList;
    }
    dev::h512s list = getNodeListByType(blockNumber, NODE_TYPE_SEALER);
    UpgradeGuard ul(l);
    m_cacheNumBySealer = blockNumber;
    m_sealerList = list;

    return list;
}

dev::h512s BlockChainImp::observerList()
{
    int64_t blockNumber = number();
    UpgradableGuard l(m_nodeListMutex);
    if (m_cacheNumByObserver == blockNumber)
    {
        BLOCKCHAIN_LOG(TRACE) << LOG_DESC("[#observerList]Get observer list by cache")
                              << LOG_KV("size", m_observerList.size());
        return m_observerList;
    }
    dev::h512s list = getNodeListByType(blockNumber, NODE_TYPE_OBSERVER);
    UpgradeGuard ul(l);
    m_cacheNumByObserver = blockNumber;
    m_observerList = list;

    return list;
}

std::string BlockChainImp::getSystemConfigByKey(std::string const& key, int64_t num)
{
    return getSystemConfigInfoByKey(key, num).first;
}

std::pair<std::string, BlockNumber> BlockChainImp::getSystemConfigInfoByKey(
    std::string const& key, int64_t const& num)
{
    // Different keys can go into the function
    // -1 means that the parameter is invalid and to obtain current block height
    // The param was reset at height number(), and takes effect in next block.
    // So we query the status of number() + 1.
    int64_t blockNumber = (-1 == num) ? number() + 1 : num;

    BlockNumber enableNumber = -1;

    UpgradableGuard l(m_systemConfigMutex);
    auto it = m_systemConfigRecord.find(key);
    if (it != m_systemConfigRecord.end() && it->second.curBlockNum == blockNumber)
    {
        // get value from cache
        return std::make_pair(it->second.value, it->second.enableNumber);
    }

    std::string ret;
    // cannot find the system config key or need to update the value with different block height
    // get value from db
    try
    {
        Table::Ptr tb = getMemoryTableFactory()->openTable(storage::SYS_CONFIG);
        if (!tb)
        {
            BLOCKCHAIN_LOG(ERROR) << LOG_DESC("[#getSystemConfigByKey]Open table error");
            return std::make_pair(ret, -1);
        }
        auto values = tb->select(key, tb->newCondition());
        if (!values || values->size() != 1)
        {
            BLOCKCHAIN_LOG(ERROR) << LOG_DESC("[#getSystemConfigByKey]Select error")
                                  << LOG_KV("key", key);
            // FIXME: throw exception here, or fatal error
            return std::make_pair(ret, enableNumber);
        }

        auto value = values->get(0);
        if (!value)
        {
            BLOCKCHAIN_LOG(ERROR) << LOG_DESC("[#getSystemConfigByKey]Null pointer");
            // FIXME: throw exception here, or fatal error
            return std::make_pair(ret, enableNumber);
        }

        if (boost::lexical_cast<BlockNumber>(value->getField(SYSTEM_CONFIG_ENABLENUM)) <=
            blockNumber)
        {
            ret = value->getField(SYSTEM_CONFIG_VALUE);
            enableNumber =
                boost::lexical_cast<BlockNumber>(value->getField(SYSTEM_CONFIG_ENABLENUM));
        }
    }
    catch (std::exception& e)
    {
        BLOCKCHAIN_LOG(ERROR) << LOG_DESC("[#getSystemConfigByKey]Failed")
                              << LOG_KV("EINFO", boost::diagnostic_information(e));
    }

    // update cache
    {
        UpgradeGuard ul(l);
        SystemConfigRecord systemConfigRecord(ret, enableNumber, blockNumber);
        if (it != m_systemConfigRecord.end())
        {
            it->second = systemConfigRecord;
        }
        else
        {
            m_systemConfigRecord.insert(
                std::pair<std::string, SystemConfigRecord>(key, systemConfigRecord));
        }
    }

    BLOCKCHAIN_LOG(TRACE) << LOG_DESC("[#getSystemConfigByKey]Data in db") << LOG_KV("key", key)
                          << LOG_KV("value", ret);
    return std::make_pair(ret, enableNumber);
}

std::shared_ptr<Block> BlockChainImp::getBlockByNumber(int64_t _i)
{
    /// return directly if the blocknumber is invalid
    if (_i > number())
    {
        return nullptr;
    }
    auto block = getBlock(_i);
    if (bool(block))
    {
        return block;
    }
    else
    {
        BLOCKCHAIN_LOG(TRACE) << LOG_DESC("[#getBlockByNumber]Can't find block, return nullptr")
                              << LOG_KV("blockNumber", _i);
        return nullptr;
    }
}

std::shared_ptr<bytes> BlockChainImp::getBlockRLPByNumber(int64_t _i)
{
    /// return directly if the blocknumber is invalid
    if (_i > number())
    {
        return nullptr;
    }
    auto block = getBlockRLP(_i);
    if (bool(block))
    {
        return block;
    }
    else
    {
        BLOCKCHAIN_LOG(TRACE) << LOG_DESC("[#getBlockRLPByNumber]Can't find block, return nullptr");
        return nullptr;
    }
}

Transaction::Ptr BlockChainImp::getTxByHash(dev::h256 const& _txHash)
{
    Table::Ptr tb = getMemoryTableFactory()->openTable(SYS_TX_HASH_2_BLOCK, false, true);
    if (tb)
    {
        string strblock = "";
        string txIndex = "";
        auto entries = tb->select(_txHash.hex(), tb->newCondition());
        if (entries->size() > 0)
        {
            auto entry = entries->get(0);
            strblock = entry->getField(SYS_VALUE);
            txIndex = entry->getField("index");
            std::shared_ptr<Block> pblock = getBlockByNumber(lexical_cast<int64_t>(strblock));
            if (!pblock)
            {
                return std::make_shared<Transaction>();
            }
            auto txs = pblock->transactions();
            if (txs->size() > lexical_cast<uint>(txIndex))
            {
                return (*txs)[lexical_cast<uint>(txIndex)];
            }
        }
    }
    BLOCKCHAIN_LOG(TRACE) << LOG_DESC("[#getTxByHash]Can't find tx, return empty tx");
    return std::make_shared<Transaction>();
}

LocalisedTransaction::Ptr BlockChainImp::getLocalisedTxByHash(dev::h256 const& _txHash)
{
    Table::Ptr tb = getMemoryTableFactory()->openTable(SYS_TX_HASH_2_BLOCK, false, true);
    if (tb)
    {
        string strblockhash = "";
        string txIndex = "";
        auto entries = tb->select(_txHash.hex(), tb->newCondition());
        if (entries->size() > 0)
        {
            auto entry = entries->get(0);
            strblockhash = entry->getField(SYS_VALUE);
            txIndex = entry->getField("index");
            std::shared_ptr<Block> pblock = getBlockByNumber(lexical_cast<int64_t>(strblockhash));
            if (!pblock)
            {
                return std::make_shared<LocalisedTransaction>(Transaction(), h256(0), -1, -1);
            }
            auto txs = pblock->transactions();
            if (txs->size() > lexical_cast<uint>(txIndex))
            {
                return std::make_shared<LocalisedTransaction>(
                    *((*txs)[lexical_cast<uint>(txIndex)]), pblock->headerHash(),
                    lexical_cast<unsigned>(txIndex), pblock->blockHeader().number());
            }
        }
    }
    BLOCKCHAIN_LOG(TRACE) << LOG_DESC(
        "[#getLocalisedTxByHash]Can't find tx, return empty localised tx");
    return std::make_shared<LocalisedTransaction>(Transaction(), h256(0), -1, -1);
}


bool BlockChainImp::getBlockAndIndexByTxHash(const dev::h256& _txHash,
    std::pair<std::shared_ptr<dev::eth::Block>, std::string>& blockInfoWithTxIndex)
{
    Table::Ptr tb = getMemoryTableFactory()->openTable(SYS_TX_HASH_2_BLOCK, false, true);
    if (!tb)
    {
        BLOCKCHAIN_LOG(ERROR) << LOG_DESC("open table failed ") << LOG_KV("_txHash", _txHash.hex());
        return false;
    }
    auto entries = tb->select(_txHash.hex(), tb->newCondition());
    if (entries->size() == 0)
    {
        BLOCKCHAIN_LOG(ERROR) << LOG_DESC("record not exist int tx_hash_2_block")
                              << LOG_KV("_txHash", _txHash.hex());
        return false;
    }
    auto entry = entries->get(0);
    auto blockNumber = entry->getField(SYS_VALUE);
    auto txIndex = entry->getField("index");
    std::shared_ptr<Block> blockInfo = getBlockByNumber(lexical_cast<int64_t>(blockNumber));
    if (!blockInfo)
    {
        BLOCKCHAIN_LOG(ERROR) << LOG_DESC("open table failed ") << LOG_KV("_txHash", _txHash.hex());
        return false;
    }
    blockInfoWithTxIndex = std::make_pair(blockInfo, txIndex);
    return true;
}

std::pair<LocalisedTransaction::Ptr,
    std::vector<std::pair<std::vector<std::string>, std::vector<std::string>>>>
BlockChainImp::getTransactionByHashWithProof(dev::h256 const& _txHash)
{
<<<<<<< HEAD
    std::lock_guard<std::mutex> lock(m_transactionWithProofMutex);
    auto tx = std::make_shared<dev::eth::LocalisedTransaction>();
=======
    if (g_BCOSConfig.version() < V2_2_0)
    {
        BLOCKCHAIN_LOG(ERROR) << "getTransactionByHashWithProof only support after by v2.2.0";
        BOOST_THROW_EXCEPTION(
            MethodNotSupport() << errinfo_comment("method not support in this version"));
    }

    std::lock_guard<std::mutex> lock(transactionWithProofMutex);
    dev::eth::LocalisedTransaction tx;
>>>>>>> c1a11b84
    std::vector<std::pair<std::vector<std::string>, std::vector<std::string>>> merkleProof;
    std::pair<std::shared_ptr<dev::eth::Block>, std::string> blockInfoWithTxIndex;
    if (!getBlockAndIndexByTxHash(_txHash, blockInfoWithTxIndex))
    {
        BLOCKCHAIN_LOG(ERROR) << LOG_DESC("get block info  failed")
                              << LOG_KV("_txHash", _txHash.hex());
        return std::make_pair(tx, merkleProof);
    }

    auto txIndex = blockInfoWithTxIndex.second;
    auto blockInfo = blockInfoWithTxIndex.first;
    auto txs = blockInfo->transactions();
    if (txs->size() <= lexical_cast<uint>(txIndex))
    {
        BLOCKCHAIN_LOG(ERROR) << LOG_DESC("txindex is invalidate ") << LOG_KV("txIndex", txIndex);
        return std::make_pair(tx, merkleProof);
    }
    tx = std::make_shared<LocalisedTransaction>(*((*txs)[lexical_cast<uint>(txIndex)]),
        blockInfo->headerHash(), lexical_cast<unsigned>(txIndex),
        blockInfo->blockHeader().number());

    std::shared_ptr<std::map<std::string, std::vector<std::string>>> parent2ChildList;
    if (m_transactionWithProof.first &&
        m_transactionWithProof.first->blockNumber() == tx->blockNumber())
    {
        parent2ChildList = m_transactionWithProof.second;
    }
    else
    {
<<<<<<< HEAD
        parent2ChildList = blockInfo->calTransactionRootV2_2_0(true, true);
        m_transactionWithProof = std::make_pair(tx, parent2ChildList);
=======
        parent2ChildList = blockInfo->getTransactionProof();
        transactionWithProof = std::make_pair(tx, parent2ChildList);
>>>>>>> c1a11b84
    }
    std::map<std::string, std::string> child2Parent;
    parseMerkleMap(parent2ChildList, child2Parent);
    // get merkle from  parent2ChildList and child2Parent
    bytes txData;
    tx->encode(txData);
    dev::h256 hashWithIndex = getHashNeed2Proof(tx->transactionIndex(), txData);
    this->getMerkleProof(hashWithIndex, *parent2ChildList, child2Parent, merkleProof);
    return std::make_pair(tx, merkleProof);
}


dev::h256 BlockChainImp::getHashNeed2Proof(uint32_t index, const dev::bytes& data)
{
    RLPStream s;
    s << index;
    bytes bytesHash;
    bytesHash.insert(bytesHash.end(), s.out().begin(), s.out().end());
    dev::h256 dataHash = sha3(data);
    bytesHash.insert(bytesHash.end(), dataHash.begin(), dataHash.end());
    dev::h256 hashWithIndex = sha3(bytesHash);
    BLOCKCHAIN_LOG(DEBUG) << "transactionindex:" << index << " data:" << toHex(data)
                          << " bytesHash:" << toHex(bytesHash)
                          << " hashWithIndex:" << hashWithIndex.hex();
    return hashWithIndex;
}

void BlockChainImp::parseMerkleMap(
    std::shared_ptr<std::map<std::string, std::vector<std::string>>> parent2ChildList,
    std::map<std::string, std::string>& child2Parent)
{
    for (const auto& item : *parent2ChildList)
    {
        for (const auto& child : item.second)
        {
            if (!child.empty())
            {
                child2Parent[child] = item.first;
            }
        }
    }
}

void BlockChainImp::getMerkleProof(dev::h256 const& _txHash,
    const std::map<std::string, std::vector<std::string>>& parent2ChildList,
    const std::map<std::string, std::string>& child2Parent,
    std::vector<std::pair<std::vector<std::string>, std::vector<std::string>>>& merkleProof)
{
    std::string merkleNode = _txHash.hex();
    auto itChild2Parent = child2Parent.find(merkleNode);
    while (itChild2Parent != child2Parent.end())
    {
        auto itParent2ChildList = parent2ChildList.find(itChild2Parent->second);
        if (itParent2ChildList == parent2ChildList.end())
        {
            break;
        }
        // get index from itParent2ChildList->second by merkleNode
        auto itChildlist = std::find(
            itParent2ChildList->second.begin(), itParent2ChildList->second.end(), merkleNode);
        if (itChildlist == itParent2ChildList->second.end())
        {
            break;
        }
        // copy to merkle proof path
        std::vector<std::string> leftpath;
        std::vector<std::string> rightpath;
        leftpath.insert(leftpath.end(), itParent2ChildList->second.begin(), itChildlist);
        rightpath.insert(rightpath.end(), std::next(itChildlist), itParent2ChildList->second.end());
        merkleProof.push_back(std::make_pair(std::move(leftpath), std::move(rightpath)));
        merkleNode = itChild2Parent->second;
        itChild2Parent = child2Parent.find(merkleNode);
    }
}


TransactionReceipt::Ptr BlockChainImp::getTransactionReceiptByHash(dev::h256 const& _txHash)
{
    Table::Ptr tb = getMemoryTableFactory()->openTable(SYS_TX_HASH_2_BLOCK, false, true);
    if (tb)
    {
        string strblock = "";
        string txIndex = "";
        auto entries = tb->select(_txHash.hex(), tb->newCondition());
        if (entries->size() > 0)
        {
            auto entry = entries->get(0);
            strblock = entry->getField(SYS_VALUE);
            txIndex = entry->getField("index");
            std::shared_ptr<Block> pblock = getBlockByNumber(lexical_cast<int64_t>(strblock));
            if (!pblock)
            {
                return std::make_shared<TransactionReceipt>();
            }
            auto receipts = pblock->transactionReceipts();
            if (receipts->size() > lexical_cast<uint>(txIndex))
            {
                return (*receipts)[lexical_cast<uint>(txIndex)];
            }
        }
    }
    BLOCKCHAIN_LOG(TRACE) << LOG_DESC(
        "[#getTransactionReceiptByHash]Can't find tx, return empty localised tx receipt");
    return std::make_shared<TransactionReceipt>();
}

std::pair<dev::eth::LocalisedTransactionReceipt::Ptr,
    std::vector<std::pair<std::vector<std::string>, std::vector<std::string>>>>
BlockChainImp::getTransactionReceiptByHashWithProof(
    dev::h256 const& _txHash, dev::eth::LocalisedTransaction& transaction)
{
    std::lock_guard<std::mutex> lock(m_receiptWithProofMutex);
    std::vector<std::pair<std::vector<std::string>, std::vector<std::string>>> merkleProof;

    std::pair<std::shared_ptr<dev::eth::Block>, std::string> blockInfoWithTxIndex;

    if (g_BCOSConfig.version() < V2_2_0)
    {
        BLOCKCHAIN_LOG(ERROR)
            << "getTransactionReceiptByHashWithProof only support after by v2.2.0";
        BOOST_THROW_EXCEPTION(
            MethodNotSupport() << errinfo_comment("method not support in this version"));
    }

    if (!getBlockAndIndexByTxHash(_txHash, blockInfoWithTxIndex))
    {
        BLOCKCHAIN_LOG(ERROR) << LOG_DESC("get block info  failed")
                              << LOG_KV("_txHash", _txHash.hex());
        return std::make_pair(std::make_shared<dev::eth::LocalisedTransactionReceipt>(
                                  executive::TransactionException::None),
            merkleProof);
    }
    auto txIndex = blockInfoWithTxIndex.second;
    auto blockInfo = blockInfoWithTxIndex.first;

    auto receipts = blockInfo->transactionReceipts();
    auto txs = blockInfo->transactions();
    if ((receipts->size() <= lexical_cast<uint>(txIndex)) ||
        (txs->size() <= lexical_cast<uint>(txIndex)))
    {
        BLOCKCHAIN_LOG(ERROR) << LOG_DESC("txindex is invalidate ") << LOG_KV("txIndex", txIndex);
        return std::make_pair(std::make_shared<dev::eth::LocalisedTransactionReceipt>(
                                  executive::TransactionException::None),
            merkleProof);
    }

    auto receipt = (*receipts)[lexical_cast<uint>(txIndex)];
    transaction =
        LocalisedTransaction(*((*txs)[lexical_cast<uint>(txIndex)]), blockInfo->headerHash(),
            lexical_cast<unsigned>(txIndex), blockInfo->blockHeader().number());

    auto txReceipt = std::make_shared<LocalisedTransactionReceipt>(*receipt, _txHash,
        blockInfo->headerHash(), blockInfo->header().number(), transaction.from(), transaction.to(),
        lexical_cast<uint>(txIndex), receipt->gasUsed(), receipt->contractAddress());

    std::shared_ptr<std::map<std::string, std::vector<std::string>>> parent2ChildList;
    if (m_receiptWithProof.first &&
        m_receiptWithProof.first->blockNumber() == txReceipt->blockNumber())
    {
        parent2ChildList = m_receiptWithProof.second;
    }
    else
    {
<<<<<<< HEAD
        parent2ChildList = blockInfo->calReceiptRootV2_2_0(true, true);
        m_receiptWithProof = std::make_pair(txReceipt, parent2ChildList);
=======
        parent2ChildList = blockInfo->getReceiptProof();
        receiptWithProof = std::make_pair(txReceipt, parent2ChildList);
>>>>>>> c1a11b84
    }
    std::map<std::string, std::string> child2Parent;
    parseMerkleMap(parent2ChildList, child2Parent);
    // get receipt hash with index
    bytes receiptData;
    txReceipt->encode(receiptData);
    dev::h256 hashWithIndex = getHashNeed2Proof(txReceipt->transactionIndex(), receiptData);
    // get merkle from  parent2ChildList and child2Parent
    this->getMerkleProof(hashWithIndex, *parent2ChildList, child2Parent, merkleProof);
    return std::make_pair(txReceipt, merkleProof);
}

LocalisedTransactionReceipt::Ptr BlockChainImp::getLocalisedTxReceiptByHash(
    dev::h256 const& _txHash)
{
    Table::Ptr tb = getMemoryTableFactory()->openTable(SYS_TX_HASH_2_BLOCK, false, true);
    if (tb)
    {
        auto entries = tb->select(_txHash.hex(), tb->newCondition());
        if (entries->size() > 0)
        {
            auto entry = entries->get(0);
            auto blockNum = lexical_cast<int64_t>(entry->getField(SYS_VALUE));
            auto txIndex = lexical_cast<uint>(entry->getField("index"));

            std::shared_ptr<Block> pblock = getBlockByNumber(lexical_cast<int64_t>(blockNum));
            if (!pblock)
            {
                return std::make_shared<LocalisedTransactionReceipt>(
                    TransactionReceipt(), h256(0), h256(0), -1, Address(), Address(), -1, 0);
            }
            auto txs = pblock->transactions();
            auto receipts = pblock->transactionReceipts();
            if (receipts->size() > txIndex && txs->size() > txIndex)
            {
                auto tx = (*txs)[txIndex];
                auto receipt = (*receipts)[txIndex];

                return std::make_shared<LocalisedTransactionReceipt>(*receipt, _txHash,
                    pblock->headerHash(), pblock->header().number(), tx->from(), tx->to(), txIndex,
                    receipt->gasUsed(), receipt->contractAddress());
            }
        }
    }
    BLOCKCHAIN_LOG(TRACE) << LOG_DESC(
        "[#getLocalisedTxReceiptByHash]Can't find tx, return empty localised tx receipt");
    return std::make_shared<LocalisedTransactionReceipt>(
        TransactionReceipt(), h256(0), h256(0), -1, Address(), Address(), -1, 0);
}

void BlockChainImp::writeNumber(const Block& block, std::shared_ptr<ExecutiveContext> context)
{
    Table::Ptr tb = context->getMemoryTableFactory()->openTable(SYS_CURRENT_STATE, false);
    if (tb)
    {
        auto entry = tb->newEntry();
        entry->setField(SYS_VALUE, lexical_cast<std::string>(block.blockHeader().number()));
        tb->update(SYS_KEY_CURRENT_NUMBER, entry, tb->newCondition());
    }
    else
    {
        BOOST_THROW_EXCEPTION(OpenSysTableFailed() << errinfo_comment(SYS_CURRENT_STATE));
    }
}

void BlockChainImp::writeTotalTransactionCount(
    const Block& block, std::shared_ptr<ExecutiveContext> context)
{
    Table::Ptr tb = context->getMemoryTableFactory()->openTable(SYS_CURRENT_STATE, false);
    if (tb)
    {
        auto entries = tb->select(SYS_KEY_TOTAL_TRANSACTION_COUNT, tb->newCondition());
        if (entries->size() > 0)
        {
            auto entry = entries->get(0);
            auto currentCount = lexical_cast<int64_t>(entry->getField(SYS_VALUE));
            currentCount += block.transactions()->size();

            auto updateEntry = tb->newEntry();
            updateEntry->setField(SYS_VALUE, lexical_cast<std::string>(currentCount));
            tb->update(SYS_KEY_TOTAL_TRANSACTION_COUNT, updateEntry, tb->newCondition());
        }
        else
        {
            auto entry = tb->newEntry();
            entry->setField(SYS_VALUE, lexical_cast<std::string>(block.transactions()->size()));
            tb->insert(SYS_KEY_TOTAL_TRANSACTION_COUNT, entry);
        }
        auto receipts = block.transactionReceipts();
        int32_t failedTransactions = 0;
        for (auto& receipt : *receipts)
        {
            if (receipt->status() != TransactionException::None)
            {
                ++failedTransactions;
            }
        }
        entries = tb->select(SYS_KEY_TOTAL_FAILED_TRANSACTION, tb->newCondition());
        if (entries->size() > 0)
        {
            auto entry = entries->get(0);
            auto currentCount = lexical_cast<int64_t>(entry->getField(SYS_VALUE));
            currentCount += failedTransactions;
            auto updateEntry = tb->newEntry();
            updateEntry->setField(SYS_VALUE, lexical_cast<std::string>(currentCount));
            tb->update(SYS_KEY_TOTAL_FAILED_TRANSACTION, updateEntry, tb->newCondition());
        }
        else
        {
            auto entry = tb->newEntry();
            entry->setField(SYS_VALUE, lexical_cast<std::string>(failedTransactions));
            tb->insert(SYS_KEY_TOTAL_FAILED_TRANSACTION, entry);
        }
    }
    else
    {
        BOOST_THROW_EXCEPTION(OpenSysTableFailed() << errinfo_comment(SYS_CURRENT_STATE));
    }
}

void BlockChainImp::writeTxToBlock(const Block& block, std::shared_ptr<ExecutiveContext> context)
{
    auto start_time = utcTime();
    auto record_time = utcTime();
    Table::Ptr tb = context->getMemoryTableFactory()->openTable(SYS_TX_HASH_2_BLOCK, false, true);
    Table::Ptr tb_nonces = context->getMemoryTableFactory()->openTable(SYS_BLOCK_2_NONCES, false);
    auto openTable_time_cost = utcTime() - record_time;
    record_time = utcTime();

    if (tb && tb_nonces)
    {
        auto txs = block.transactions();
        std::vector<dev::eth::NonceKeyType> nonce_vector(txs->size());
        auto constructVector_time_cost = utcTime() - record_time;
        record_time = utcTime();

        tbb::parallel_for(
            tbb::blocked_range<size_t>(0, txs->size()), [&](const tbb::blocked_range<size_t>& _r) {
                for (size_t i = _r.begin(); i != _r.end(); ++i)
                {
                    Entry::Ptr entry = std::make_shared<Entry>();
                    entry->setField(
                        SYS_VALUE, lexical_cast<std::string>(block.blockHeader().number()));
                    entry->setField("index", lexical_cast<std::string>(i));
                    entry->setForce(true);

                    tb->insert((*txs)[i]->sha3().hex(), entry,
                        std::make_shared<dev::storage::AccessOptions>(), false);
                    nonce_vector[i] = (*txs)[i]->nonce();
                }
            });

        auto insertTable_time_cost = utcTime() - record_time;
        record_time = utcTime();
        /// insert tb2Nonces
        RLPStream rs;
        rs.appendVector(nonce_vector);
        auto encodeNonceVector_time_cost = utcTime() - record_time;
        record_time = utcTime();

        Entry::Ptr entry_tb2nonces = std::make_shared<Entry>();
        entry_tb2nonces->setField(SYS_VALUE, toHexPrefixed(rs.out()));
        entry_tb2nonces->setForce(true);
        tb_nonces->insert(lexical_cast<std::string>(block.blockHeader().number()), entry_tb2nonces);
        auto insertNonceVector_time_cost = utcTime() - record_time;
        BLOCKCHAIN_LOG(DEBUG) << LOG_BADGE("WriteTxOnCommit")
                              << LOG_DESC("Write tx to block time record")
                              << LOG_KV("openTableTimeCost", openTable_time_cost)
                              << LOG_KV("constructVectorTimeCost", constructVector_time_cost)
                              << LOG_KV("insertTableTimeCost", insertTable_time_cost)
                              << LOG_KV("encodeNonceVectorTimeCost", encodeNonceVector_time_cost)
                              << LOG_KV("insertNonceVectorTimeCost", insertNonceVector_time_cost)
                              << LOG_KV("totalTimeCost", utcTime() - start_time);
    }
    else
    {
        BOOST_THROW_EXCEPTION(OpenSysTableFailed() << errinfo_comment(SYS_TX_HASH_2_BLOCK));
    }
}

void BlockChainImp::writeNumber2Hash(const Block& block, std::shared_ptr<ExecutiveContext> context)
{
    Table::Ptr tb = context->getMemoryTableFactory()->openTable(SYS_NUMBER_2_HASH, false);
    if (tb)
    {
        Entry::Ptr entry = std::make_shared<Entry>();
        entry->setField(SYS_VALUE, block.blockHeader().hash().hex());
        entry->setForce(true);
        tb->insert(lexical_cast<std::string>(block.blockHeader().number()), entry);
    }
    else
    {
        BOOST_THROW_EXCEPTION(OpenSysTableFailed() << errinfo_comment(SYS_NUMBER_2_HASH));
    }
}

void BlockChainImp::writeHash2Block(Block& block, std::shared_ptr<ExecutiveContext> context)
{
    Table::Ptr tb = context->getMemoryTableFactory()->openTable(SYS_HASH_2_BLOCK, false);
    if (tb)
    {
        Entry::Ptr entry = std::make_shared<Entry>();
        bytes out;
        block.encode(out);

        // use binary block data
        // entry->setField(SYS_VALUE, toHexPrefixed(out));
        entry->setField(SYS_VALUE, out.data(), out.size());

        entry->setForce(true);
        tb->insert(block.blockHeader().hash().hex(), entry);
    }
    else
    {
        BOOST_THROW_EXCEPTION(OpenSysTableFailed() << errinfo_comment(SYS_HASH_2_BLOCK));
    }
}

void BlockChainImp::writeBlockInfo(Block& block, std::shared_ptr<ExecutiveContext> context)
{
    writeHash2Block(block, context);
    writeNumber2Hash(block, context);
}

bool BlockChainImp::isBlockShouldCommit(int64_t const& _blockNumber)
{
    if (_blockNumber != number() + 1)
    {
        BLOCKCHAIN_LOG(WARNING) << LOG_DESC(
                                       "[#commitBlock]Commit fail due to incorrect block number")
                                << LOG_KV("needNumber", number() + 1)
                                << LOG_KV("committedNumber", _blockNumber);
        return false;
    }
    return true;
}

CommitResult BlockChainImp::commitBlock(
    std::shared_ptr<Block> block, std::shared_ptr<ExecutiveContext> context)
{
    auto start_time = utcTime();
    auto record_time = utcTime();
    if (!isBlockShouldCommit(block->blockHeader().number()))
    {
        return CommitResult::ERROR_NUMBER;
    }

    h256 parentHash = numberHash(number());
    if (block->blockHeader().parentHash() != numberHash(number()))
    {
        BLOCKCHAIN_LOG(WARNING) << LOG_DESC(
                                       "[#commitBlock]Commit fail due to incorrect parent hash")
                                << LOG_KV("needParentHash", parentHash)
                                << LOG_KV("committedParentHash", block->blockHeader().parentHash());
        return CommitResult::ERROR_PARENT_HASH;
    }

    try
    {
        auto before_write_time_cost = utcTime() - record_time;
        record_time = utcTime();
        {
            std::lock_guard<std::mutex> l(commitMutex);
            if (!isBlockShouldCommit(block->blockHeader().number()))
            {
                return CommitResult::ERROR_PARENT_HASH;
            }
            auto write_record_time = utcTime();
            // writeBlockInfo(block, context);
            writeHash2Block(*block, context);
            auto writeHash2Block_time_cost = utcTime() - write_record_time;
            write_record_time = utcTime();

            writeNumber2Hash(*block, context);
            auto writeNumber2Hash_time_cost = utcTime() - write_record_time;
            write_record_time = utcTime();

            writeNumber(*block, context);
            auto writeNumber_time_cost = utcTime() - write_record_time;
            write_record_time = utcTime();

            writeTotalTransactionCount(*block, context);
            auto writeTotalTransactionCount_time_cost = utcTime() - write_record_time;
            write_record_time = utcTime();

            writeTxToBlock(*block, context);
            auto writeTxToBlock_time_cost = utcTime() - write_record_time;
            write_record_time = utcTime();
            try
            {
                context->dbCommit(*block);
            }
            catch (std::exception& e)
            {
                BLOCKCHAIN_LOG(ERROR)
                    << LOG_DESC("Commit Block failed")
                    << LOG_KV("number", block->blockHeader().number()) << LOG_KV("what", e.what());
                return CommitResult::ERROR_COMMITTING;
            }
            auto dbCommit_time_cost = utcTime() - write_record_time;
            write_record_time = utcTime();
            {
                WriteGuard ll(m_blockNumberMutex);
                m_blockNumber = block->blockHeader().number();
            }
            auto updateBlockNumber_time_cost = utcTime() - write_record_time;

            BLOCKCHAIN_LOG(DEBUG) << LOG_BADGE("Commit")
                                  << LOG_DESC("Commit block time record(write)")
                                  << LOG_KV("writeHash2BlockTimeCost", writeHash2Block_time_cost)
                                  << LOG_KV("writeNumber2HashTimeCost", writeNumber2Hash_time_cost)
                                  << LOG_KV("writeNumberTimeCost", writeNumber_time_cost)
                                  << LOG_KV("writeTotalTransactionCountTimeCost",
                                         writeTotalTransactionCount_time_cost)
                                  << LOG_KV("writeTxToBlockTimeCost", writeTxToBlock_time_cost)
                                  << LOG_KV("dbCommitTimeCost", dbCommit_time_cost)
                                  << LOG_KV(
                                         "updateBlockNumberTimeCost", updateBlockNumber_time_cost);
        }
        auto writeBlock_time_cost = utcTime() - record_time;
        record_time = utcTime();

        m_blockCache.add(block);
        auto addBlockCache_time_cost = utcTime() - record_time;
        record_time = utcTime();
        m_onReady(m_blockNumber);
        auto noteReady_time_cost = utcTime() - record_time;
        record_time = utcTime();

        BLOCKCHAIN_LOG(DEBUG) << LOG_BADGE("Commit") << LOG_DESC("Commit block time record")
                              << LOG_KV("beforeTimeCost", before_write_time_cost)
                              << LOG_KV("writeBlockTimeCost", writeBlock_time_cost)
                              << LOG_KV("addBlockCacheTimeCost", addBlockCache_time_cost)
                              << LOG_KV("noteReadyTimeCost", noteReady_time_cost)
                              << LOG_KV("totalTimeCost", utcTime() - start_time);
    }
    catch (OpenSysTableFailed const& e)
    {
        BLOCKCHAIN_LOG(FATAL)
            << LOG_DESC("[commitBlock]System meets error when try to write block to storage")
            << LOG_KV("EINFO", boost::diagnostic_information(e));
        raise(SIGTERM);
        BOOST_THROW_EXCEPTION(
            OpenSysTableFailed() << errinfo_comment(" write block to storage failed."));
    }
    /// leveldb caused exception: database corruption or the disk has no space left
    catch (StorageException& e)
    {
        BLOCKCHAIN_LOG(FATAL) << LOG_BADGE("CommitBlock: storage exception")
                              << LOG_KV("EINFO", boost::diagnostic_information(e));
        raise(SIGTERM);
        BOOST_THROW_EXCEPTION(
            OpenSysTableFailed() << errinfo_comment(" write block to storage failed."));
    }
    return CommitResult::OK;
}<|MERGE_RESOLUTION|>--- conflicted
+++ resolved
@@ -885,10 +885,6 @@
     std::vector<std::pair<std::vector<std::string>, std::vector<std::string>>>>
 BlockChainImp::getTransactionByHashWithProof(dev::h256 const& _txHash)
 {
-<<<<<<< HEAD
-    std::lock_guard<std::mutex> lock(m_transactionWithProofMutex);
-    auto tx = std::make_shared<dev::eth::LocalisedTransaction>();
-=======
     if (g_BCOSConfig.version() < V2_2_0)
     {
         BLOCKCHAIN_LOG(ERROR) << "getTransactionByHashWithProof only support after by v2.2.0";
@@ -896,9 +892,8 @@
             MethodNotSupport() << errinfo_comment("method not support in this version"));
     }
 
-    std::lock_guard<std::mutex> lock(transactionWithProofMutex);
-    dev::eth::LocalisedTransaction tx;
->>>>>>> c1a11b84
+    std::lock_guard<std::mutex> lock(m_transactionWithProofMutex);
+    auto tx = std::make_shared<dev::eth::LocalisedTransaction>();
     std::vector<std::pair<std::vector<std::string>, std::vector<std::string>>> merkleProof;
     std::pair<std::shared_ptr<dev::eth::Block>, std::string> blockInfoWithTxIndex;
     if (!getBlockAndIndexByTxHash(_txHash, blockInfoWithTxIndex))
@@ -928,13 +923,8 @@
     }
     else
     {
-<<<<<<< HEAD
-        parent2ChildList = blockInfo->calTransactionRootV2_2_0(true, true);
+        parent2ChildList = blockInfo->getTransactionProof();
         m_transactionWithProof = std::make_pair(tx, parent2ChildList);
-=======
-        parent2ChildList = blockInfo->getTransactionProof();
-        transactionWithProof = std::make_pair(tx, parent2ChildList);
->>>>>>> c1a11b84
     }
     std::map<std::string, std::string> child2Parent;
     parseMerkleMap(parent2ChildList, child2Parent);
@@ -1098,13 +1088,8 @@
     }
     else
     {
-<<<<<<< HEAD
-        parent2ChildList = blockInfo->calReceiptRootV2_2_0(true, true);
+        parent2ChildList = blockInfo->getReceiptProof();
         m_receiptWithProof = std::make_pair(txReceipt, parent2ChildList);
-=======
-        parent2ChildList = blockInfo->getReceiptProof();
-        receiptWithProof = std::make_pair(txReceipt, parent2ChildList);
->>>>>>> c1a11b84
     }
     std::map<std::string, std::string> child2Parent;
     parseMerkleMap(parent2ChildList, child2Parent);
