--- conflicted
+++ resolved
@@ -176,9 +176,6 @@
             tb->insert(lexical_cast<std::string>(block->blockHeader().number()), entry);
         }
 
-<<<<<<< HEAD
-        tb = mtb->openTable(SYS_HASH_2_BLOCK, false);
-=======
         tb = mtb->openTable(SYS_CONFIG);
         if (tb)
         {
@@ -221,8 +218,7 @@
             }
         }
 
-        tb = mtb->openTable(SYS_HASH_2_BLOCK);
->>>>>>> 0e89dc1f
+        tb = mtb->openTable(SYS_HASH_2_BLOCK, false);
         if (tb)
         {
             Entry::Ptr entry = std::make_shared<Entry>();
@@ -516,13 +512,7 @@
 
 LocalisedTransactionReceipt BlockChainImp::getLocalisedTxReceiptByHash(dev::h256 const& _txHash)
 {
-<<<<<<< HEAD
-    BLOCKCHAIN_LOG(TRACE) << "[#getLocalisedTxReceiptByHash] [txHash]: "
-                          << "[" << _txHash << "]";
     Table::Ptr tb = getMemoryTableFactory()->openTable(SYS_TX_HASH_2_BLOCK, false);
-=======
-    Table::Ptr tb = getMemoryTableFactory()->openTable(SYS_TX_HASH_2_BLOCK);
->>>>>>> 0e89dc1f
     if (tb)
     {
         auto entries = tb->select(_txHash.hex(), tb->newCondition());
