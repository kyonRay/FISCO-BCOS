--- conflicted
+++ resolved
@@ -97,61 +97,37 @@
 
 std::shared_ptr<Block> BlockChainImp::getBlockByHash(h256 const& _blockHash)
 {
-<<<<<<< HEAD
     /*LOG(TRACE) << "BlockChainImp::getBlockByHash _blockHash=" << _blockHash
                << "_blockHash.hex()=" << _blockHash.hex();*/
-=======
-    LOG(TRACE) << "BlockChainImp::getBlockByHash _blockHash=" << _blockHash
-               << "_blockHash.hex()=" << _blockHash.hex();
-    if (_blockHash == h256(0))
-    {
-        return std::make_shared<Block>();
-    }
-
->>>>>>> 12381f9d
-    string strblock = "";
-    Table::Ptr tb = getMemoryTableFactory()->openTable(SYS_HASH_2_BLOCK);
-    if (tb)
-    {
-        auto entries = tb->select(_blockHash.hex(), tb->newCondition());
-        if (entries->size() > 0)
-        {
-            auto entry = entries->get(0);
-            strblock = entry->getField(SYS_VALUE);
-            return std::make_shared<Block>(fromHex(strblock.c_str()));
-        }
-    }
-
-<<<<<<< HEAD
-    if (strblock.size() == 0)
-    {
-        std::shared_ptr<Block> block = std::make_shared<Block>();
-        block->setEmptyBlock();
-        if (block->headerHash() == _blockHash)
-            return block;
-        return nullptr;
-    }
-    return std::make_shared<Block>(fromHex(strblock.c_str()));
-=======
-    return nullptr;
->>>>>>> 12381f9d
-}
-
-std::shared_ptr<Block> BlockChainImp::getBlockByNumber(int64_t _i)
-{
-<<<<<<< HEAD
-    /// LOG(TRACE) << "BlockChainImp::getBlockByNumber _i=" << _i;
-    if (_i == 0)
+    if (_blockHash == h256(c_genesisHash))
     {
         std::shared_ptr<Block> block = std::make_shared<Block>();
         block->setEmptyBlock();
         return block;
-=======
-    LOG(TRACE) << "BlockChainImp::getBlockByNumber _i=" << _i;
+    }
+    string strblock = "";
+    Table::Ptr tb = getMemoryTableFactory()->openTable(SYS_HASH_2_BLOCK);
+    if (tb)
+    {
+        auto entries = tb->select(_blockHash.hex(), tb->newCondition());
+        if (entries->size() > 0)
+        {
+            auto entry = entries->get(0);
+            strblock = entry->getField(SYS_VALUE);
+            return std::make_shared<Block>(fromHex(strblock.c_str()));
+        }
+    }
+    return nullptr;
+}
+
+std::shared_ptr<Block> BlockChainImp::getBlockByNumber(int64_t _i)
+{
+    /// LOG(TRACE) << "BlockChainImp::getBlockByNumber _i=" << _i;
     if (_i == 0)
     {
-        return std::make_shared<Block>();
->>>>>>> 12381f9d
+        std::shared_ptr<Block> block = std::make_shared<Block>();
+        block->setEmptyBlock();
+        return block;
     }
     string numberHash = "";
     string strblock = "";
@@ -166,10 +142,7 @@
             return getBlockByHash(h256(numberHash));
         }
     }
-<<<<<<< HEAD
-=======
     return nullptr;
->>>>>>> 12381f9d
 }
 
 Transaction BlockChainImp::getTxByHash(dev::h256 const& _txHash)
