/*
 * @CopyRight:
 * FISCO-BCOS is free software: you can redistribute it and/or modify
 * it under the terms of the GNU General Public License as published by
 * the Free Software Foundation, either version 3 of the License, or
 * (at your option) any later version.
 *
 * FISCO-BCOS is distributed in the hope that it will be useful,
 * but WITHOUT ANY WARRANTY; without even the implied warranty of
 * MERCHANTABILITY or FITNESS FOR A PARTICULAR PURPOSE.  See the
 * GNU General Public License for more details.
 *
 * You should have received a copy of the GNU General Public License
 * along with FISCO-BCOS.  If not, see <http://www.gnu.org/licenses/>
 * (c) 2016-2018 fisco-dev contributors.
 */

/**
 * @brief : BlockChainImp
 * @author: mingzhenliu
 * @date: 2018-09-21
 */

#include "BlockChainImp.h"
#include <libblockverifier/ExecutiveContext.h>
#include <libdevcore/CommonData.h>
#include <libdevcore/easylog.h>
#include <libethcore/Block.h>
#include <libethcore/Transaction.h>
#include <libstorage/MemoryTableFactory.h>
#include <libstorage/Table.h>
#include <boost/lexical_cast.hpp>

using namespace dev;
using namespace std;
using namespace dev::eth;
using namespace dev::blockchain;
using namespace dev::storage;
using namespace dev::blockverifier;
using boost::lexical_cast;


void BlockChainImp::setStateStorage(Storage::Ptr stateStorage)
{
    m_stateStorage = stateStorage;
}

shared_ptr<MemoryTableFactory> BlockChainImp::getMemoryTableFactory()
{
    dev::storage::MemoryTableFactory::Ptr memoryTableFactory =
        std::make_shared<dev::storage::MemoryTableFactory>();
    memoryTableFactory->setStateStorage(m_stateStorage);
    return memoryTableFactory;
}

int64_t BlockChainImp::number()
{
    int64_t num = 0;
    Table::Ptr tb = getMemoryTableFactory()->openTable(SYS_CURRENT_STATE);
    if (tb)
    {
        auto entries = tb->select(SYS_KEY_CURRENT_NUMBER, tb->newCondition());
        if (entries->size() > 0)
        {
            auto entry = entries->get(0);
            std::string currentNumber = entry->getField(SYS_VALUE);
            num = lexical_cast<int64_t>(currentNumber.c_str());
        }
    }
    /// LOG(TRACE) << "BlockChainImp::number num=" << num;
    return num;
}

h256 BlockChainImp::numberHash(int64_t _i)
{
    /// LOG(TRACE) << "BlockChainImp::numberHash _i=" << _i;
    string numberHash = "";
    Table::Ptr tb = getMemoryTableFactory()->openTable(SYS_NUMBER_2_HASH);
    if (tb)
    {
        auto entries = tb->select(lexical_cast<std::string>(_i), tb->newCondition());
        if (entries->size() > 0)
        {
            auto entry = entries->get(0);
            numberHash = entry->getField(SYS_VALUE);
        }
        if (_i == 0)
        {
            std::shared_ptr<Block> block = std::make_shared<Block>();
            block->setEmptyBlock();
            return block->headerHash();
        }
    }
    /// LOG(TRACE) << "BlockChainImp::numberHash numberHash=" << numberHash;
    return h256(numberHash);
}

std::shared_ptr<Block> BlockChainImp::getBlockByHash(h256 const& _blockHash)
{
<<<<<<< HEAD
    /*LOG(TRACE) << "BlockChainImp::getBlockByHash _blockHash=" << _blockHash
               << "_blockHash.hex()=" << _blockHash.hex();*/
=======
    LOG(TRACE) << "BlockChainImp::getBlockByHash _blockHash=" << _blockHash
               << "_blockHash.hex()=" << _blockHash.hex();
    if (_blockHash == h256(0))
    {
        return std::make_shared<Block>();
    }

>>>>>>> c13786d4
    string strblock = "";
    Table::Ptr tb = getMemoryTableFactory()->openTable(SYS_HASH_2_BLOCK);
    if (tb)
    {
        auto entries = tb->select(_blockHash.hex(), tb->newCondition());
        if (entries->size() > 0)
        {
            auto entry = entries->get(0);
            strblock = entry->getField(SYS_VALUE);
            return std::make_shared<Block>(fromHex(strblock.c_str()));
        }
    }

<<<<<<< HEAD
    if (strblock.size() == 0)
    {
        std::shared_ptr<Block> block = std::make_shared<Block>();
        block->setEmptyBlock();
        if (block->headerHash() == _blockHash)
            return block;
        return nullptr;
    }
    return std::make_shared<Block>(fromHex(strblock.c_str()));
=======
    return nullptr;
>>>>>>> c13786d4
}

std::shared_ptr<Block> BlockChainImp::getBlockByNumber(int64_t _i)
{
<<<<<<< HEAD
    /// LOG(TRACE) << "BlockChainImp::getBlockByNumber _i=" << _i;
=======
    LOG(TRACE) << "BlockChainImp::getBlockByNumber _i=" << _i;
    if (_i == 0)
    {
        return std::make_shared<Block>();
    }
>>>>>>> c13786d4
    string numberHash = "";
    string strblock = "";
    Table::Ptr tb = getMemoryTableFactory()->openTable(SYS_NUMBER_2_HASH);
    if (tb)
    {
        auto entries = tb->select(lexical_cast<std::string>(_i), tb->newCondition());
        if (entries->size() > 0)
        {
            auto entry = entries->get(0);
            numberHash = entry->getField(SYS_VALUE);
            return getBlockByHash(h256(numberHash));
        }
    }
<<<<<<< HEAD
    std::shared_ptr<Block> block = std::make_shared<Block>();
    block->setEmptyBlock();
    return block;
=======
    return nullptr;
>>>>>>> c13786d4
}

Transaction BlockChainImp::getTxByHash(dev::h256 const& _txHash)
{
    string strblock = "";
    string txIndex = "";
    Table::Ptr tb = getMemoryTableFactory()->openTable(SYS_TX_HASH_2_BLOCK);
    if (tb)
    {
        auto entries = tb->select(_txHash.hex(), tb->newCondition());
        if (entries->size() > 0)
        {
            auto entry = entries->get(0);
            strblock = entry->getField(SYS_VALUE);
            txIndex = entry->getField("index");
            std::shared_ptr<Block> pblock = getBlockByNumber(lexical_cast<int64_t>(strblock));
            std::vector<Transaction> txs = pblock->transactions();
            if (txs.size() > lexical_cast<uint>(txIndex))
            {
                return txs[lexical_cast<uint>(txIndex)];
            }
        }
    }


    return Transaction();
}

LocalisedTransaction BlockChainImp::getLocalisedTxByHash(dev::h256 const& _txHash)
{
    string strblockhash = "";
    string txIndex = "";
    Table::Ptr tb = getMemoryTableFactory()->openTable(SYS_TX_HASH_2_BLOCK);
    if (tb)
    {
        auto entries = tb->select(_txHash.hex(), tb->newCondition());
        if (entries->size() > 0)
        {
            auto entry = entries->get(0);
            strblockhash = entry->getField(SYS_VALUE);
            txIndex = entry->getField("index");
            std::shared_ptr<Block> pblock = getBlockByNumber(lexical_cast<int64_t>(strblockhash));
            std::vector<Transaction> txs = pblock->transactions();
            if (txs.size() > lexical_cast<uint>(txIndex))
            {
                return LocalisedTransaction(txs[lexical_cast<uint>(txIndex)], pblock->headerHash(),
                    lexical_cast<unsigned>(txIndex), pblock->blockHeader().number());
            }
        }
    }
    return LocalisedTransaction(Transaction(), h256(0), -1);
}

TransactionReceipt BlockChainImp::getTransactionReceiptByHash(dev::h256 const& _txHash)
{
    string strblock = "";
    string txIndex = "";
    Table::Ptr tb = getMemoryTableFactory()->openTable(SYS_TX_HASH_2_BLOCK);
    if (tb)
    {
        auto entries = tb->select(_txHash.hex(), tb->newCondition());
        if (entries->size() > 0)
        {
            auto entry = entries->get(0);
            strblock = entry->getField(SYS_VALUE);
            txIndex = entry->getField("index");
            std::shared_ptr<Block> pblock = getBlockByNumber(lexical_cast<int64_t>(strblock));
            std::vector<TransactionReceipt> receipts = pblock->transactionReceipts();
            if (receipts.size() > lexical_cast<uint>(txIndex))
            {
                return receipts[lexical_cast<uint>(txIndex)];
            }
        }
    }
    return TransactionReceipt();
}

void BlockChainImp::writeNumber(const Block& block, std::shared_ptr<ExecutiveContext> context)
{
    Table::Ptr tb = context->getMemoryTableFactory()->openTable(SYS_CURRENT_STATE);
    if (tb)
    {
        auto entries = tb->select(SYS_KEY_CURRENT_NUMBER, tb->newCondition());
        auto entry = tb->newEntry();
        entry->setField(SYS_VALUE, lexical_cast<std::string>(block.blockHeader().number()));
        if (entries->size() > 0)
        {
            tb->update(SYS_KEY_CURRENT_NUMBER, entry, tb->newCondition());
        }
        else
        {
            tb->insert(SYS_KEY_CURRENT_NUMBER, entry);
        }
    }
}

void BlockChainImp::writeTxToBlock(const Block& block, std::shared_ptr<ExecutiveContext> context)
{
    Table::Ptr tb = context->getMemoryTableFactory()->openTable(SYS_TX_HASH_2_BLOCK);
    if (tb)
    {
        std::vector<Transaction> txs = block.transactions();
        for (uint i = 0; i < txs.size(); i++)
        {
            Entry::Ptr entry = std::make_shared<Entry>();
            entry->setField(SYS_VALUE, lexical_cast<std::string>(block.blockHeader().number()));
            entry->setField("index", lexical_cast<std::string>(i));
            tb->insert(txs[i].sha3().hex(), entry);
        }
    }
}

void BlockChainImp::writeNumber2Hash(const Block& block, std::shared_ptr<ExecutiveContext> context)
{
    Table::Ptr tb = context->getMemoryTableFactory()->openTable(SYS_NUMBER_2_HASH);
    if (tb)
    {
        Entry::Ptr entry = std::make_shared<Entry>();
        entry->setField(SYS_VALUE, block.blockHeader().hash().hex());
        tb->insert(lexical_cast<std::string>(block.blockHeader().number()), entry);
    }
}

void BlockChainImp::writeHash2Block(Block& block, std::shared_ptr<ExecutiveContext> context)
{
    Table::Ptr tb = context->getMemoryTableFactory()->openTable(SYS_HASH_2_BLOCK);
    if (tb)
    {
        Entry::Ptr entry = std::make_shared<Entry>();
        bytes out;
        block.encode(out);
        entry->setField(SYS_VALUE, toHexPrefixed(out));
        tb->insert(block.blockHeader().hash().hex(), entry);
    }
}

void BlockChainImp::writeBlockInfo(Block& block, std::shared_ptr<ExecutiveContext> context)
{
    writeNumber2Hash(block, context);
    writeHash2Block(block, context);
}

CommitResult BlockChainImp::commitBlock(Block& block, std::shared_ptr<ExecutiveContext> context)
{
    int64_t num = number();
    if ((block.blockHeader().number() != num + 1))
    {
        LOG(WARNING) << "commit fail,need number: " << number()
                     << " committed block number: " << block.blockHeader().number();
        return CommitResult::ERROR_NUMBER;
    }

    h256 parentHash = numberHash(number());
    if (block.blockHeader().parentHash() != numberHash(number()))
    {
        LOG(WARNING) << "commit fail,need parentHash: " << parentHash
                     << " committed block parentHash: " << block.blockHeader().parentHash();
        return CommitResult::ERROR_PARENT_HASH;
    }
    if (commitMutex.try_lock())
    {
        writeNumber(block, context);
        writeTxToBlock(block, context);
        writeBlockInfo(block, context);
        context->dbCommit();
        commitMutex.unlock();
        m_onReady();
        return CommitResult::OK;
    }
    else
    {
        LOG(INFO) << "commit try_lock fail, block number: " << block.blockHeader().number()
                  << " block parentHash: " << block.blockHeader().parentHash() << " num: " << num
                  << " parentHash: " << parentHash;
        return CommitResult::ERROR_COMMITTING;
    }
}<|MERGE_RESOLUTION|>--- conflicted
+++ resolved
@@ -97,18 +97,15 @@
 
 std::shared_ptr<Block> BlockChainImp::getBlockByHash(h256 const& _blockHash)
 {
-<<<<<<< HEAD
-    /*LOG(TRACE) << "BlockChainImp::getBlockByHash _blockHash=" << _blockHash
-               << "_blockHash.hex()=" << _blockHash.hex();*/
-=======
     LOG(TRACE) << "BlockChainImp::getBlockByHash _blockHash=" << _blockHash
                << "_blockHash.hex()=" << _blockHash.hex();
-    if (_blockHash == h256(0))
-    {
-        return std::make_shared<Block>();
-    }
-
->>>>>>> c13786d4
+    if (_blockHash == c_genesisBlockHash)
+    {
+        std::shared_ptr<Block> block = std::make_shared<Block>();
+        block->setEmptyBlock();
+        return block;
+    }
+
     string strblock = "";
     Table::Ptr tb = getMemoryTableFactory()->openTable(SYS_HASH_2_BLOCK);
     if (tb)
@@ -122,7 +119,6 @@
         }
     }
 
-<<<<<<< HEAD
     if (strblock.size() == 0)
     {
         std::shared_ptr<Block> block = std::make_shared<Block>();
@@ -132,22 +128,17 @@
         return nullptr;
     }
     return std::make_shared<Block>(fromHex(strblock.c_str()));
-=======
-    return nullptr;
->>>>>>> c13786d4
 }
 
 std::shared_ptr<Block> BlockChainImp::getBlockByNumber(int64_t _i)
 {
-<<<<<<< HEAD
-    /// LOG(TRACE) << "BlockChainImp::getBlockByNumber _i=" << _i;
-=======
     LOG(TRACE) << "BlockChainImp::getBlockByNumber _i=" << _i;
     if (_i == 0)
     {
-        return std::make_shared<Block>();
-    }
->>>>>>> c13786d4
+        std::shared_ptr<Block> block = std::make_shared<Block>();
+        block->setEmptyBlock();
+        return block;
+    }
     string numberHash = "";
     string strblock = "";
     Table::Ptr tb = getMemoryTableFactory()->openTable(SYS_NUMBER_2_HASH);
@@ -161,13 +152,7 @@
             return getBlockByHash(h256(numberHash));
         }
     }
-<<<<<<< HEAD
-    std::shared_ptr<Block> block = std::make_shared<Block>();
-    block->setEmptyBlock();
-    return block;
-=======
     return nullptr;
->>>>>>> c13786d4
 }
 
 Transaction BlockChainImp::getTxByHash(dev::h256 const& _txHash)
