--- conflicted
+++ resolved
@@ -892,11 +892,7 @@
             BLOCKCHAIN_LOG(ERROR) << LOG_DESC("[#getSystemConfigByKey]Open table error");
             return *result;
         }
-<<<<<<< HEAD
-        result = dev::precompiled::getSystemConfigByKey(m_stateStorage, key, blockNumber);
-=======
-        result = dev::precompiled::getSysteConfigByKey(m_stateStorage, key, blockNumber);
->>>>>>> 27862288
+        result = dev::precompiled::getSysConfigByKey(m_stateStorage, key, blockNumber);
     }
     catch (std::exception& e)
     {
