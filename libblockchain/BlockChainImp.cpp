--- conflicted
+++ resolved
@@ -51,21 +51,11 @@
 
 std::shared_ptr<Block> BlockCache::add(Block const& _block)
 {
-<<<<<<< HEAD
-=======
-    BLOCKCHAIN_LOG(DEBUG) << LOG_DESC("[add]Add block to block cache")
-                          << LOG_KV("blockHash", _block.header().hash());
->>>>>>> cdd32f2f
     {
         WriteGuard guard(m_sharedMutex);
         if (m_blockCache.size() > c_blockCacheSize)
         {
-<<<<<<< HEAD
-            LOG(TRACE) << LOG_DESC("[#add]Block cache full, start to remove old item...");
-=======
-            BLOCKCHAIN_LOG(DEBUG) << LOG_DESC("[add]Block cache full, start to remove old item...");
->>>>>>> cdd32f2f
-
+            BLOCKCHAIN_LOG(TRACE) << LOG_DESC("[add]Block cache full, start to remove old item...");
             auto firstHash = m_blockCacheFIFO.front();
             m_blockCacheFIFO.pop_front();
             m_blockCache.erase(firstHash);
@@ -90,12 +80,8 @@
 
 std::pair<std::shared_ptr<Block>, h256> BlockCache::get(h256 const& _hash)
 {
-<<<<<<< HEAD
-    LOG(TRACE) << LOG_DESC("[#get]Read block from block cache") << LOG_KV("blockHash", _hash);
-=======
     BLOCKCHAIN_LOG(DEBUG) << LOG_DESC("[get]Read block from block cache")
                           << LOG_KV("blockHash", _hash);
->>>>>>> cdd32f2f
     {
         ReadGuard guard(m_sharedMutex);
 
