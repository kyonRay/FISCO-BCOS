--- conflicted
+++ resolved
@@ -118,7 +118,6 @@
     const std::string c_genesisHash =
         "0xeb8b84af3f35165d52cb41abe1a9a3d684703aca4966ce720ecd940bd885517c";
     std::shared_ptr<dev::executive::StateFactoryInterface> m_stateFactory;
-<<<<<<< HEAD
 
     dev::h512s getNodeListByType(int64_t num, std::string const& type);
     mutable SharedMutex m_nodeListMutex;
@@ -136,9 +135,7 @@
     };
     std::map<std::string, SystemConfigRecord> m_systemConfigRecord;
     mutable SharedMutex m_systemConfigMutex;
-=======
     BlockCache m_blockCache;
->>>>>>> 583e1448
 };
 }  // namespace blockchain
 }  // namespace dev