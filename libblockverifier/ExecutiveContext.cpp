--- conflicted
+++ resolved
@@ -35,19 +35,12 @@
 {
     try
     {
-<<<<<<< HEAD
         /*
-        EXECUTIVECONTEXT_LOG(TRACE)
-            << LOG_DESC("[#call]PrecompiledEngine call") << LOG_KV("blockHash", m_blockInfo.hash)
-            << LOG_KV("number", m_blockInfo.number) << LOG_KV("address", address)
-            << LOG_KV("param", toHex(param));
-            */
-=======
         EXECUTIVECONTEXT_LOG(TRACE) << LOG_DESC("[#call]PrecompiledEngine call")
                                     << LOG_KV("blockHash", m_blockInfo.hash.abridged())
                                     << LOG_KV("number", m_blockInfo.number)
                                     << LOG_KV("address", address) << LOG_KV("param", toHex(param));
->>>>>>> d2176453
+                                    */
 
         auto p = getPrecompiled(address);
 
