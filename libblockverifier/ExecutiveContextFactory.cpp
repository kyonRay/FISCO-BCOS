/*
 * @CopyRight:
 * FISCO-BCOS is free software: you can redistribute it and/or modify
 * it under the terms of the GNU General Public License as published by
 * the Free Software Foundation, either version 3 of the License, or
 * (at your option) any later version.
 *
 * FISCO-BCOS is distributed in the hope that it will be useful,
 * but WITHOUT ANY WARRANTY; without even the implied warranty of
 * MERCHANTABILITY or FITNESS FOR A PARTICULAR PURPOSE.  See the
 * GNU General Public License for more details.
 *
 * You should have received a copy of the GNU General Public License
 * along with FISCO-BCOS.  If not, see <http://www.gnu.org/licenses/>
 * (c) 2016-2018 fisco-dev contributors.
 */
/** @file ExecutiveContext.h
 *  @author mingzhenliu
 *  @date 20180921
 */
#include "ExecutiveContextFactory.h"
#include "include/UserPrecompiled.h"
#include <libdevcore/Common.h>
#include <libprecompiled/AuthorityPrecompiled.h>
#include <libprecompiled/CNSPrecompiled.h>
#include <libprecompiled/CRUDPrecompiled.h>
#include <libprecompiled/ConsensusPrecompiled.h>
#include <libprecompiled/DagTransferPrecompiled.h>
#include <libprecompiled/ParallelConfigPrecompiled.h>
#include <libprecompiled/SystemConfigPrecompiled.h>
#include <libstorage/MemoryTableFactory.h>
#include <libstorage/TableFactoryPrecompiled.h>

using namespace dev;
using namespace dev::blockverifier;
using namespace dev::executive;
using namespace dev::precompiled;

void ExecutiveContextFactory::initExecutiveContext(
    BlockInfo blockInfo, h256 stateRoot, ExecutiveContext::Ptr context)
{
    // DBFactoryPrecompiled
    dev::storage::MemoryTableFactory::Ptr memoryTableFactory =
        std::make_shared<dev::storage::MemoryTableFactory>();
    memoryTableFactory->setStateStorage(m_stateStorage);
    memoryTableFactory->setBlockHash(blockInfo.hash);
    memoryTableFactory->setBlockNum(blockInfo.number);

    auto tableFactoryPrecompiled = std::make_shared<dev::blockverifier::TableFactoryPrecompiled>();
    tableFactoryPrecompiled->setMemoryTableFactory(memoryTableFactory);

    context->setAddress2Precompiled(
        Address(0x1000), std::make_shared<dev::precompiled::SystemConfigPrecompiled>());
    context->setAddress2Precompiled(Address(0x1001), tableFactoryPrecompiled);
    context->setAddress2Precompiled(
        Address(0x1002), std::make_shared<dev::precompiled::CRUDPrecompiled>());
    context->setAddress2Precompiled(
        Address(0x1003), std::make_shared<dev::precompiled::ConsensusPrecompiled>());
    context->setAddress2Precompiled(
        Address(0x1004), std::make_shared<dev::precompiled::CNSPrecompiled>());
    context->setAddress2Precompiled(
        Address(0x1005), std::make_shared<dev::precompiled::AuthorityPrecompiled>());
    context->setAddress2Precompiled(
        Address(0x1006), std::make_shared<dev::precompiled::DagTransferPrecompiled>());
    context->setAddress2Precompiled(
        Address(0x1007), std::make_shared<dev::precompiled::ParallelConfigPrecompiled>());
<<<<<<< HEAD
    context->setAddress2Precompiled(
        Address(0x5001), std::make_shared<dev::precompiled::HelloWorldPrecompiled>());
=======
    // register User developed Precompiled contract
    registerUserPrecompiled(context);
>>>>>>> d288164c
    context->setMemoryTableFactory(memoryTableFactory);
    context->setBlockInfo(blockInfo);
    context->setPrecompiledContract(m_precompiledContract);
    context->setState(m_stateFactoryInterface->getState(stateRoot, memoryTableFactory));
    setTxGasLimitToContext(context);
}

void ExecutiveContextFactory::setStateStorage(dev::storage::Storage::Ptr stateStorage)
{
    m_stateStorage = stateStorage;
}

void ExecutiveContextFactory::setStateFactory(
    std::shared_ptr<dev::executive::StateFactoryInterface> stateFactoryInterface)
{
    m_stateFactoryInterface = stateFactoryInterface;
}

void ExecutiveContextFactory::setTxGasLimitToContext(ExecutiveContext::Ptr context)
{
    // get value from db
    try
    {
        std::string key = "tx_gas_limit";
        BlockInfo blockInfo = context->blockInfo();
        std::string ret;

        auto values =
            m_stateStorage->select(blockInfo.hash, blockInfo.number, storage::SYS_CONFIG, key);
        if (!values || values->size() != 1)
        {
            EXECUTIVECONTEXT_LOG(ERROR) << LOG_DESC("[#setTxGasLimitToContext]Select error");
            return;
        }

        auto value = values->get(0);
        if (!value)
        {
            EXECUTIVECONTEXT_LOG(ERROR) << LOG_DESC("[#setTxGasLimitToContext]Null pointer");
            return;
        }

        if (boost::lexical_cast<int>(value->getField("enable_num")) <= blockInfo.number)
        {
            ret = value->getField("value");
        }

        if (ret != "")
        {
            context->setTxGasLimit(boost::lexical_cast<uint64_t>(ret));
            EXECUTIVECONTEXT_LOG(TRACE) << LOG_DESC("[#setTxGasLimitToContext]")
                                        << LOG_KV("txGasLimit", context->txGasLimit());
        }
        else
        {
            EXECUTIVECONTEXT_LOG(ERROR)
                << LOG_DESC("[#setTxGasLimitToContext]Tx gas limit is null");
        }
    }
    catch (std::exception& e)
    {
        EXECUTIVECONTEXT_LOG(ERROR) << LOG_DESC("[#setTxGasLimitToContext]Failed")
                                    << LOG_KV("EINFO", boost::diagnostic_information(e));
    }
}<|MERGE_RESOLUTION|>--- conflicted
+++ resolved
@@ -64,13 +64,8 @@
         Address(0x1006), std::make_shared<dev::precompiled::DagTransferPrecompiled>());
     context->setAddress2Precompiled(
         Address(0x1007), std::make_shared<dev::precompiled::ParallelConfigPrecompiled>());
-<<<<<<< HEAD
-    context->setAddress2Precompiled(
-        Address(0x5001), std::make_shared<dev::precompiled::HelloWorldPrecompiled>());
-=======
     // register User developed Precompiled contract
     registerUserPrecompiled(context);
->>>>>>> d288164c
     context->setMemoryTableFactory(memoryTableFactory);
     context->setBlockInfo(blockInfo);
     context->setPrecompiledContract(m_precompiledContract);
