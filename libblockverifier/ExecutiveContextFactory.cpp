/*
 * @CopyRight:
 * FISCO-BCOS is free software: you can redistribute it and/or modify
 * it under the terms of the GNU General Public License as published by
 * the Free Software Foundation, either version 3 of the License, or
 * (at your option) any later version.
 *
 * FISCO-BCOS is distributed in the hope that it will be useful,
 * but WITHOUT ANY WARRANTY; without even the implied warranty of
 * MERCHANTABILITY or FITNESS FOR A PARTICULAR PURPOSE.  See the
 * GNU General Public License for more details.
 *
 * You should have received a copy of the GNU General Public License
 * along with FISCO-BCOS.  If not, see <http://www.gnu.org/licenses/>
 * (c) 2016-2018 fisco-dev contributors.
 */
/** @file ExecutiveContext.h
 *  @author mingzhenliu
 *  @date 20180921
 */
#include "ExecutiveContextFactory.h"
#include "include/UserPrecompiled.h"
#include <libdevcore/Common.h>
#include <libprecompiled/AuthorityPrecompiled.h>
#include <libprecompiled/CNSPrecompiled.h>
#include <libprecompiled/CRUDPrecompiled.h>
#include <libprecompiled/ConsensusPrecompiled.h>
#include <libprecompiled/DagTransferPrecompiled.h>
#include <libprecompiled/ParallelConfigPrecompiled.h>
#include <libprecompiled/SystemConfigPrecompiled.h>
#include <libstorage/MemoryTableFactory.h>
#include <libstorage/TableFactoryPrecompiled.h>

using namespace dev;
using namespace dev::blockverifier;
using namespace dev::executive;
using namespace dev::precompiled;

void ExecutiveContextFactory::initExecutiveContext(
    BlockInfo blockInfo, h256 stateRoot, ExecutiveContext::Ptr context)
{
    // DBFactoryPrecompiled
    dev::storage::MemoryTableFactory::Ptr memoryTableFactory =
        std::make_shared<dev::storage::MemoryTableFactory>();
    memoryTableFactory->setStateStorage(m_stateStorage);
    memoryTableFactory->setBlockHash(blockInfo.hash);
    memoryTableFactory->setBlockNum(blockInfo.number);

    auto tableFactoryPrecompiled = std::make_shared<dev::blockverifier::TableFactoryPrecompiled>();
    tableFactoryPrecompiled->setMemoryTableFactory(memoryTableFactory);

    context->setAddress2Precompiled(
        Address(0x1000), std::make_shared<dev::precompiled::SystemConfigPrecompiled>());
    context->setAddress2Precompiled(Address(0x1001), tableFactoryPrecompiled);
    context->setAddress2Precompiled(
        Address(0x1002), std::make_shared<dev::precompiled::CRUDPrecompiled>());
    context->setAddress2Precompiled(
        Address(0x1003), std::make_shared<dev::precompiled::ConsensusPrecompiled>());
    context->setAddress2Precompiled(
        Address(0x1004), std::make_shared<dev::precompiled::CNSPrecompiled>());
    context->setAddress2Precompiled(
        Address(0x1005), std::make_shared<dev::precompiled::AuthorityPrecompiled>());
    context->setAddress2Precompiled(
<<<<<<< HEAD
        Address(0x1006), std::make_shared<dev::precompiled::DagTransferPrecompiled>(context));
    registerUserPrecompiled(context);
=======
        Address(0x1006), std::make_shared<dev::precompiled::DagTransferPrecompiled>());
    context->setAddress2Precompiled(
        Address(0x1007), std::make_shared<dev::precompiled::ParallelConfigPrecompiled>());
    context->setAddress2Precompiled(
        Address(0x5001), std::make_shared<dev::precompiled::HelloWorldPrecompiled>());
>>>>>>> 9e54c678
    context->setMemoryTableFactory(memoryTableFactory);
    context->setBlockInfo(blockInfo);
    context->setPrecompiledContract(m_precompiledContract);
    context->setState(m_stateFactoryInterface->getState(stateRoot, memoryTableFactory));
    setTxGasLimitToContext(context);
}

void ExecutiveContextFactory::setStateStorage(dev::storage::Storage::Ptr stateStorage)
{
    m_stateStorage = stateStorage;
}

void ExecutiveContextFactory::setStateFactory(
    std::shared_ptr<dev::executive::StateFactoryInterface> stateFactoryInterface)
{
    m_stateFactoryInterface = stateFactoryInterface;
}

void ExecutiveContextFactory::setTxGasLimitToContext(ExecutiveContext::Ptr context)
{
    // get value from db
    try
    {
        std::string key = "tx_gas_limit";
        BlockInfo blockInfo = context->blockInfo();
        std::string ret;

        auto values =
            m_stateStorage->select(blockInfo.hash, blockInfo.number, storage::SYS_CONFIG, key);
        if (!values || values->size() != 1)
        {
            EXECUTIVECONTEXT_LOG(ERROR) << LOG_DESC("[#setTxGasLimitToContext]Select error");
            return;
        }

        auto value = values->get(0);
        if (!value)
        {
            EXECUTIVECONTEXT_LOG(ERROR) << LOG_DESC("[#setTxGasLimitToContext]Null pointer");
            return;
        }

        if (boost::lexical_cast<int>(value->getField("enable_num")) <= blockInfo.number)
        {
            ret = value->getField("value");
        }

        if (ret != "")
        {
            context->setTxGasLimit(boost::lexical_cast<uint64_t>(ret));
            EXECUTIVECONTEXT_LOG(TRACE) << LOG_DESC("[#setTxGasLimitToContext]")
                                        << LOG_KV("txGasLimit", context->txGasLimit());
        }
        else
        {
            EXECUTIVECONTEXT_LOG(ERROR)
                << LOG_DESC("[#setTxGasLimitToContext]Tx gas limit is null");
        }
    }
    catch (std::exception& e)
    {
        EXECUTIVECONTEXT_LOG(ERROR) << LOG_DESC("[#setTxGasLimitToContext]Failed")
                                    << LOG_KV("EINFO", boost::diagnostic_information(e));
    }
}<|MERGE_RESOLUTION|>--- conflicted
+++ resolved
@@ -61,16 +61,11 @@
     context->setAddress2Precompiled(
         Address(0x1005), std::make_shared<dev::precompiled::AuthorityPrecompiled>());
     context->setAddress2Precompiled(
-<<<<<<< HEAD
-        Address(0x1006), std::make_shared<dev::precompiled::DagTransferPrecompiled>(context));
-    registerUserPrecompiled(context);
-=======
         Address(0x1006), std::make_shared<dev::precompiled::DagTransferPrecompiled>());
     context->setAddress2Precompiled(
         Address(0x1007), std::make_shared<dev::precompiled::ParallelConfigPrecompiled>());
     context->setAddress2Precompiled(
         Address(0x5001), std::make_shared<dev::precompiled::HelloWorldPrecompiled>());
->>>>>>> 9e54c678
     context->setMemoryTableFactory(memoryTableFactory);
     context->setBlockInfo(blockInfo);
     context->setPrecompiledContract(m_precompiledContract);
