--- conflicted
+++ resolved
@@ -126,12 +126,9 @@
     if (!e.execute())
         e.go(onOp);
     e.finalize();
-<<<<<<< HEAD
+
     /// mptstate calculates every transactions
     /// storagestate ignore hash calculation
-=======
-
->>>>>>> cdd32f2f
     return make_pair(res, TransactionReceipt(executiveContext->getState()->rootHash(false),
                               startGasUsed + e.gasUsed(), e.logs(), e.status(),
                               e.takeOutput().takeBytes(), e.newAddress()));
