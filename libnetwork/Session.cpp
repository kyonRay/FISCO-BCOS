/*
    This file is part of cpp-ethereum.

    cpp-ethereum is free software: you can redistribute it and/or modify
    it under the terms of the GNU General Public License as published by
    the Free Software Foundation, either version 3 of the License, or
    (at your option) any later version.

    cpp-ethereum is distributed in the hope that it will be useful,
    but WITHOUT ANY WARRANTY; without even the implied warranty of
    MERCHANTABILITY or FITNESS FOR A PARTICULAR PURPOSE.  See the
    GNU General Public License for more details.

    You should have received a copy of the GNU General Public License
    along with cpp-ethereum.  If not, see <http://www.gnu.org/licenses/>.
*/
/** @file Session.cpp
 * @author Gav Wood <i@gavwood.com>
 * @author Alex Leverington <nessence@gmail.com>
 * @date 2014
 * @author toxotguo
 * @date 2018
 */

#include "Session.h"

#include <libdevcore/Common.h>
#include <libdevcore/CommonIO.h>
#include <libdevcore/CommonJS.h>
#include <libdevcore/Exceptions.h>
#include <libdevcore/easylog.h>
#include <chrono>

#include "Common.h"
#include "ASIOInterface.h"
#include "Host.h"
#include "SessionFace.h"

using namespace dev;
using namespace dev::network;

Session::Session()
{
    m_seq2Callback = std::make_shared<std::unordered_map<uint32_t, ResponseCallback::Ptr>>();
}

Session::~Session()
{
    SESSION_LOG(INFO) << "Closing peer session";

    try
    {
        if (m_socket)
        {
            bi::tcp::socket& socket = m_socket->ref();
            if (m_socket->isConnected())
            {
                boost::system::error_code ec;

                socket.close();
            }
        }
    }
    catch (...)
    {
        SESSION_LOG(ERROR) << "Deconstruct Session exception";
    }
}

void Session::asyncSendMessage(
    Message::Ptr message, Options options = Options(), CallbackFunc callback = CallbackFunc())
{
    auto server = m_server.lock();
    if (!actived())
    {
        SESSION_LOG(WARNING) << "Session inactived";

        server->threadPool()->enqueue(
            [callback] { callback(NetworkException(-1, "Session inactived"), Message::Ptr()); });

        return;
    }

    SESSION_LOG(TRACE) << "Session sendMessage seq: " << message->seq();
    auto handler = std::make_shared<ResponseCallback>();
    handler->callbackFunc = callback;
    if (options.timeout > 0)
    {
        std::shared_ptr<boost::asio::deadline_timer> timeoutHandler =
            server->asioInterface()->newTimer(options.timeout);

        auto session = std::weak_ptr<Session>(shared_from_this());
        timeoutHandler->async_wait(boost::bind(&Session::onTimeout, shared_from_this(),
            boost::asio::placeholders::error, message->seq()));

        handler->timeoutHandler = timeoutHandler;
        handler->m_startTime = utcTime();
    }

    addSeqCallback(message->seq(), handler);

    auto buffer = std::make_shared<bytes>();
    message->encode(*buffer);

    send(buffer);
}

bool Session::actived() const
{
    auto server = m_server.lock();
    if (m_actived && server && server->haveNetwork())
        return true;
    return false;
}

void Session::send(std::shared_ptr<bytes> _msg)
{
    if (!actived())
    {
        return;
    }

    if (!m_socket->isConnected())
        return;

    SESSION_LOG(TRACE) << "Session send, writeQueue: " << m_writeQueue.size();
    {
        Guard l(x_writeQueue);

        m_writeQueue.push(make_pair(_msg, u256(utcTime())));
    }

    write();
}

void Session::onWrite(
    boost::system::error_code ec, std::size_t length, std::shared_ptr<bytes> buffer)
{
    if (!actived())
    {
        return;
    }

    try
    {
        if (ec)
        {
            SESSION_LOG(WARNING) << "Error sending: " << ec.message() << " at "
                                 << nodeIPEndpoint().name();
            drop(TCPError);
            return;
        }

        SESSION_LOG(TRACE) << "Successfully send " << length << " bytes";

        {
            Guard l(x_writeQueue);
            if (m_writing)
            {
                m_writing = false;
            }
        }

        write();
    }
    catch (std::exception& e)
    {
        SESSION_LOG(ERROR) << "Error:" << e.what();
        drop(TCPError);
        return;
    }
}

bool Session::isConnected() const
{
    auto server = m_server.lock();
    if (!m_actived || !server || !server->haveNetwork() || !m_socket)
    {
        return false;
    }
    return m_socket->isConnected();
}

void Session::write()
{
    if (!actived())
    {
        return;
    }

    try
    {
        Guard l(x_writeQueue);

        if (m_writing)
        {
            return;
        }

        m_writing = true;

        std::pair<std::shared_ptr<bytes>, u256> task;
        u256 enter_time = u256(0);

        if (m_writeQueue.empty())
        {
            m_writing = false;
            return;
        }

        task = m_writeQueue.top();
        m_writeQueue.pop();

        enter_time = task.second;
        auto session = shared_from_this();
        auto buffer = task.first;

        auto server = m_server.lock();
        if (server && server->haveNetwork())
        {
            if (m_socket->isConnected())
            {
                SESSION_LOG(TRACE) << "Start send " << buffer->size() << " bytes data";
                server->asioInterface()->asyncWrite(m_socket, boost::asio::buffer(*buffer),
                    boost::bind(&Session::onWrite, session, boost::asio::placeholders::error,
                        boost::asio::placeholders::bytes_transferred, buffer));
            }
            else
            {
                SESSION_LOG(WARNING) << "Error sending ssl socket is close!";
                drop(TCPError);
                return;
            }
        }
        else
        {
            SESSION_LOG(WARNING) << "Host is gone";
            drop(TCPError);
            return;
        }
    }
    catch (std::exception& e)
    {
        SESSION_LOG(ERROR) << "Error:" << e.what();
        drop(TCPError);
        return;
    }
}

void Session::drop(DisconnectReason _reason)
{
    auto server = m_server.lock();
    if (!m_actived)
        return;

    m_actived = false;

    int errorCode = P2PExceptionType::Disconnect;
    std::string errorMsg = "Disconnect";
    if (_reason == DuplicatePeer)
    {
        errorCode = P2PExceptionType::DuplicateSession;
        errorMsg = "DuplicateSession";
    }

    SESSION_LOG(INFO) << "Session::drop, call and erase all callbackFunc in this session!";
    RecursiveGuard l(x_seq2Callback);
    for (auto it : *m_seq2Callback)
    {
        if (it.second->timeoutHandler)
        {
            it.second->timeoutHandler->cancel();
        }
        if (it.second->callbackFunc)
        {
            SESSION_LOG(TRACE) << "Session::drop, call callbackFunc by seq=" << it.first;
            if (server)
            {
                auto callback = it.second;
                server->threadPool()->enqueue([callback, errorCode, errorMsg]() {
                    callback->callbackFunc(NetworkException(errorCode, errorMsg), Message::Ptr());
                });
            }
        }
    }
    clearSeqCallback();

    if (server && m_messageHandler)
    {
        auto handler = m_messageHandler;
        auto self = shared_from_this();
        server->threadPool()->enqueue([handler, self, errorCode, errorMsg]() {
            handler(NetworkException(errorCode, errorMsg), self, Message::Ptr());
        });
    }

    if (m_socket->isConnected())
    {
        try
        {
<<<<<<< HEAD
            SESSION_LOG(WARNING) << "Closing " << m_socket->ref().remote_endpoint() << "("
                                 << dev::network::reasonOf(_reason) << ")" << m_socket->nodeIPEndpoint().address;

            auto socket = m_socket;
            m_socket->sslref().async_shutdown([socket](const boost::system::error_code& error) {
            	if(error) {
					LOG(WARNING) << "Error while shutdown the ssl socket: " << error.message();
				}

            	socket->ref().close();
            });

            //socket.close();
=======
            if (_reason == DisconnectRequested || _reason == DuplicatePeer ||
                _reason == ClientQuit || _reason == UserReason)
            {
                SESSION_LOG(DEBUG)
                    << "Closing " << socket.remote_endpoint() << "(" << reasonOf(_reason) << ")"
                    << m_socket->nodeIPEndpoint().address;
            }
            else
            {
                SESSION_LOG(WARNING)
                    << "Closing " << socket.remote_endpoint() << "(" << reasonOf(_reason) << ")"
                    << m_socket->nodeIPEndpoint().address;
            }

            /// if get Host object failed, close the socket directly
            auto socket = m_socket;
            auto server = m_server.lock();
            if (server && socket->isConnected())
            {
                socket->close();
            }
            auto shutdown_timer =
                std::make_shared<boost::asio::deadline_timer>(*server->asioInterface()->ioService(),
                    boost::posix_time::milliseconds(m_shutDownTimeThres));
            /// async wait for shutdown
            shutdown_timer->async_wait([socket](const boost::system::error_code& error) {
                /// drop operation has been aborted
                if (error == boost::asio::error::operation_aborted)
                {
                    SESSION_LOG(DEBUG)
                        << "[#drop] operation aborted  [ECODE/EINFO]:" << error.value() << "/"
                        << error.message();
                    return;
                }
                /// shutdown timer error
                if (error && error != boost::asio::error::operation_aborted)
                {
                    SESSION_LOG(WARNING)
                        << "[#drop] shutdown timer error [ECODE/EINFO]: " << error.value() << "/"
                        << error.message();
                }
                /// force to shutdown when timeout
                if (socket->ref().is_open())
                {
                    SESSION_LOG(WARNING)
                        << "[#drop] timeout, force close the socket [remote_ip:remote_port]"
                        << socket->ref().remote_endpoint().address().to_string() << ":"
                        << socket->ref().remote_endpoint().port();
                    socket->close();
                }
            });

            /// async shutdown normally
            socket->sslref().async_shutdown(
                [socket, shutdown_timer](const boost::system::error_code& error) {
                    if (error)
                    {
                        SESSION_LOG(WARNING)
                            << "[#drop] shutdown failed [ECODE/EINFO]: " << error.value() << "/"
                            << error.message();
                    }
                    shutdown_timer->cancel();
                    /// force to close the socket
                    if (socket->ref().is_open())
                    {
                        socket->close();
                    }
                });
>>>>>>> 6c8d9a5c
        }
        catch (...)
        {
        }
    }
}

void Session::disconnect(DisconnectReason _reason)
{
    SESSION_LOG(WARNING) << "Disconnecting (our reason:" << dev::network::reasonOf(_reason) << ")"
                         << " at " << m_socket->nodeIPEndpoint().name();
    drop(_reason);
}

void Session::start()
{
    if (!m_actived)
    {
        auto server = m_server.lock();
        if (server && server->haveNetwork())
        {
            server->asioInterface()->strandPost(
                boost::bind(&Session::doRead, shared_from_this()));  // doRead();

            m_actived = true;
        }
    }
}

void Session::doRead()
{
    auto server = m_server.lock();
    if (m_actived && server && server->haveNetwork())
    {
        auto self = std::weak_ptr<Session>(shared_from_this());
        auto asyncRead = [self](boost::system::error_code ec, std::size_t bytesTransferred) {
            auto s = self.lock();
            if (s)
            {
                if (ec)
                {
                    SESSION_LOG(WARNING) << "Error reading: " << ec.message() << " at "
                                         << s->nodeIPEndpoint().name();
                    s->drop(TCPError);
                    return;
                }
                s->m_data.insert(
                    s->m_data.end(), s->m_recvBuffer, s->m_recvBuffer + bytesTransferred);

                while (true)
                {
                    Message::Ptr message = s->m_messageFactory->buildMessage();
                    ssize_t result = message->decode(s->m_data.data(), s->m_data.size());
                    SESSION_LOG(TRACE) << "Parse result: " << result;
                    if (result > 0)
                    {
                        SESSION_LOG(TRACE) << "Decode success: " << result;
                        NetworkException e(P2PExceptionType::Success, "Success");
                        s->onMessage(e, s, message);
                        s->m_data.erase(s->m_data.begin(), s->m_data.begin() + result);
                    }
                    else if (result == 0)
                    {
                        s->doRead();
                        break;
                    }
                    else
                    {
                        SESSION_LOG(ERROR) << "Decode message error: " << result;
                        s->onMessage(
                            NetworkException(P2PExceptionType::ProtocolError, "ProtocolError"), s,
                            message);
                        break;
                    }
                }
            }
        };

        if (m_socket->isConnected())
        {
            SESSION_LOG(TRACE) << "Start read";
            server->asioInterface()->asyncReadSome(
                m_socket, boost::asio::buffer(m_recvBuffer, BUFFER_LENGTH), asyncRead);
        }
        else
        {
            SESSION_LOG(WARNING) << "Error Reading ssl socket is close!";
            drop(TCPError);
            return;
        }
    }
}

bool Session::checkRead(boost::system::error_code _ec)
{
    if (_ec && _ec.category() != boost::asio::error::get_misc_category() &&
        _ec.value() != boost::asio::error::eof)
    {
        SESSION_LOG(WARNING) << "Error reading: " << _ec.message();
        drop(TCPError);

        return false;
    }

    return true;
}

void Session::onMessage(
    NetworkException const& e, std::shared_ptr<Session> session, Message::Ptr message)
{
    auto server = m_server.lock();
    if (m_actived && server && server->haveNetwork())
    {
        ResponseCallback::Ptr callbackPtr = getCallbackBySeq(message->seq());
        if (callbackPtr && !message->isRequestPacket())
        {
            SESSION_LOG(TRACE) << "Found callbackPtr: " << message->seq();

            if (callbackPtr->timeoutHandler)
            {
                callbackPtr->timeoutHandler->cancel();
            }

            if (callbackPtr->callbackFunc)
            {
                auto callback = callbackPtr->callbackFunc;
                if (callback)
                {
                    auto self = std::weak_ptr<Session>(shared_from_this());
                    server->threadPool()->enqueue([e, callback, self, message]() {
                        callback(e, message);

                        auto s = self.lock();
                        if (s)
                        {
                            s->removeSeqCallback(message->seq());
                        }
                    });
                }
            }
        }
        else
        {
            SESSION_LOG(TRACE) << "Not found callback, call messageHandler: " << message->seq();

            if (m_messageHandler)
            {
                auto session = shared_from_this();
                auto handler = m_messageHandler;

                server->threadPool()->enqueue(
                    [session, handler, e, message]() { handler(e, session, message); });
            }
            else
            {
                SESSION_LOG(WARNING) << "MessageHandler not found";
            }
        }
    }
}

void Session::onTimeout(const boost::system::error_code& error, uint32_t seq)
{
    if (error)
    {
        SESSION_LOG(TRACE) << "timer cancel" << error;
        return;
    }

    auto server = m_server.lock();
    if (!server)
        return;
    ResponseCallback::Ptr callbackPtr = getCallbackBySeq(seq);
    if (!callbackPtr)
        return;
    server->threadPool()->enqueue([=]() {
        NetworkException e(P2PExceptionType::NetworkTimeout, "NetworkTimeout");
        callbackPtr->callbackFunc(e, Message::Ptr());
        removeSeqCallback(seq);
    });
}<|MERGE_RESOLUTION|>--- conflicted
+++ resolved
@@ -298,32 +298,17 @@
     {
         try
         {
-<<<<<<< HEAD
-            SESSION_LOG(WARNING) << "Closing " << m_socket->ref().remote_endpoint() << "("
-                                 << dev::network::reasonOf(_reason) << ")" << m_socket->nodeIPEndpoint().address;
-
-            auto socket = m_socket;
-            m_socket->sslref().async_shutdown([socket](const boost::system::error_code& error) {
-            	if(error) {
-					LOG(WARNING) << "Error while shutdown the ssl socket: " << error.message();
-				}
-
-            	socket->ref().close();
-            });
-
-            //socket.close();
-=======
             if (_reason == DisconnectRequested || _reason == DuplicatePeer ||
                 _reason == ClientQuit || _reason == UserReason)
             {
                 SESSION_LOG(DEBUG)
-                    << "Closing " << socket.remote_endpoint() << "(" << reasonOf(_reason) << ")"
+                    << "Closing " << m_socket->remote_endpoint() << "(" << reasonOf(_reason) << ")"
                     << m_socket->nodeIPEndpoint().address;
             }
             else
             {
                 SESSION_LOG(WARNING)
-                    << "Closing " << socket.remote_endpoint() << "(" << reasonOf(_reason) << ")"
+                    << "Closing " << m_socket->remote_endpoint() << "(" << reasonOf(_reason) << ")"
                     << m_socket->nodeIPEndpoint().address;
             }
 
@@ -381,7 +366,6 @@
                         socket->close();
                     }
                 });
->>>>>>> 6c8d9a5c
         }
         catch (...)
         {
