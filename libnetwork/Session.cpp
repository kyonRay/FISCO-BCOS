/*
    This file is part of cpp-ethereum.

    cpp-ethereum is free software: you can redistribute it and/or modify
    it under the terms of the GNU General Public License as published by
    the Free Software Foundation, either version 3 of the License, or
    (at your option) any later version.

    cpp-ethereum is distributed in the hope that it will be useful,
    but WITHOUT ANY WARRANTY; without even the implied warranty of
    MERCHANTABILITY or FITNESS FOR A PARTICULAR PURPOSE.  See the
    GNU General Public License for more details.

    You should have received a copy of the GNU General Public License
    along with cpp-ethereum.  If not, see <http://www.gnu.org/licenses/>.
*/
/** @file Session.cpp
 * @author Gav Wood <i@gavwood.com>
 * @author Alex Leverington <nessence@gmail.com>
 * @date 2014
 * @author toxotguo
 * @date 2018
 */

#include "Session.h"

#include <libdevcore/Common.h>
#include <libdevcore/CommonIO.h>
#include <libdevcore/CommonJS.h>
#include <libdevcore/Exceptions.h>
#include <libdevcore/ThreadPool.h>
#include <libdevcore/easylog.h>
#include <chrono>

#include "ASIOInterface.h"
#include "Host.h"
#include "SessionFace.h"

using namespace dev;
using namespace dev::p2p;

Session::Session()
{
    m_seq2Callback = std::make_shared<std::unordered_map<uint32_t, ResponseCallback::Ptr>>();
}

Session::~Session()
{
    SESSION_LOG(INFO) << "Closing peer session";

    try
    {
        if (m_socket)
        {
            bi::tcp::socket& socket = m_socket->ref();
            if (m_socket->isConnected())
            {
                boost::system::error_code ec;

                socket.close();
            }
        }
    }
    catch (...)
    {
        SESSION_LOG(ERROR) << "Deconstruct Session exception";
    }
}

void Session::asyncSendMessage(
    Message::Ptr message, Options options = Options(), CallbackFunc callback = CallbackFunc())
{
    auto server = m_server.lock();
    if (!actived())
    {
        SESSION_LOG(WARNING) << "Session inactived";

        server->threadPool()->enqueue(
            [callback] { callback(NetworkException(-1, "Session inactived"), Message::Ptr()); });

        return;
    }

    SESSION_LOG(TRACE) << "Session sendMessage seq: " << message->seq();
    auto handler = std::make_shared<ResponseCallback>();
    handler->callbackFunc = callback;
    if (options.timeout > 0)
    {
        std::shared_ptr<boost::asio::deadline_timer> timeoutHandler =
            server->asioInterface()->newTimer(options.timeout);

        auto session = std::weak_ptr<Session>(shared_from_this());
        timeoutHandler->async_wait(boost::bind(&Session::onTimeout, shared_from_this(),
            boost::asio::placeholders::error, message->seq()));

        handler->timeoutHandler = timeoutHandler;
        handler->m_startTime = utcTime();
    }

    addSeqCallback(message->seq(), handler);

    auto buffer = std::make_shared<bytes>();
    message->encode(*buffer);

    send(buffer);
}

bool Session::actived() const
{
    auto server = m_server.lock();
    if (m_actived && server && server->haveNetwork())
        return true;
    return false;
}

void Session::send(std::shared_ptr<bytes> _msg)
{
    if (!actived())
    {
        return;
    }

    if (!m_socket->isConnected())
        return;

    SESSION_LOG(TRACE) << "Session send, writeQueue: " << m_writeQueue.size();
    {
        Guard l(x_writeQueue);

        m_writeQueue.push(make_pair(_msg, u256(utcTime())));
    }

    write();
}

void Session::onWrite(
    boost::system::error_code ec, std::size_t length, std::shared_ptr<bytes> buffer)
{
    if (!actived())
    {
        return;
    }

    try
    {
        if (ec)
        {
            SESSION_LOG(WARNING) << "Error sending: " << ec.message() << " at "
                                 << nodeIPEndpoint().name();
            drop(TCPError);
            return;
        }

        SESSION_LOG(TRACE) << "Successfully send " << length << " bytes";

        {
            Guard l(x_writeQueue);
            if (m_writing)
            {
                m_writing = false;
            }
        }

        write();
    }
    catch (std::exception& e)
    {
        SESSION_LOG(ERROR) << "Error:" << e.what();
        drop(TCPError);
        return;
    }
}

bool Session::isConnected() const
{
    auto server = m_server.lock();
    if (!m_actived || !server || !server->haveNetwork() || !m_socket)
    {
        return false;
    }
    return m_socket->isConnected();
}

void Session::write()
{
    if (!actived())
    {
        return;
    }

    try
    {
        Guard l(x_writeQueue);

        if (m_writing)
        {
            return;
        }

        m_writing = true;

        std::pair<std::shared_ptr<bytes>, u256> task;
        u256 enter_time = u256(0);

        if (m_writeQueue.empty())
        {
            m_writing = false;
            return;
        }

        task = m_writeQueue.top();
        m_writeQueue.pop();

        enter_time = task.second;
        auto session = shared_from_this();
        auto buffer = task.first;

        auto server = m_server.lock();
        if (server && server->haveNetwork())
        {
            if (m_socket->isConnected())
            {
                SESSION_LOG(TRACE) << "Start send " << buffer->size() << " bytes data";
                server->asioInterface()->asyncWrite(m_socket, boost::asio::buffer(*buffer),
                    boost::bind(&Session::onWrite, session, boost::asio::placeholders::error,
                        boost::asio::placeholders::bytes_transferred, buffer));
            }
            else
            {
                SESSION_LOG(WARNING) << "Error sending ssl socket is close!";
                drop(TCPError);
                return;
            }
        }
        else
        {
            SESSION_LOG(WARNING) << "Host is gone";
            drop(TCPError);
            return;
        }
    }
    catch (std::exception& e)
    {
        SESSION_LOG(ERROR) << "Error:" << e.what();
        drop(TCPError);
        return;
    }
}

void Session::drop(DisconnectReason _reason)
{
    auto server = m_server.lock();
    if (!m_actived)
        return;

    m_actived = false;

    int errorCode = P2PExceptionType::Disconnect;
    std::string errorMsg = "Disconnect";
    if (_reason == DuplicatePeer)
    {
        errorCode = P2PExceptionType::DuplicateSession;
        errorMsg = "DuplicateSession";
    }

    SESSION_LOG(INFO) << "Session::drop, call and erase all callbackFunc in this session!";
    for (auto it : *m_seq2Callback)
    {
        if (it.second->timeoutHandler)
        {
            it.second->timeoutHandler->cancel();
        }
        if (it.second->callbackFunc)
        {
            SESSION_LOG(TRACE) << "Session::drop, call callbackFunc by seq=" << it.first;
            if (server)
            {
                auto callback = it.second;
                server->threadPool()->enqueue([callback, errorCode, errorMsg]() {
                    callback->callbackFunc(NetworkException(errorCode, errorMsg), Message::Ptr());
                });
            }
        }
    }
    clearSeqCallback();

    if (server && m_messageHandler)
    {
        auto handler = m_messageHandler;
        auto self = shared_from_this();
        server->threadPool()->enqueue([handler, self, errorCode, errorMsg]() {
            handler(NetworkException(errorCode, errorMsg), self, Message::Ptr());
        });
    }

    bi::tcp::socket& socket = m_socket->ref();
    if (m_socket->isConnected())
    {
        try
        {
<<<<<<< HEAD
            boost::system::error_code ec;

            SESSION_LOG(WARNING) << "Closing " << socket.remote_endpoint(ec) << "("
=======
            SESSION_LOG(WARNING) << "Closing " << socket.remote_endpoint() << "("
>>>>>>> 6c8ddaa0
                                 << reasonOf(_reason) << ")" << m_socket->nodeIPEndpoint().address;

            socket.close();
        }
        catch (...)
        {
        }
    }
}

void Session::disconnect(DisconnectReason _reason)
{
    SESSION_LOG(WARNING) << "Disconnecting (our reason:" << reasonOf(_reason) << ")"
                         << " at " << m_socket->nodeIPEndpoint().name();
    drop(_reason);
}

void Session::start()
{
    if (!m_actived)
    {
        auto server = m_server.lock();
        if (server && server->haveNetwork())
        {
            server->asioInterface()->strandPost(
                boost::bind(&Session::doRead, shared_from_this()));  // doRead();

            m_actived = true;
        }
    }
}

void Session::doRead()
{
    auto server = m_server.lock();
    if (m_actived && server && server->haveNetwork())
    {
        auto self(shared_from_this());
        auto asyncRead = [this, self](boost::system::error_code ec, std::size_t bytesTransferred) {
            if (ec)
            {
                SESSION_LOG(WARNING)
                    << "Error reading: " << ec.message() << " at " << self->nodeIPEndpoint().name();
                drop(TCPError);
                return;
            }
            m_data.insert(m_data.end(), m_recvBuffer, m_recvBuffer + bytesTransferred);

            while (true)
            {
                Message::Ptr message = m_messageFactory->buildMessage();
                ssize_t result = message->decode(m_data.data(), m_data.size());
                SESSION_LOG(TRACE) << "Parse result: " << result;
                if (result > 0)
                {
                    SESSION_LOG(TRACE) << "Decode success: " << result;
                    NetworkException e(P2PExceptionType::Success, "Success");
                    onMessage(e, self, message);
                    m_data.erase(m_data.begin(), m_data.begin() + result);
                }
                else if (result == 0)
                {
                    doRead();
                    break;
                }
                else
                {
                    SESSION_LOG(ERROR) << "Decode message error: " << result;
                    onMessage(NetworkException(P2PExceptionType::ProtocolError, "ProtocolError"),
                        self, message);
                    break;
                }
            }
        };

        if (m_socket->isConnected())
        {
            SESSION_LOG(TRACE) << "Start read";
            server->asioInterface()->asyncReadSome(
                m_socket, boost::asio::buffer(m_recvBuffer, BUFFER_LENGTH), asyncRead);
        }
        else
        {
            SESSION_LOG(WARNING) << "Error Reading ssl socket is close!";
            drop(TCPError);
            return;
        }
    }
}

bool Session::checkRead(boost::system::error_code _ec)
{
    if (_ec && _ec.category() != boost::asio::error::get_misc_category() &&
        _ec.value() != boost::asio::error::eof)
    {
        SESSION_LOG(WARNING) << "Error reading: " << _ec.message();
        drop(TCPError);

        return false;
    }

    return true;
}

void Session::onMessage(
    NetworkException const& e, std::shared_ptr<Session> session, Message::Ptr message)
{
    auto server = m_server.lock();
    if (m_actived && server && server->haveNetwork())
    {
        ResponseCallback::Ptr callbackPtr = getCallbackBySeq(message->seq());
        if (callbackPtr && !message->isRequestPacket())
        {
            SESSION_LOG(TRACE) << "Found callbackPtr: " << message->seq();

            if (callbackPtr->timeoutHandler)
            {
                callbackPtr->timeoutHandler->cancel();
            }

            if (callbackPtr->callbackFunc)
            {
                auto callback = callbackPtr->callbackFunc;
                if (callback)
                {
                    auto self = std::weak_ptr<Session>(shared_from_this());
                    server->threadPool()->enqueue([e, callback, self, message]() {
                        callback(e, message);

                        auto s = self.lock();
                        if (s)
                        {
                            s->removeSeqCallback(message->seq());
                        }
                    });
                }
            }
        }
        else
        {
            SESSION_LOG(TRACE) << "Not found callback, call messageHandler: " << message->seq();

            if (m_messageHandler)
            {
                auto session = shared_from_this();
                auto handler = m_messageHandler;

                server->threadPool()->enqueue(
                    [session, handler, e, message]() { handler(e, session, message); });
            }
            else
            {
                SESSION_LOG(WARNING) << "MessageHandler not found";
            }
        }
    }
}

void Session::onTimeout(const boost::system::error_code& error, uint32_t seq)
{
    if (error)
    {
        SESSION_LOG(TRACE) << "timer cancel" << error;
        return;
    }

    auto server = m_server.lock();
    if (!server)
        return;
    ResponseCallback::Ptr callbackPtr = getCallbackBySeq(seq);
    if (!callbackPtr)
        return;
    server->threadPool()->enqueue([=]() {
        NetworkException e(P2PExceptionType::NetworkTimeout, "NetworkTimeout");
        callbackPtr->callbackFunc(e, Message::Ptr());
        removeSeqCallback(seq);
    });
}<|MERGE_RESOLUTION|>--- conflicted
+++ resolved
@@ -298,13 +298,7 @@
     {
         try
         {
-<<<<<<< HEAD
-            boost::system::error_code ec;
-
-            SESSION_LOG(WARNING) << "Closing " << socket.remote_endpoint(ec) << "("
-=======
             SESSION_LOG(WARNING) << "Closing " << socket.remote_endpoint() << "("
->>>>>>> 6c8ddaa0
                                  << reasonOf(_reason) << ")" << m_socket->nodeIPEndpoint().address;
 
             socket.close();
