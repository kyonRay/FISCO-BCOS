--- conflicted
+++ resolved
@@ -1,104 +1,95 @@
-/*
- * @CopyRight:
- * FISCO-BCOS is free software: you can redistribute it and/or modify
- * it under the terms of the GNU General Public License as published by
- * the Free Software Foundation, either version 3 of the License, or
- * (at your option) any later version.
- *
- * FISCO-BCOS is distributed in the hope that it will be useful,
- * but WITHOUT ANY WARRANTY; without even the implied warranty of
- * MERCHANTABILITY or FITNESS FOR A PARTICULAR PURPOSE.  See the
- * GNU General Public License for more details.
- *
- * You should have received a copy of the GNU General Public License
- * along with FISCO-BCOS.  If not, see <http://www.gnu.org/licenses/>
- * (c) 2016-2018 fisco-dev contributors.
- */
-
-/**
- * @brief : concrete implementation of LedgerParamInterface
- * @file : LedgerParam.h
- * @author: yujiechen
- * @date: 2018-10-23
- */
-#pragma once
-#include "LedgerParamInterface.h"
-#include <libdevcore/FixedHash.h>
-#include <libp2p/Network.h>
-#include <memory>
-#include <vector>
-namespace dev
-{
-namespace ledger
-{
-/// forward class declaration
-struct TxPoolParam
-{
-    uint64_t txPoolLimit;
-};
-struct ConsensusParam
-{
-    std::string consensusType;
-    dev::h512s minerList = dev::h512s();
-    uint64_t maxTransactions;
-    unsigned intervalBlockTime;
-};
-
-struct AMDBParam
-{
-    std::string topic;
-    int retryInterval = 1;
-    int maxRetry = 0;
-};
-
-struct SyncParam
-{
-    /// TODO: syncParam related
-    unsigned idleWaitMs;
-};
-<<<<<<< HEAD
-/*
-struct GenesisParam
-{
-    dev::h256 genesisHash;
-    u256 accountStartNonce;
-};*/
-=======
-
-struct GenesisParam
-{
-    std::string genesisMark;
-};
->>>>>>> 6eec603b
-
-class LedgerParam : public LedgerParamInterface
-{
-public:
-    TxPoolParam& mutableTxPoolParam() override { return m_txPoolParam; }
-    ConsensusParam& mutableConsensusParam() override { return m_consensusParam; }
-    SyncParam& mutableSyncParam() override { return m_syncParam; }
-    /// GenesisParam& mutableGenesisParam() override { return m_genesisParam; }
-    AMDBParam& mutableAMDBParam() override { return m_amdbParam; }
-    std::string const& dbType() const override { return m_dbType; }
-    bool enableMpt() const override { return m_enableMpt; }
-    void setMptState(bool mptState) override { m_enableMpt = mptState; }
-    void setDBType(std::string const& dbType) override { m_dbType = dbType; }
-
-    std::string const& baseDir() const override { return m_baseDir; }
-    void setBaseDir(std::string const& baseDir) override { m_baseDir = baseDir; }
-
-protected:
-    virtual void initLedgerParams(){};
-
-private:
-    TxPoolParam m_txPoolParam;
-    ConsensusParam m_consensusParam;
-    SyncParam m_syncParam;
-    /// GenesisParam m_genesisParam;
-    AMDBParam m_amdbParam;
-    std::string m_dbType;
-    bool m_enableMpt;
-    std::string m_baseDir;
-};
-}  // namespace ledger
-}  // namespace dev
+/*
+ * @CopyRight:
+ * FISCO-BCOS is free software: you can redistribute it and/or modify
+ * it under the terms of the GNU General Public License as published by
+ * the Free Software Foundation, either version 3 of the License, or
+ * (at your option) any later version.
+ *
+ * FISCO-BCOS is distributed in the hope that it will be useful,
+ * but WITHOUT ANY WARRANTY; without even the implied warranty of
+ * MERCHANTABILITY or FITNESS FOR A PARTICULAR PURPOSE.  See the
+ * GNU General Public License for more details.
+ *
+ * You should have received a copy of the GNU General Public License
+ * along with FISCO-BCOS.  If not, see <http://www.gnu.org/licenses/>
+ * (c) 2016-2018 fisco-dev contributors.
+ */
+
+/**
+ * @brief : concrete implementation of LedgerParamInterface
+ * @file : LedgerParam.h
+ * @author: yujiechen
+ * @date: 2018-10-23
+ */
+#pragma once
+#include "LedgerParamInterface.h"
+#include <libdevcore/FixedHash.h>
+#include <libp2p/Network.h>
+#include <memory>
+#include <vector>
+namespace dev
+{
+namespace ledger
+{
+/// forward class declaration
+struct TxPoolParam
+{
+    uint64_t txPoolLimit;
+};
+struct ConsensusParam
+{
+    std::string consensusType;
+    dev::h512s minerList = dev::h512s();
+    uint64_t maxTransactions;
+    unsigned intervalBlockTime;
+};
+
+struct AMDBParam
+{
+    std::string topic;
+    int retryInterval = 1;
+    int maxRetry = 0;
+};
+
+struct SyncParam
+{
+    /// TODO: syncParam related
+    unsigned idleWaitMs;
+};
+
+struct GenesisParam
+{
+    std::string genesisMark;
+};
+
+class LedgerParam : public LedgerParamInterface
+{
+public:
+    TxPoolParam& mutableTxPoolParam() override { return m_txPoolParam; }
+    ConsensusParam& mutableConsensusParam() override { return m_consensusParam; }
+    SyncParam& mutableSyncParam() override { return m_syncParam; }
+    GenesisParam& mutableGenesisParam() override { return m_genesisParam; }
+    AMDBParam& mutableAMDBParam() override { return m_amdbParam; }
+    std::string const& dbType() const override { return m_dbType; }
+    bool enableMpt() const override { return m_enableMpt; }
+    void setMptState(bool mptState) override { m_enableMpt = mptState; }
+    void setDBType(std::string const& dbType) override { m_dbType = dbType; }
+
+    std::string const& baseDir() const override { return m_baseDir; }
+    void setBaseDir(std::string const& baseDir) override { m_baseDir = baseDir; }
+
+protected:
+    virtual void initLedgerParams(){};
+
+private:
+    TxPoolParam m_txPoolParam;
+    ConsensusParam m_consensusParam;
+    SyncParam m_syncParam;
+    GenesisParam m_genesisParam;
+    AMDBParam m_amdbParam;
+    std::string m_dbType;
+    bool m_enableMpt;
+    std::string m_baseDir;
+};
+}  // namespace ledger
+}  // namespace dev