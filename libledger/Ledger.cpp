/*
 * @CopyRight:
 * FISCO-BCOS is free software: you can redistribute it and/or modify
 * it under the terms of the GNU General Public License as published by
 * the Free Software Foundation, either version 3 of the License, or
 * (at your option) any later version.
 *
 * FISCO-BCOS is distributed in the hope that it will be useful,
 * but WITHOUT ANY WARRANTY; without even the implied warranty of
 * MERCHANTABILITY or FITNESS FOR A PARTICULAR PURPOSE.  See the
 * GNU General Public License for more details.
 *
 * You should have received a copy of the GNU General Public License
 * along with FISCO-BCOS.  If not, see <http://www.gnu.org/licenses/>
 * (c) 2016-2018 fisco-dev contributors.
 */

/**
 * @brief : implementation of Ledger
 * @file: Ledger.cpp
 * @author: yujiechen
 * @date: 2018-10-23
 */
#include "Ledger.h"
#include <libblockchain/BlockChainImp.h>
#include <libblockverifier/BlockVerifier.h>
#include <libconfig/GlobalConfigure.h>
#include <libconsensus/pbft/PBFTEngine.h>
#include <libconsensus/pbft/PBFTSealer.h>
#include <libconsensus/raft/RaftEngine.h>
#include <libconsensus/raft/RaftSealer.h>
#include <libconsensus/rotating_pbft/RotatingPBFTEngine.h>
#include <libsync/SyncMaster.h>
#include <libtxpool/TxPool.h>
#include <boost/property_tree/ini_parser.hpp>

using namespace boost::property_tree;
using namespace dev::blockverifier;
using namespace dev::blockchain;
using namespace dev::consensus;
using namespace dev::sync;
using namespace dev::precompiled;
using namespace std;

namespace dev
{
namespace ledger
{
bool Ledger::initLedger(std::shared_ptr<LedgerParamInterface> _ledgerParams)
{
#ifndef FISCO_EASYLOG
    BOOST_LOG_SCOPED_THREAD_ATTR(
        "GroupId", boost::log::attributes::constant<std::string>(std::to_string(m_groupId)));
#endif
    if (!_ledgerParams)
    {
        return false;
    }
    m_param = _ledgerParams;
    /// init dbInitializer
    Ledger_LOG(INFO) << LOG_BADGE("initLedger") << LOG_BADGE("DBInitializer");
    m_dbInitializer = std::make_shared<dev::ledger::DBInitializer>(m_param, m_groupId);
    m_dbInitializer->setChannelRPCServer(m_channelRPCServer);
    // m_dbInitializer
    if (!m_dbInitializer)
        return false;
    m_dbInitializer->initStorageDB();
    /// init the DB
    bool ret = initBlockChain(m_param->mutableGenesisBlockParam());
    if (!ret)
        return false;
    dev::h256 genesisHash = m_blockChain->getBlockByNumber(0)->headerHash();
    m_dbInitializer->initState(genesisHash);
    if (!m_dbInitializer->stateFactory())
    {
        Ledger_LOG(ERROR) << LOG_BADGE("initLedger")
                          << LOG_DESC("initBlockChain Failed for init stateFactory failed");
        return false;
    }
    std::shared_ptr<BlockChainImp> blockChain =
        std::dynamic_pointer_cast<BlockChainImp>(m_blockChain);
    blockChain->setStateFactory(m_dbInitializer->stateFactory());
    /// init blockVerifier, txPool, sync and consensus
    return (initBlockVerifier() && initTxPool() && initSync() && consensusInitFactory() &&
            initEventLogFilterManager());
}

<<<<<<< HEAD
=======
/**
 * @brief: init configuration related to the ledger with specified configuration file
 * @param configPath: the path of the config file
 */
void Ledger::initGenesisConfig(std::string const& configPath)
{
    try
    {
        Ledger_LOG(INFO) << LOG_BADGE("initGenesisConfig")
                         << LOG_DESC("initConsensusConfig/initDBConfig/initTxConfig")
                         << LOG_KV("configFile", configPath);
        ptree pt;
        /// read the configuration file for a specified group
        read_ini(configPath, pt);
        /// init params related to consensus
        initConsensusConfig(pt);
        /// init params related to tx
        initTxConfig(pt);
        /// init event log filter config
        initEventLogFilterManagerConfig(pt);
        /// use UTCTime directly as timeStamp in case of the clock differences between machines
        m_param->mutableGenesisParam().timeStamp = pt.get<uint64_t>("group.timestamp", UINT64_MAX);
        Ledger_LOG(DEBUG) << LOG_BADGE("initGenesisConfig")
                          << LOG_KV("timestamp", m_param->mutableGenesisParam().timeStamp);
        /// set state db related param
        m_param->mutableStateParam().type = pt.get<std::string>("state.type", "storage");
        // Compatibility with previous versions RC2/RC1
        m_param->mutableStorageParam().type = pt.get<std::string>("storage.type", "LevelDB");
        m_param->mutableStorageParam().topic = pt.get<std::string>("storage.topic", "DB");
        m_param->mutableStorageParam().maxRetry = pt.get<int>("storage.max_retry", 100);
    }
    catch (std::exception& e)
    {
        std::string error_info = "init genesis config failed for " + toString(m_groupId) +
                                 " failed, error_msg: " + boost::diagnostic_information(e);
        Ledger_LOG(ERROR) << LOG_DESC("initGenesisConfig Failed")
                          << LOG_KV("EINFO", boost::diagnostic_information(e));
        BOOST_THROW_EXCEPTION(dev::InitLedgerConfigFailed() << errinfo_comment(error_info));
        exit(1);
    }
}

void Ledger::initIniConfig(std::string const& iniConfigFileName)
{
    Ledger_LOG(INFO) << LOG_BADGE("initIniConfig")
                     << LOG_DESC("initTxPoolConfig/initSyncConfig/initTxExecuteConfig")
                     << LOG_KV("configFile", iniConfigFileName);
    ptree pt;
    if (boost::filesystem::exists(iniConfigFileName))
    {
        /// read the configuration file for a specified group
        read_ini(iniConfigFileName, pt);
    }
    /// db params initialization
    initDBConfig(pt);
    /// init params related to txpool
    initTxPoolConfig(pt);
    /// init params related to sync
    initSyncConfig(pt);
    initTxExecuteConfig(pt);
    /// init params releated to consensus(ttl)
    initConsensusIniConfig(pt);
}

void Ledger::initTxExecuteConfig(ptree const& pt)
{
    if (dev::stringCmpIgnoreCase(m_param->mutableStateParam().type, "storage") == 0)
    {
        m_param->mutableTxParam().enableParallel =
            pt.get<bool>("tx_execute.enable_parallel", false);
    }
    else
    {
        m_param->mutableTxParam().enableParallel = false;
    }
    Ledger_LOG(DEBUG) << LOG_BADGE("InitTxExecuteConfig")
                      << LOG_KV("enableParallel", m_param->mutableTxParam().enableParallel);
}

void Ledger::initTxPoolConfig(ptree const& pt)
{
    try
    {
        m_param->mutableTxPoolParam().txPoolLimit =
            pt.get<int64_t>("tx_pool.limit", SYNC_TX_POOL_SIZE_DEFAULT);
        if (m_param->mutableTxPoolParam().txPoolLimit <= 0)
        {
            BOOST_THROW_EXCEPTION(
                ForbidNegativeValue() << errinfo_comment("Please set tx_pool.limit to positive !"));
        }

        Ledger_LOG(DEBUG) << LOG_BADGE("initTxPoolConfig")
                          << LOG_KV("txPoolLimit", m_param->mutableTxPoolParam().txPoolLimit);
    }
    catch (std::exception& e)
    {
        m_param->mutableTxPoolParam().txPoolLimit = SYNC_TX_POOL_SIZE_DEFAULT;
        Ledger_LOG(WARNING) << LOG_BADGE("txPoolLimit") << LOG_DESC("txPoolLimit invalid");
    }
}


void Ledger::initConsensusIniConfig(ptree const& pt)
{
    m_param->mutableConsensusParam().maxTTL = pt.get<int8_t>("consensus.ttl", MAXTTL);
    if (m_param->mutableConsensusParam().maxTTL <= 0)
    {
        BOOST_THROW_EXCEPTION(
            ForbidNegativeValue() << errinfo_comment("Please set consensus.ttl to positive !"));
    }

    /// the minimum block generation time(ms)
    m_param->mutableConsensusParam().minBlockGenTime =
        pt.get<signed>("consensus.min_block_generation_time", 500);
    if (m_param->mutableConsensusParam().minBlockGenTime < 0)
    {
        BOOST_THROW_EXCEPTION(
            ForbidNegativeValue() << errinfo_comment(
                "Please set consensus.min_block_generation_time to positive or zero!"));
    }

    /// enable dynamic block size
    m_param->mutableConsensusParam().enableDynamicBlockSize =
        pt.get<bool>("consensus.enable_dynamic_block_size", true);
    /// obtain block size increase ratio
    m_param->mutableConsensusParam().blockSizeIncreaseRatio =
        pt.get<float>("consensus.block_size_increase_ratio", 0.5);

    if (m_param->mutableConsensusParam().blockSizeIncreaseRatio < 0 ||
        m_param->mutableConsensusParam().blockSizeIncreaseRatio > 2)
    {
        m_param->mutableConsensusParam().blockSizeIncreaseRatio = 0.5;
    }
    Ledger_LOG(DEBUG) << LOG_BADGE("initConsensusIniConfig")
                      << LOG_KV("maxTTL", std::to_string(m_param->mutableConsensusParam().maxTTL))
                      << LOG_KV("minBlockGenerationTime",
                             m_param->mutableConsensusParam().minBlockGenTime)
                      << LOG_KV("enablDynamicBlockSize",
                             m_param->mutableConsensusParam().enableDynamicBlockSize)
                      << LOG_KV("blockSizeIncreaseRatio",
                             m_param->mutableConsensusParam().blockSizeIncreaseRatio);
}


/// init consensus configurations:
/// 1. consensusType: current support pbft only (default is pbft)
/// 2. maxTransNum: max number of transactions can be sealed into a block
/// 3. intervalBlockTime: average block generation period
/// 4. sealer.${idx}: define the node id of every sealer related to the group
void Ledger::initConsensusConfig(ptree const& pt)
{
    m_param->mutableConsensusParam().consensusType =
        pt.get<std::string>("consensus.consensus_type", "pbft");

    m_param->mutableConsensusParam().maxTransactions =
        pt.get<int64_t>("consensus.max_trans_num", 1000);
    if (m_param->mutableConsensusParam().maxTransactions <= 0)
    {
        BOOST_THROW_EXCEPTION(ForbidNegativeValue() << errinfo_comment(
                                  "Please set consensus.max_trans_num to positive !"));
    }

    m_param->mutableConsensusParam().minElectTime =
        pt.get<int64_t>("consensus.min_elect_time", 1000);
    if (m_param->mutableConsensusParam().minElectTime <= 0)
    {
        BOOST_THROW_EXCEPTION(ForbidNegativeValue() << errinfo_comment(
                                  "Please set consensus.min_elect_time to positive !"));
    }

    m_param->mutableConsensusParam().maxElectTime =
        pt.get<int64_t>("consensus.max_elect_time", 2000);
    if (m_param->mutableConsensusParam().maxElectTime <= 0)
    {
        BOOST_THROW_EXCEPTION(ForbidNegativeValue() << errinfo_comment(
                                  "Please set consensus.max_elect_time to positive !"));
    }

    Ledger_LOG(DEBUG) << LOG_BADGE("initConsensusConfig")
                      << LOG_KV("type", m_param->mutableConsensusParam().consensusType)
                      << LOG_KV("maxTxNum", m_param->mutableConsensusParam().maxTransactions);
    std::stringstream nodeListMark;
    try
    {
        for (auto it : pt.get_child("consensus"))
        {
            if (it.first.find("node.") == 0)
            {
                std::string data = it.second.data();
                boost::to_lower(data);
                Ledger_LOG(INFO) << LOG_BADGE("initConsensusConfig") << LOG_KV("it.first", data);
                // Uniform lowercase nodeID
                dev::h512 nodeID(data);
                m_param->mutableConsensusParam().sealerList.push_back(nodeID);
                // The full output node ID is required.
                nodeListMark << data << ",";
            }
        }
    }
    catch (std::exception& e)
    {
        Ledger_LOG(ERROR) << LOG_BADGE("initConsensusConfig")
                          << LOG_DESC("Parse consensus section failed")
                          << LOG_KV("EINFO", boost::diagnostic_information(e));
    }
    m_param->mutableGenesisParam().nodeListMark = nodeListMark.str();

    // init configurations for RPBFT
    m_param->mutableConsensusParam().groupSize =
        pt.get<int64_t>("consensus.group_size", m_param->mutableConsensusParam().sealerList.size());
    if (m_param->mutableConsensusParam().groupSize <= 0)
    {
        BOOST_THROW_EXCEPTION(ForbidNegativeValue()
                              << errinfo_comment("Please set consensus.group_size to positive !"));
    }

    m_param->mutableConsensusParam().rotatingInterval =
        pt.get<int64_t>("consensus.rotating_interval", 10);
    if (m_param->mutableConsensusParam().rotatingInterval <= 0)
    {
        BOOST_THROW_EXCEPTION(ForbidNegativeValue() << errinfo_comment(
                                  "Please set consensus.rotating_interval to positive !"));
    }
    Ledger_LOG(DEBUG) << LOG_BADGE("initConsensusConfig")
                      << LOG_KV("groupSize", m_param->mutableConsensusParam().groupSize)
                      << LOG_KV(
                             "rotatingInterval", m_param->mutableConsensusParam().rotatingInterval);
}

// init sync related configurations
// 1. idleWaitMs: default is 200ms
// 2. enableSendBlockStatusByTree: enable send block status by tree or not
// 3. gossipInterval: default is 1000ms
// 4. gossipPeers: default is 3
void Ledger::initSyncConfig(ptree const& pt)
{
    // init idleWaitMs for syncMaster
    m_param->mutableSyncParam().idleWaitMs =
        pt.get<signed>("sync.idle_wait_ms", SYNC_IDLE_WAIT_DEFAULT);
    if (m_param->mutableSyncParam().idleWaitMs <= 0)
    {
        BOOST_THROW_EXCEPTION(
            ForbidNegativeValue() << errinfo_comment("Please set sync.idle_wait_ms to positive !"));
    }
    Ledger_LOG(DEBUG) << LOG_BADGE("initSyncConfig")
                      << LOG_KV("idleWaitMs", m_param->mutableSyncParam().idleWaitMs);

    m_param->mutableSyncParam().enableSendBlockStatusByTree =
        pt.get<bool>("sync.send_block_status_by_tree", true);
    Ledger_LOG(DEBUG) << LOG_BADGE("initSyncConfig")
                      << LOG_KV("enableSendBlockStatusByTree",
                             m_param->mutableSyncParam().enableSendBlockStatusByTree);

    // set gossipInterval for syncMaster, default is 3s
    m_param->mutableSyncParam().gossipInterval = pt.get<int64_t>("sync.gossip_interval_ms", 1000);
    if (m_param->mutableSyncParam().gossipInterval <= 0)
    {
        BOOST_THROW_EXCEPTION(ForbidNegativeValue() << errinfo_comment(
                                  "Please set sync.gossip_interval_ms to positive !"));
    }
    Ledger_LOG(DEBUG) << LOG_BADGE("initSyncConfig")
                      << LOG_KV("gossipInterval", m_param->mutableSyncParam().gossipInterval);

    // set the number of gossip peers for syncMaster, default is 3
    m_param->mutableSyncParam().gossipPeers = pt.get<int64_t>("sync.gossip_peers_number", 3);
    if (m_param->mutableSyncParam().gossipPeers <= 0)
    {
        BOOST_THROW_EXCEPTION(ForbidNegativeValue() << errinfo_comment(
                                  "Please set sync.gossip_peers_number to positive !"));
    }
    Ledger_LOG(DEBUG) << LOG_BADGE("initSyncConfig")
                      << LOG_KV("gossipPeers", m_param->mutableSyncParam().gossipPeers);
}

/// init db related configurations:
/// dbType: leveldb/AMDB, storage type, default is "AMDB"
/// mpt: true/false, enable mpt or not, default is true
/// dbpath: data to place all data of the group, default is "data"
void Ledger::initDBConfig(ptree const& pt)
{
    if (g_BCOSConfig.version() > RC2_VERSION)
    {
        m_param->mutableStorageParam().type = pt.get<std::string>("storage.type", "RocksDB");
        m_param->mutableStorageParam().topic = pt.get<std::string>("storage.topic", "DB");
        m_param->mutableStorageParam().maxRetry = pt.get<int>("storage.max_retry", 100);
        m_param->mutableStorageParam().binaryLog = pt.get<bool>("storage.binary_log", false);
        m_param->mutableStorageParam().CachedStorage = pt.get<bool>("storage.cached_storage", true);
        if (!dev::stringCmpIgnoreCase(m_param->mutableStorageParam().type, "LevelDB"))
        {
            m_param->mutableStorageParam().type = "RocksDB";
            Ledger_LOG(WARNING) << "LevelDB is deprecated!! RocksDB is now recommended, because "
                                   "RocksDB is better than LevelDB in performance.";
        }
    }
    m_param->mutableStorageParam().path = m_param->baseDir() + "/block";
    m_param->mutableStorageParam().maxCapacity = pt.get<uint>("storage.max_capacity", 32);
    auto scrollThresholdMultiple = pt.get<uint>("storage.scroll_threshold_multiple", 2);
    m_param->mutableStorageParam().scrollThreshold =
        scrollThresholdMultiple ? scrollThresholdMultiple * g_BCOSConfig.c_blockLimit : 2000;
    if (m_param->mutableStorageParam().maxCapacity < 0)
    {
        BOOST_THROW_EXCEPTION(ForbidNegativeValue()
                              << errinfo_comment("Please set storage.max_capacity to positive !"));
    }

    m_param->mutableStorageParam().maxForwardBlock = pt.get<uint>("storage.max_forward_block", 10);
    if (m_param->mutableStorageParam().maxForwardBlock < 0)
    {
        BOOST_THROW_EXCEPTION(ForbidNegativeValue() << errinfo_comment(
                                  "Please set storage.max_forward_block to positive !"));
    }

    if (m_param->mutableStorageParam().maxRetry <= 0)
    {
        m_param->mutableStorageParam().maxRetry = 100;
    }

    // read db config from config eg:mysqlip mysqlport and so on
    m_param->mutableStorageParam().dbType = pt.get<std::string>("storage.db_type", "mysql");
    m_param->mutableStorageParam().dbIP = pt.get<std::string>("storage.db_ip", "127.0.0.1");
    m_param->mutableStorageParam().dbPort = pt.get<int>("storage.db_port", 3306);
    m_param->mutableStorageParam().dbUsername = pt.get<std::string>("storage.db_username", "");
    m_param->mutableStorageParam().dbPasswd = pt.get<std::string>("storage.db_passwd", "");
    m_param->mutableStorageParam().dbName = pt.get<std::string>("storage.db_name", "");
    m_param->mutableStorageParam().dbCharset = pt.get<std::string>("storage.db_charset", "utf8mb4");
    m_param->mutableStorageParam().initConnections = pt.get<int>("storage.init_connections", 15);
    m_param->mutableStorageParam().maxConnections = pt.get<int>("storage.max_connections", 50);

    Ledger_LOG(DEBUG) << LOG_BADGE("initDBConfig")
                      << LOG_KV("stateType", m_param->mutableStateParam().type)
                      << LOG_KV("storageDB", m_param->mutableStorageParam().type)
                      << LOG_KV("storagePath", m_param->mutableStorageParam().path)
                      << LOG_KV("baseDir", m_param->baseDir())
                      << LOG_KV("dbtype", m_param->mutableStorageParam().dbType)
                      << LOG_KV("dbip", m_param->mutableStorageParam().dbIP)
                      << LOG_KV("dbport", m_param->mutableStorageParam().dbPort)
                      << LOG_KV("dbcharset", m_param->mutableStorageParam().dbCharset)
                      << LOG_KV("initconnections", m_param->mutableStorageParam().initConnections)
                      << LOG_KV("maxconnections", m_param->mutableStorageParam().maxConnections);
}

/// init tx related configurations
/// 1. gasLimit: default is 300000000
void Ledger::initTxConfig(boost::property_tree::ptree const& pt)
{
    m_param->mutableTxParam().txGasLimit = pt.get<int64_t>("tx.gas_limit", 300000000);
    if (m_param->mutableTxParam().txGasLimit <= 0)
    {
        BOOST_THROW_EXCEPTION(
            ForbidNegativeValue() << errinfo_comment("Please set tx.gas_limit to positive !"));
    }

    Ledger_LOG(DEBUG) << LOG_BADGE("initTxConfig")
                      << LOG_KV("txGasLimit", m_param->mutableTxParam().txGasLimit);
}

void Ledger::initEventLogFilterManagerConfig(boost::property_tree::ptree const& pt)
{
    m_param->mutableEventLogFilterManagerParams().maxBlockRange =
        pt.get<int64_t>("event_filter.max_block_range", MAX_BLOCK_RANGE_EVENT_FILTER);

    m_param->mutableEventLogFilterManagerParams().maxBlockPerProcess =
        pt.get<int64_t>("event_filter.max_block_per_process", MAX_BLOCK_PER_PROCESS);

    Ledger_LOG(DEBUG) << LOG_BADGE("max_block_range")
                      << LOG_KV("maxBlockRange",
                             m_param->mutableEventLogFilterManagerParams().maxBlockRange)
                      << LOG_KV("maxBlockPerProcess",
                             m_param->mutableEventLogFilterManagerParams().maxBlockPerProcess);
}

/// init mark of this group
void Ledger::initGenesisMark(GenesisBlockParam& genesisParam)
{
    std::stringstream s;
    s << int(m_groupId) << "-";
    s << m_param->mutableGenesisParam().nodeListMark << "-";
    s << m_param->mutableConsensusParam().consensusType << "-";
    if (g_BCOSConfig.version() <= RC2_VERSION)
    {
        s << m_param->mutableStorageParam().type << "-";
    }
    s << m_param->mutableStateParam().type << "-";
    s << m_param->mutableConsensusParam().maxTransactions << "-";
    s << m_param->mutableTxParam().txGasLimit;
    // init groupSize and rotatingInterval for RPBFT
    if (isRotatingPBFTEnabled())
    {
        s << "-" << m_param->mutableConsensusParam().groupSize << "-";
        s << m_param->mutableConsensusParam().rotatingInterval;
    }
    m_param->mutableGenesisParam().genesisMark = s.str();
    genesisParam = GenesisBlockParam{m_param->mutableGenesisParam().genesisMark,
        m_param->mutableConsensusParam().sealerList, m_param->mutableConsensusParam().observerList,
        m_param->mutableConsensusParam().consensusType, m_param->mutableStorageParam().type,
        m_param->mutableStateParam().type, m_param->mutableConsensusParam().maxTransactions,
        m_param->mutableTxParam().txGasLimit, m_param->mutableGenesisParam().timeStamp,
        m_param->mutableConsensusParam().groupSize,
        m_param->mutableConsensusParam().rotatingInterval};
    Ledger_LOG(DEBUG) << LOG_BADGE("initMark")
                      << LOG_KV("genesisMark", m_param->mutableGenesisParam().genesisMark);
}

>>>>>>> 79027c78
/// init txpool
bool Ledger::initTxPool()
{
    dev::PROTOCOL_ID protocol_id = getGroupProtoclID(m_groupId, ProtocolID::TxPool);
    Ledger_LOG(DEBUG) << LOG_BADGE("initLedger") << LOG_BADGE("initTxPool")
                      << LOG_KV("txPoolLimit", m_param->mutableTxPoolParam().txPoolLimit);
    if (!m_blockChain)
    {
        Ledger_LOG(ERROR) << LOG_BADGE("initLedger") << LOG_DESC("initTxPool Failed");
        return false;
    }
    m_txPool = std::make_shared<dev::txpool::TxPool>(
        m_service, m_blockChain, protocol_id, m_param->mutableTxPoolParam().txPoolLimit);
    m_txPool->setMaxBlockLimit(g_BCOSConfig.c_blockLimit);
    m_txPool->start();
    Ledger_LOG(DEBUG) << LOG_BADGE("initLedger") << LOG_DESC("initTxPool SUCC");
    return true;
}

/// init blockVerifier
bool Ledger::initBlockVerifier()
{
    Ledger_LOG(DEBUG) << LOG_BADGE("initLedger") << LOG_BADGE("initBlockVerifier");
    if (!m_blockChain || !m_dbInitializer->executiveContextFactory())
    {
        Ledger_LOG(ERROR) << LOG_BADGE("initLedger") << LOG_BADGE("initBlockVerifier Failed");
        return false;
    }

    bool enableParallel = false;
    if (m_param->mutableTxParam().enableParallel)
    {
        enableParallel = true;
    }
    std::shared_ptr<BlockVerifier> blockVerifier = std::make_shared<BlockVerifier>(enableParallel);
    /// set params for blockverifier
    blockVerifier->setExecutiveContextFactory(m_dbInitializer->executiveContextFactory());
    std::shared_ptr<BlockChainImp> blockChain =
        std::dynamic_pointer_cast<BlockChainImp>(m_blockChain);
    blockVerifier->setNumberHash(boost::bind(&BlockChainImp::numberHash, blockChain, _1));
    m_blockVerifier = blockVerifier;
    Ledger_LOG(DEBUG) << LOG_BADGE("initLedger") << LOG_BADGE("initBlockVerifier SUCC");
    return true;
}

bool Ledger::initBlockChain(GenesisBlockParam& _genesisParam)
{
    Ledger_LOG(DEBUG) << LOG_BADGE("initLedger") << LOG_BADGE("initBlockChain");
    if (!m_dbInitializer->storage())
    {
        Ledger_LOG(ERROR) << LOG_BADGE("initLedger")
                          << LOG_DESC("initBlockChain Failed for init storage failed");
        return false;
    }
    auto currenrBlockNumber = getBlockNumberFromStorage(m_dbInitializer->storage());
    bool shouldBuild = true;
    if (currenrBlockNumber != -1)
    {  // -1 means first init
        shouldBuild = false;
    }
    std::shared_ptr<BlockChainImp> blockChain = std::make_shared<BlockChainImp>();
    blockChain->setStateStorage(m_dbInitializer->storage());
    blockChain->setTableFactoryFactory(m_dbInitializer->tableFactoryFactory());
    m_blockChain = blockChain;
    bool ret = m_blockChain->checkAndBuildGenesisBlock(_genesisParam, shouldBuild);
    if (!ret)
    {
        /// It is a subsequent block without same extra data, so do reset.
        Ledger_LOG(DEBUG) << LOG_BADGE("initLedger") << LOG_BADGE("initBlockChain")
                          << LOG_DESC("The configuration item will be reset");
        m_param->mutableConsensusParam().consensusType = _genesisParam.consensusType;
        if (g_BCOSConfig.version() <= RC2_VERSION)
        {
            m_param->mutableStorageParam().type = _genesisParam.storageType;
        }
        m_param->mutableStateParam().type = _genesisParam.stateType;
    }
    Ledger_LOG(DEBUG) << LOG_BADGE("initLedger") << LOG_DESC("initBlockChain SUCC");
    return true;
}

bool Ledger::isRotatingPBFTEnabled()
{
    return (dev::stringCmpIgnoreCase(
                m_param->mutableConsensusParam().consensusType, "rotating_pbft") == 0);
}

ConsensusInterface::Ptr Ledger::createConsensusEngine(dev::PROTOCOL_ID const& _protocolId)
{
    if (dev::stringCmpIgnoreCase(m_param->mutableConsensusParam().consensusType, "pbft") == 0)
    {
        return std::make_shared<PBFTEngine>(m_service, m_txPool, m_blockChain, m_sync,
            m_blockVerifier, _protocolId, m_keyPair, m_param->mutableConsensusParam().sealerList);
    }
    if (isRotatingPBFTEnabled())
    {
        return std::make_shared<RotatingPBFTEngine>(m_service, m_txPool, m_blockChain, m_sync,
            m_blockVerifier, _protocolId, m_keyPair, m_param->mutableConsensusParam().sealerList);
    }
    return nullptr;
}

/**
 * @brief: create PBFTEngine
 * @param param: Ledger related params
 * @return std::shared_ptr<ConsensusInterface>: created consensus engine
 */
std::shared_ptr<Sealer> Ledger::createPBFTSealer()
{
    Ledger_LOG(DEBUG) << LOG_BADGE("initLedger") << LOG_BADGE("createPBFTSealer");
    if (!m_txPool || !m_blockChain || !m_sync || !m_blockVerifier || !m_dbInitializer)
    {
        Ledger_LOG(DEBUG) << LOG_BADGE("initLedger") << LOG_DESC("createPBFTSealer Failed");
        return nullptr;
    }

    dev::PROTOCOL_ID protocol_id = getGroupProtoclID(m_groupId, ProtocolID::PBFT);
    /// create consensus engine according to "consensusType"
    Ledger_LOG(DEBUG) << LOG_BADGE("initLedger") << LOG_BADGE("createPBFTSealer")
                      << LOG_KV("baseDir", m_param->baseDir()) << LOG_KV("Protocol", protocol_id);
    std::shared_ptr<PBFTSealer> pbftSealer =
        std::make_shared<PBFTSealer>(m_txPool, m_blockChain, m_sync);

    ConsensusInterface::Ptr pbftEngine = createConsensusEngine(protocol_id);
    if (!pbftEngine)
    {
        BOOST_THROW_EXCEPTION(dev::InitLedgerConfigFailed() << errinfo_comment(
                                  "create PBFTEngine failed, maybe unsupported consensus type " +
                                  m_param->mutableConsensusParam().consensusType));
    }
    pbftSealer->setConsensusEngine(pbftEngine);
    pbftSealer->setEnableDynamicBlockSize(m_param->mutableConsensusParam().enableDynamicBlockSize);
    pbftSealer->setBlockSizeIncreaseRatio(m_param->mutableConsensusParam().blockSizeIncreaseRatio);
    initPBFTEngine(pbftSealer);
    initRotatingPBFTEngine(pbftSealer);
    return pbftSealer;
}

void Ledger::initPBFTEngine(Sealer::Ptr _sealer)
{
    /// set params for PBFTEngine
    PBFTEngine::Ptr pbftEngine = std::dynamic_pointer_cast<PBFTEngine>(_sealer->consensusEngine());
    /// set the range of block generation time
    pbftEngine->setEmptyBlockGenTime(g_BCOSConfig.c_intervalBlockTime);
    pbftEngine->setMinBlockGenerationTime(m_param->mutableConsensusParam().minBlockGenTime);

    pbftEngine->setOmitEmptyBlock(g_BCOSConfig.c_omitEmptyBlock);
    pbftEngine->setMaxTTL(m_param->mutableConsensusParam().maxTTL);
    pbftEngine->setBaseDir(m_param->baseDir());
}

// init rotating-pbft engine
void Ledger::initRotatingPBFTEngine(dev::consensus::Sealer::Ptr _sealer)
{
    if (!isRotatingPBFTEnabled())
    {
        return;
    }

    RotatingPBFTEngine::Ptr rotatingPBFT =
        std::dynamic_pointer_cast<RotatingPBFTEngine>(_sealer->consensusEngine());
    assert(rotatingPBFT);
    rotatingPBFT->setGroupSize(m_param->mutableConsensusParam().groupSize);
    rotatingPBFT->setRotatingInterval(m_param->mutableConsensusParam().rotatingInterval);
}

std::shared_ptr<Sealer> Ledger::createRaftSealer()
{
    Ledger_LOG(DEBUG) << LOG_BADGE("initLedger") << LOG_BADGE("createRaftSealer");
    if (!m_txPool || !m_blockChain || !m_sync || !m_blockVerifier || !m_dbInitializer)
    {
        Ledger_LOG(DEBUG) << LOG_BADGE("initLedger") << LOG_DESC("createRaftSealer Failed");
        return nullptr;
    }

    dev::PROTOCOL_ID protocol_id = getGroupProtoclID(m_groupId, ProtocolID::Raft);
    /// create consensus engine according to "consensusType"
    Ledger_LOG(DEBUG) << LOG_BADGE("initLedger") << LOG_BADGE("createRaftSealer")
                      << LOG_KV("Protocol", protocol_id);
    // auto intervalBlockTime = g_BCOSConfig.c_intervalBlockTime;
    // std::shared_ptr<Sealer> raftSealer = std::make_shared<RaftSealer>(m_service, m_txPool,
    //    m_blockChain, m_sync, m_blockVerifier, m_keyPair, intervalBlockTime,
    //    intervalBlockTime + 1000, protocol_id, m_param->mutableConsensusParam().sealerList);
    std::shared_ptr<Sealer> raftSealer =
        std::make_shared<RaftSealer>(m_service, m_txPool, m_blockChain, m_sync, m_blockVerifier,
            m_keyPair, m_param->mutableConsensusParam().minElectTime,
            m_param->mutableConsensusParam().maxElectTime, protocol_id,
            m_param->mutableConsensusParam().sealerList);
    return raftSealer;
}

/// init consensus
bool Ledger::consensusInitFactory()
{
    Ledger_LOG(DEBUG) << LOG_BADGE("initLedger") << LOG_BADGE("consensusInitFactory");
    if (dev::stringCmpIgnoreCase(m_param->mutableConsensusParam().consensusType, "raft") == 0)
    {
        /// create RaftSealer
        m_sealer = createRaftSealer();
        if (!m_sealer)
        {
            return false;
        }
        return true;
    }

    if (dev::stringCmpIgnoreCase(m_param->mutableConsensusParam().consensusType, "pbft") != 0 &&
        !isRotatingPBFTEnabled())
    {
        Ledger_LOG(ERROR) << LOG_BADGE("initLedger")
                          << LOG_KV("UnsupportConsensusType",
                                 m_param->mutableConsensusParam().consensusType)
                          << " use PBFT as default";
    }

    /// create PBFTSealer
    m_sealer = createPBFTSealer();
    if (!m_sealer)
    {
        return false;
    }
    return true;
}

/// init sync
bool Ledger::initSync()
{
    Ledger_LOG(DEBUG) << LOG_BADGE("initLedger") << LOG_BADGE("initSync")
                      << LOG_KV("idleWaitMs", m_param->mutableSyncParam().idleWaitMs)
                      << LOG_KV("gossipInterval", m_param->mutableSyncParam().gossipInterval)
                      << LOG_KV("gossipPeers", m_param->mutableSyncParam().gossipPeers);
    if (!m_txPool || !m_blockChain || !m_blockVerifier)
    {
        Ledger_LOG(ERROR) << LOG_BADGE("initLedger") << LOG_DESC("#initSync Failed");
        return false;
    }
    dev::PROTOCOL_ID protocol_id = getGroupProtoclID(m_groupId, ProtocolID::BlockSync);
    dev::h256 genesisHash = m_blockChain->getBlockByNumber(int64_t(0))->headerHash();
    m_sync = std::make_shared<SyncMaster>(m_service, m_txPool, m_blockChain, m_blockVerifier,
        protocol_id, m_keyPair.pub(), genesisHash, m_param->mutableSyncParam().idleWaitMs,
        m_param->mutableSyncParam().gossipInterval, m_param->mutableSyncParam().gossipPeers,
        m_param->mutableSyncParam().enableSendBlockStatusByTree);
    Ledger_LOG(DEBUG) << LOG_BADGE("initLedger") << LOG_DESC("initSync SUCC");
    return true;
}

// init EventLogFilterManager
bool Ledger::initEventLogFilterManager()
{
    if (!m_blockChain)
    {
        Ledger_LOG(ERROR) << LOG_BADGE("initEventLogFilterManager")
                          << LOG_DESC("blockChain not exist.");
        return false;
    }

    m_eventLogFilterManger = std::make_shared<event::EventLogFilterManager>(m_blockChain,
        m_param->mutableEventLogFilterManagerParams().maxBlockRange,
        m_param->mutableEventLogFilterManagerParams().maxBlockPerProcess);

    Ledger_LOG(DEBUG) << LOG_BADGE("initEventLogFilterManager")
                      << LOG_DESC("initEventLogFilterManager SUCC");
    return true;
}
}  // namespace ledger
}  // namespace dev
<|MERGE_RESOLUTION|>--- conflicted
+++ resolved
@@ -1,759 +1,353 @@
-/*
- * @CopyRight:
- * FISCO-BCOS is free software: you can redistribute it and/or modify
- * it under the terms of the GNU General Public License as published by
- * the Free Software Foundation, either version 3 of the License, or
- * (at your option) any later version.
- *
- * FISCO-BCOS is distributed in the hope that it will be useful,
- * but WITHOUT ANY WARRANTY; without even the implied warranty of
- * MERCHANTABILITY or FITNESS FOR A PARTICULAR PURPOSE.  See the
- * GNU General Public License for more details.
- *
- * You should have received a copy of the GNU General Public License
- * along with FISCO-BCOS.  If not, see <http://www.gnu.org/licenses/>
- * (c) 2016-2018 fisco-dev contributors.
- */
-
-/**
- * @brief : implementation of Ledger
- * @file: Ledger.cpp
- * @author: yujiechen
- * @date: 2018-10-23
- */
-#include "Ledger.h"
-#include <libblockchain/BlockChainImp.h>
-#include <libblockverifier/BlockVerifier.h>
-#include <libconfig/GlobalConfigure.h>
-#include <libconsensus/pbft/PBFTEngine.h>
-#include <libconsensus/pbft/PBFTSealer.h>
-#include <libconsensus/raft/RaftEngine.h>
-#include <libconsensus/raft/RaftSealer.h>
-#include <libconsensus/rotating_pbft/RotatingPBFTEngine.h>
-#include <libsync/SyncMaster.h>
-#include <libtxpool/TxPool.h>
-#include <boost/property_tree/ini_parser.hpp>
-
-using namespace boost::property_tree;
-using namespace dev::blockverifier;
-using namespace dev::blockchain;
-using namespace dev::consensus;
-using namespace dev::sync;
-using namespace dev::precompiled;
-using namespace std;
-
-namespace dev
-{
-namespace ledger
-{
-bool Ledger::initLedger(std::shared_ptr<LedgerParamInterface> _ledgerParams)
-{
-#ifndef FISCO_EASYLOG
-    BOOST_LOG_SCOPED_THREAD_ATTR(
-        "GroupId", boost::log::attributes::constant<std::string>(std::to_string(m_groupId)));
-#endif
-    if (!_ledgerParams)
-    {
-        return false;
-    }
-    m_param = _ledgerParams;
-    /// init dbInitializer
-    Ledger_LOG(INFO) << LOG_BADGE("initLedger") << LOG_BADGE("DBInitializer");
-    m_dbInitializer = std::make_shared<dev::ledger::DBInitializer>(m_param, m_groupId);
-    m_dbInitializer->setChannelRPCServer(m_channelRPCServer);
-    // m_dbInitializer
-    if (!m_dbInitializer)
-        return false;
-    m_dbInitializer->initStorageDB();
-    /// init the DB
-    bool ret = initBlockChain(m_param->mutableGenesisBlockParam());
-    if (!ret)
-        return false;
-    dev::h256 genesisHash = m_blockChain->getBlockByNumber(0)->headerHash();
-    m_dbInitializer->initState(genesisHash);
-    if (!m_dbInitializer->stateFactory())
-    {
-        Ledger_LOG(ERROR) << LOG_BADGE("initLedger")
-                          << LOG_DESC("initBlockChain Failed for init stateFactory failed");
-        return false;
-    }
-    std::shared_ptr<BlockChainImp> blockChain =
-        std::dynamic_pointer_cast<BlockChainImp>(m_blockChain);
-    blockChain->setStateFactory(m_dbInitializer->stateFactory());
-    /// init blockVerifier, txPool, sync and consensus
-    return (initBlockVerifier() && initTxPool() && initSync() && consensusInitFactory() &&
-            initEventLogFilterManager());
-}
-
-<<<<<<< HEAD
-=======
-/**
- * @brief: init configuration related to the ledger with specified configuration file
- * @param configPath: the path of the config file
- */
-void Ledger::initGenesisConfig(std::string const& configPath)
-{
-    try
-    {
-        Ledger_LOG(INFO) << LOG_BADGE("initGenesisConfig")
-                         << LOG_DESC("initConsensusConfig/initDBConfig/initTxConfig")
-                         << LOG_KV("configFile", configPath);
-        ptree pt;
-        /// read the configuration file for a specified group
-        read_ini(configPath, pt);
-        /// init params related to consensus
-        initConsensusConfig(pt);
-        /// init params related to tx
-        initTxConfig(pt);
-        /// init event log filter config
-        initEventLogFilterManagerConfig(pt);
-        /// use UTCTime directly as timeStamp in case of the clock differences between machines
-        m_param->mutableGenesisParam().timeStamp = pt.get<uint64_t>("group.timestamp", UINT64_MAX);
-        Ledger_LOG(DEBUG) << LOG_BADGE("initGenesisConfig")
-                          << LOG_KV("timestamp", m_param->mutableGenesisParam().timeStamp);
-        /// set state db related param
-        m_param->mutableStateParam().type = pt.get<std::string>("state.type", "storage");
-        // Compatibility with previous versions RC2/RC1
-        m_param->mutableStorageParam().type = pt.get<std::string>("storage.type", "LevelDB");
-        m_param->mutableStorageParam().topic = pt.get<std::string>("storage.topic", "DB");
-        m_param->mutableStorageParam().maxRetry = pt.get<int>("storage.max_retry", 100);
-    }
-    catch (std::exception& e)
-    {
-        std::string error_info = "init genesis config failed for " + toString(m_groupId) +
-                                 " failed, error_msg: " + boost::diagnostic_information(e);
-        Ledger_LOG(ERROR) << LOG_DESC("initGenesisConfig Failed")
-                          << LOG_KV("EINFO", boost::diagnostic_information(e));
-        BOOST_THROW_EXCEPTION(dev::InitLedgerConfigFailed() << errinfo_comment(error_info));
-        exit(1);
-    }
-}
-
-void Ledger::initIniConfig(std::string const& iniConfigFileName)
-{
-    Ledger_LOG(INFO) << LOG_BADGE("initIniConfig")
-                     << LOG_DESC("initTxPoolConfig/initSyncConfig/initTxExecuteConfig")
-                     << LOG_KV("configFile", iniConfigFileName);
-    ptree pt;
-    if (boost::filesystem::exists(iniConfigFileName))
-    {
-        /// read the configuration file for a specified group
-        read_ini(iniConfigFileName, pt);
-    }
-    /// db params initialization
-    initDBConfig(pt);
-    /// init params related to txpool
-    initTxPoolConfig(pt);
-    /// init params related to sync
-    initSyncConfig(pt);
-    initTxExecuteConfig(pt);
-    /// init params releated to consensus(ttl)
-    initConsensusIniConfig(pt);
-}
-
-void Ledger::initTxExecuteConfig(ptree const& pt)
-{
-    if (dev::stringCmpIgnoreCase(m_param->mutableStateParam().type, "storage") == 0)
-    {
-        m_param->mutableTxParam().enableParallel =
-            pt.get<bool>("tx_execute.enable_parallel", false);
-    }
-    else
-    {
-        m_param->mutableTxParam().enableParallel = false;
-    }
-    Ledger_LOG(DEBUG) << LOG_BADGE("InitTxExecuteConfig")
-                      << LOG_KV("enableParallel", m_param->mutableTxParam().enableParallel);
-}
-
-void Ledger::initTxPoolConfig(ptree const& pt)
-{
-    try
-    {
-        m_param->mutableTxPoolParam().txPoolLimit =
-            pt.get<int64_t>("tx_pool.limit", SYNC_TX_POOL_SIZE_DEFAULT);
-        if (m_param->mutableTxPoolParam().txPoolLimit <= 0)
-        {
-            BOOST_THROW_EXCEPTION(
-                ForbidNegativeValue() << errinfo_comment("Please set tx_pool.limit to positive !"));
-        }
-
-        Ledger_LOG(DEBUG) << LOG_BADGE("initTxPoolConfig")
-                          << LOG_KV("txPoolLimit", m_param->mutableTxPoolParam().txPoolLimit);
-    }
-    catch (std::exception& e)
-    {
-        m_param->mutableTxPoolParam().txPoolLimit = SYNC_TX_POOL_SIZE_DEFAULT;
-        Ledger_LOG(WARNING) << LOG_BADGE("txPoolLimit") << LOG_DESC("txPoolLimit invalid");
-    }
-}
-
-
-void Ledger::initConsensusIniConfig(ptree const& pt)
-{
-    m_param->mutableConsensusParam().maxTTL = pt.get<int8_t>("consensus.ttl", MAXTTL);
-    if (m_param->mutableConsensusParam().maxTTL <= 0)
-    {
-        BOOST_THROW_EXCEPTION(
-            ForbidNegativeValue() << errinfo_comment("Please set consensus.ttl to positive !"));
-    }
-
-    /// the minimum block generation time(ms)
-    m_param->mutableConsensusParam().minBlockGenTime =
-        pt.get<signed>("consensus.min_block_generation_time", 500);
-    if (m_param->mutableConsensusParam().minBlockGenTime < 0)
-    {
-        BOOST_THROW_EXCEPTION(
-            ForbidNegativeValue() << errinfo_comment(
-                "Please set consensus.min_block_generation_time to positive or zero!"));
-    }
-
-    /// enable dynamic block size
-    m_param->mutableConsensusParam().enableDynamicBlockSize =
-        pt.get<bool>("consensus.enable_dynamic_block_size", true);
-    /// obtain block size increase ratio
-    m_param->mutableConsensusParam().blockSizeIncreaseRatio =
-        pt.get<float>("consensus.block_size_increase_ratio", 0.5);
-
-    if (m_param->mutableConsensusParam().blockSizeIncreaseRatio < 0 ||
-        m_param->mutableConsensusParam().blockSizeIncreaseRatio > 2)
-    {
-        m_param->mutableConsensusParam().blockSizeIncreaseRatio = 0.5;
-    }
-    Ledger_LOG(DEBUG) << LOG_BADGE("initConsensusIniConfig")
-                      << LOG_KV("maxTTL", std::to_string(m_param->mutableConsensusParam().maxTTL))
-                      << LOG_KV("minBlockGenerationTime",
-                             m_param->mutableConsensusParam().minBlockGenTime)
-                      << LOG_KV("enablDynamicBlockSize",
-                             m_param->mutableConsensusParam().enableDynamicBlockSize)
-                      << LOG_KV("blockSizeIncreaseRatio",
-                             m_param->mutableConsensusParam().blockSizeIncreaseRatio);
-}
-
-
-/// init consensus configurations:
-/// 1. consensusType: current support pbft only (default is pbft)
-/// 2. maxTransNum: max number of transactions can be sealed into a block
-/// 3. intervalBlockTime: average block generation period
-/// 4. sealer.${idx}: define the node id of every sealer related to the group
-void Ledger::initConsensusConfig(ptree const& pt)
-{
-    m_param->mutableConsensusParam().consensusType =
-        pt.get<std::string>("consensus.consensus_type", "pbft");
-
-    m_param->mutableConsensusParam().maxTransactions =
-        pt.get<int64_t>("consensus.max_trans_num", 1000);
-    if (m_param->mutableConsensusParam().maxTransactions <= 0)
-    {
-        BOOST_THROW_EXCEPTION(ForbidNegativeValue() << errinfo_comment(
-                                  "Please set consensus.max_trans_num to positive !"));
-    }
-
-    m_param->mutableConsensusParam().minElectTime =
-        pt.get<int64_t>("consensus.min_elect_time", 1000);
-    if (m_param->mutableConsensusParam().minElectTime <= 0)
-    {
-        BOOST_THROW_EXCEPTION(ForbidNegativeValue() << errinfo_comment(
-                                  "Please set consensus.min_elect_time to positive !"));
-    }
-
-    m_param->mutableConsensusParam().maxElectTime =
-        pt.get<int64_t>("consensus.max_elect_time", 2000);
-    if (m_param->mutableConsensusParam().maxElectTime <= 0)
-    {
-        BOOST_THROW_EXCEPTION(ForbidNegativeValue() << errinfo_comment(
-                                  "Please set consensus.max_elect_time to positive !"));
-    }
-
-    Ledger_LOG(DEBUG) << LOG_BADGE("initConsensusConfig")
-                      << LOG_KV("type", m_param->mutableConsensusParam().consensusType)
-                      << LOG_KV("maxTxNum", m_param->mutableConsensusParam().maxTransactions);
-    std::stringstream nodeListMark;
-    try
-    {
-        for (auto it : pt.get_child("consensus"))
-        {
-            if (it.first.find("node.") == 0)
-            {
-                std::string data = it.second.data();
-                boost::to_lower(data);
-                Ledger_LOG(INFO) << LOG_BADGE("initConsensusConfig") << LOG_KV("it.first", data);
-                // Uniform lowercase nodeID
-                dev::h512 nodeID(data);
-                m_param->mutableConsensusParam().sealerList.push_back(nodeID);
-                // The full output node ID is required.
-                nodeListMark << data << ",";
-            }
-        }
-    }
-    catch (std::exception& e)
-    {
-        Ledger_LOG(ERROR) << LOG_BADGE("initConsensusConfig")
-                          << LOG_DESC("Parse consensus section failed")
-                          << LOG_KV("EINFO", boost::diagnostic_information(e));
-    }
-    m_param->mutableGenesisParam().nodeListMark = nodeListMark.str();
-
-    // init configurations for RPBFT
-    m_param->mutableConsensusParam().groupSize =
-        pt.get<int64_t>("consensus.group_size", m_param->mutableConsensusParam().sealerList.size());
-    if (m_param->mutableConsensusParam().groupSize <= 0)
-    {
-        BOOST_THROW_EXCEPTION(ForbidNegativeValue()
-                              << errinfo_comment("Please set consensus.group_size to positive !"));
-    }
-
-    m_param->mutableConsensusParam().rotatingInterval =
-        pt.get<int64_t>("consensus.rotating_interval", 10);
-    if (m_param->mutableConsensusParam().rotatingInterval <= 0)
-    {
-        BOOST_THROW_EXCEPTION(ForbidNegativeValue() << errinfo_comment(
-                                  "Please set consensus.rotating_interval to positive !"));
-    }
-    Ledger_LOG(DEBUG) << LOG_BADGE("initConsensusConfig")
-                      << LOG_KV("groupSize", m_param->mutableConsensusParam().groupSize)
-                      << LOG_KV(
-                             "rotatingInterval", m_param->mutableConsensusParam().rotatingInterval);
-}
-
-// init sync related configurations
-// 1. idleWaitMs: default is 200ms
-// 2. enableSendBlockStatusByTree: enable send block status by tree or not
-// 3. gossipInterval: default is 1000ms
-// 4. gossipPeers: default is 3
-void Ledger::initSyncConfig(ptree const& pt)
-{
-    // init idleWaitMs for syncMaster
-    m_param->mutableSyncParam().idleWaitMs =
-        pt.get<signed>("sync.idle_wait_ms", SYNC_IDLE_WAIT_DEFAULT);
-    if (m_param->mutableSyncParam().idleWaitMs <= 0)
-    {
-        BOOST_THROW_EXCEPTION(
-            ForbidNegativeValue() << errinfo_comment("Please set sync.idle_wait_ms to positive !"));
-    }
-    Ledger_LOG(DEBUG) << LOG_BADGE("initSyncConfig")
-                      << LOG_KV("idleWaitMs", m_param->mutableSyncParam().idleWaitMs);
-
-    m_param->mutableSyncParam().enableSendBlockStatusByTree =
-        pt.get<bool>("sync.send_block_status_by_tree", true);
-    Ledger_LOG(DEBUG) << LOG_BADGE("initSyncConfig")
-                      << LOG_KV("enableSendBlockStatusByTree",
-                             m_param->mutableSyncParam().enableSendBlockStatusByTree);
-
-    // set gossipInterval for syncMaster, default is 3s
-    m_param->mutableSyncParam().gossipInterval = pt.get<int64_t>("sync.gossip_interval_ms", 1000);
-    if (m_param->mutableSyncParam().gossipInterval <= 0)
-    {
-        BOOST_THROW_EXCEPTION(ForbidNegativeValue() << errinfo_comment(
-                                  "Please set sync.gossip_interval_ms to positive !"));
-    }
-    Ledger_LOG(DEBUG) << LOG_BADGE("initSyncConfig")
-                      << LOG_KV("gossipInterval", m_param->mutableSyncParam().gossipInterval);
-
-    // set the number of gossip peers for syncMaster, default is 3
-    m_param->mutableSyncParam().gossipPeers = pt.get<int64_t>("sync.gossip_peers_number", 3);
-    if (m_param->mutableSyncParam().gossipPeers <= 0)
-    {
-        BOOST_THROW_EXCEPTION(ForbidNegativeValue() << errinfo_comment(
-                                  "Please set sync.gossip_peers_number to positive !"));
-    }
-    Ledger_LOG(DEBUG) << LOG_BADGE("initSyncConfig")
-                      << LOG_KV("gossipPeers", m_param->mutableSyncParam().gossipPeers);
-}
-
-/// init db related configurations:
-/// dbType: leveldb/AMDB, storage type, default is "AMDB"
-/// mpt: true/false, enable mpt or not, default is true
-/// dbpath: data to place all data of the group, default is "data"
-void Ledger::initDBConfig(ptree const& pt)
-{
-    if (g_BCOSConfig.version() > RC2_VERSION)
-    {
-        m_param->mutableStorageParam().type = pt.get<std::string>("storage.type", "RocksDB");
-        m_param->mutableStorageParam().topic = pt.get<std::string>("storage.topic", "DB");
-        m_param->mutableStorageParam().maxRetry = pt.get<int>("storage.max_retry", 100);
-        m_param->mutableStorageParam().binaryLog = pt.get<bool>("storage.binary_log", false);
-        m_param->mutableStorageParam().CachedStorage = pt.get<bool>("storage.cached_storage", true);
-        if (!dev::stringCmpIgnoreCase(m_param->mutableStorageParam().type, "LevelDB"))
-        {
-            m_param->mutableStorageParam().type = "RocksDB";
-            Ledger_LOG(WARNING) << "LevelDB is deprecated!! RocksDB is now recommended, because "
-                                   "RocksDB is better than LevelDB in performance.";
-        }
-    }
-    m_param->mutableStorageParam().path = m_param->baseDir() + "/block";
-    m_param->mutableStorageParam().maxCapacity = pt.get<uint>("storage.max_capacity", 32);
-    auto scrollThresholdMultiple = pt.get<uint>("storage.scroll_threshold_multiple", 2);
-    m_param->mutableStorageParam().scrollThreshold =
-        scrollThresholdMultiple ? scrollThresholdMultiple * g_BCOSConfig.c_blockLimit : 2000;
-    if (m_param->mutableStorageParam().maxCapacity < 0)
-    {
-        BOOST_THROW_EXCEPTION(ForbidNegativeValue()
-                              << errinfo_comment("Please set storage.max_capacity to positive !"));
-    }
-
-    m_param->mutableStorageParam().maxForwardBlock = pt.get<uint>("storage.max_forward_block", 10);
-    if (m_param->mutableStorageParam().maxForwardBlock < 0)
-    {
-        BOOST_THROW_EXCEPTION(ForbidNegativeValue() << errinfo_comment(
-                                  "Please set storage.max_forward_block to positive !"));
-    }
-
-    if (m_param->mutableStorageParam().maxRetry <= 0)
-    {
-        m_param->mutableStorageParam().maxRetry = 100;
-    }
-
-    // read db config from config eg:mysqlip mysqlport and so on
-    m_param->mutableStorageParam().dbType = pt.get<std::string>("storage.db_type", "mysql");
-    m_param->mutableStorageParam().dbIP = pt.get<std::string>("storage.db_ip", "127.0.0.1");
-    m_param->mutableStorageParam().dbPort = pt.get<int>("storage.db_port", 3306);
-    m_param->mutableStorageParam().dbUsername = pt.get<std::string>("storage.db_username", "");
-    m_param->mutableStorageParam().dbPasswd = pt.get<std::string>("storage.db_passwd", "");
-    m_param->mutableStorageParam().dbName = pt.get<std::string>("storage.db_name", "");
-    m_param->mutableStorageParam().dbCharset = pt.get<std::string>("storage.db_charset", "utf8mb4");
-    m_param->mutableStorageParam().initConnections = pt.get<int>("storage.init_connections", 15);
-    m_param->mutableStorageParam().maxConnections = pt.get<int>("storage.max_connections", 50);
-
-    Ledger_LOG(DEBUG) << LOG_BADGE("initDBConfig")
-                      << LOG_KV("stateType", m_param->mutableStateParam().type)
-                      << LOG_KV("storageDB", m_param->mutableStorageParam().type)
-                      << LOG_KV("storagePath", m_param->mutableStorageParam().path)
-                      << LOG_KV("baseDir", m_param->baseDir())
-                      << LOG_KV("dbtype", m_param->mutableStorageParam().dbType)
-                      << LOG_KV("dbip", m_param->mutableStorageParam().dbIP)
-                      << LOG_KV("dbport", m_param->mutableStorageParam().dbPort)
-                      << LOG_KV("dbcharset", m_param->mutableStorageParam().dbCharset)
-                      << LOG_KV("initconnections", m_param->mutableStorageParam().initConnections)
-                      << LOG_KV("maxconnections", m_param->mutableStorageParam().maxConnections);
-}
-
-/// init tx related configurations
-/// 1. gasLimit: default is 300000000
-void Ledger::initTxConfig(boost::property_tree::ptree const& pt)
-{
-    m_param->mutableTxParam().txGasLimit = pt.get<int64_t>("tx.gas_limit", 300000000);
-    if (m_param->mutableTxParam().txGasLimit <= 0)
-    {
-        BOOST_THROW_EXCEPTION(
-            ForbidNegativeValue() << errinfo_comment("Please set tx.gas_limit to positive !"));
-    }
-
-    Ledger_LOG(DEBUG) << LOG_BADGE("initTxConfig")
-                      << LOG_KV("txGasLimit", m_param->mutableTxParam().txGasLimit);
-}
-
-void Ledger::initEventLogFilterManagerConfig(boost::property_tree::ptree const& pt)
-{
-    m_param->mutableEventLogFilterManagerParams().maxBlockRange =
-        pt.get<int64_t>("event_filter.max_block_range", MAX_BLOCK_RANGE_EVENT_FILTER);
-
-    m_param->mutableEventLogFilterManagerParams().maxBlockPerProcess =
-        pt.get<int64_t>("event_filter.max_block_per_process", MAX_BLOCK_PER_PROCESS);
-
-    Ledger_LOG(DEBUG) << LOG_BADGE("max_block_range")
-                      << LOG_KV("maxBlockRange",
-                             m_param->mutableEventLogFilterManagerParams().maxBlockRange)
-                      << LOG_KV("maxBlockPerProcess",
-                             m_param->mutableEventLogFilterManagerParams().maxBlockPerProcess);
-}
-
-/// init mark of this group
-void Ledger::initGenesisMark(GenesisBlockParam& genesisParam)
-{
-    std::stringstream s;
-    s << int(m_groupId) << "-";
-    s << m_param->mutableGenesisParam().nodeListMark << "-";
-    s << m_param->mutableConsensusParam().consensusType << "-";
-    if (g_BCOSConfig.version() <= RC2_VERSION)
-    {
-        s << m_param->mutableStorageParam().type << "-";
-    }
-    s << m_param->mutableStateParam().type << "-";
-    s << m_param->mutableConsensusParam().maxTransactions << "-";
-    s << m_param->mutableTxParam().txGasLimit;
-    // init groupSize and rotatingInterval for RPBFT
-    if (isRotatingPBFTEnabled())
-    {
-        s << "-" << m_param->mutableConsensusParam().groupSize << "-";
-        s << m_param->mutableConsensusParam().rotatingInterval;
-    }
-    m_param->mutableGenesisParam().genesisMark = s.str();
-    genesisParam = GenesisBlockParam{m_param->mutableGenesisParam().genesisMark,
-        m_param->mutableConsensusParam().sealerList, m_param->mutableConsensusParam().observerList,
-        m_param->mutableConsensusParam().consensusType, m_param->mutableStorageParam().type,
-        m_param->mutableStateParam().type, m_param->mutableConsensusParam().maxTransactions,
-        m_param->mutableTxParam().txGasLimit, m_param->mutableGenesisParam().timeStamp,
-        m_param->mutableConsensusParam().groupSize,
-        m_param->mutableConsensusParam().rotatingInterval};
-    Ledger_LOG(DEBUG) << LOG_BADGE("initMark")
-                      << LOG_KV("genesisMark", m_param->mutableGenesisParam().genesisMark);
-}
-
->>>>>>> 79027c78
-/// init txpool
-bool Ledger::initTxPool()
-{
-    dev::PROTOCOL_ID protocol_id = getGroupProtoclID(m_groupId, ProtocolID::TxPool);
-    Ledger_LOG(DEBUG) << LOG_BADGE("initLedger") << LOG_BADGE("initTxPool")
-                      << LOG_KV("txPoolLimit", m_param->mutableTxPoolParam().txPoolLimit);
-    if (!m_blockChain)
-    {
-        Ledger_LOG(ERROR) << LOG_BADGE("initLedger") << LOG_DESC("initTxPool Failed");
-        return false;
-    }
-    m_txPool = std::make_shared<dev::txpool::TxPool>(
-        m_service, m_blockChain, protocol_id, m_param->mutableTxPoolParam().txPoolLimit);
-    m_txPool->setMaxBlockLimit(g_BCOSConfig.c_blockLimit);
-    m_txPool->start();
-    Ledger_LOG(DEBUG) << LOG_BADGE("initLedger") << LOG_DESC("initTxPool SUCC");
-    return true;
-}
-
-/// init blockVerifier
-bool Ledger::initBlockVerifier()
-{
-    Ledger_LOG(DEBUG) << LOG_BADGE("initLedger") << LOG_BADGE("initBlockVerifier");
-    if (!m_blockChain || !m_dbInitializer->executiveContextFactory())
-    {
-        Ledger_LOG(ERROR) << LOG_BADGE("initLedger") << LOG_BADGE("initBlockVerifier Failed");
-        return false;
-    }
-
-    bool enableParallel = false;
-    if (m_param->mutableTxParam().enableParallel)
-    {
-        enableParallel = true;
-    }
-    std::shared_ptr<BlockVerifier> blockVerifier = std::make_shared<BlockVerifier>(enableParallel);
-    /// set params for blockverifier
-    blockVerifier->setExecutiveContextFactory(m_dbInitializer->executiveContextFactory());
-    std::shared_ptr<BlockChainImp> blockChain =
-        std::dynamic_pointer_cast<BlockChainImp>(m_blockChain);
-    blockVerifier->setNumberHash(boost::bind(&BlockChainImp::numberHash, blockChain, _1));
-    m_blockVerifier = blockVerifier;
-    Ledger_LOG(DEBUG) << LOG_BADGE("initLedger") << LOG_BADGE("initBlockVerifier SUCC");
-    return true;
-}
-
-bool Ledger::initBlockChain(GenesisBlockParam& _genesisParam)
-{
-    Ledger_LOG(DEBUG) << LOG_BADGE("initLedger") << LOG_BADGE("initBlockChain");
-    if (!m_dbInitializer->storage())
-    {
-        Ledger_LOG(ERROR) << LOG_BADGE("initLedger")
-                          << LOG_DESC("initBlockChain Failed for init storage failed");
-        return false;
-    }
-    auto currenrBlockNumber = getBlockNumberFromStorage(m_dbInitializer->storage());
-    bool shouldBuild = true;
-    if (currenrBlockNumber != -1)
-    {  // -1 means first init
-        shouldBuild = false;
-    }
-    std::shared_ptr<BlockChainImp> blockChain = std::make_shared<BlockChainImp>();
-    blockChain->setStateStorage(m_dbInitializer->storage());
-    blockChain->setTableFactoryFactory(m_dbInitializer->tableFactoryFactory());
-    m_blockChain = blockChain;
-    bool ret = m_blockChain->checkAndBuildGenesisBlock(_genesisParam, shouldBuild);
-    if (!ret)
-    {
-        /// It is a subsequent block without same extra data, so do reset.
-        Ledger_LOG(DEBUG) << LOG_BADGE("initLedger") << LOG_BADGE("initBlockChain")
-                          << LOG_DESC("The configuration item will be reset");
-        m_param->mutableConsensusParam().consensusType = _genesisParam.consensusType;
-        if (g_BCOSConfig.version() <= RC2_VERSION)
-        {
-            m_param->mutableStorageParam().type = _genesisParam.storageType;
-        }
-        m_param->mutableStateParam().type = _genesisParam.stateType;
-    }
-    Ledger_LOG(DEBUG) << LOG_BADGE("initLedger") << LOG_DESC("initBlockChain SUCC");
-    return true;
-}
-
-bool Ledger::isRotatingPBFTEnabled()
-{
-    return (dev::stringCmpIgnoreCase(
-                m_param->mutableConsensusParam().consensusType, "rotating_pbft") == 0);
-}
-
-ConsensusInterface::Ptr Ledger::createConsensusEngine(dev::PROTOCOL_ID const& _protocolId)
-{
-    if (dev::stringCmpIgnoreCase(m_param->mutableConsensusParam().consensusType, "pbft") == 0)
-    {
-        return std::make_shared<PBFTEngine>(m_service, m_txPool, m_blockChain, m_sync,
-            m_blockVerifier, _protocolId, m_keyPair, m_param->mutableConsensusParam().sealerList);
-    }
-    if (isRotatingPBFTEnabled())
-    {
-        return std::make_shared<RotatingPBFTEngine>(m_service, m_txPool, m_blockChain, m_sync,
-            m_blockVerifier, _protocolId, m_keyPair, m_param->mutableConsensusParam().sealerList);
-    }
-    return nullptr;
-}
-
-/**
- * @brief: create PBFTEngine
- * @param param: Ledger related params
- * @return std::shared_ptr<ConsensusInterface>: created consensus engine
- */
-std::shared_ptr<Sealer> Ledger::createPBFTSealer()
-{
-    Ledger_LOG(DEBUG) << LOG_BADGE("initLedger") << LOG_BADGE("createPBFTSealer");
-    if (!m_txPool || !m_blockChain || !m_sync || !m_blockVerifier || !m_dbInitializer)
-    {
-        Ledger_LOG(DEBUG) << LOG_BADGE("initLedger") << LOG_DESC("createPBFTSealer Failed");
-        return nullptr;
-    }
-
-    dev::PROTOCOL_ID protocol_id = getGroupProtoclID(m_groupId, ProtocolID::PBFT);
-    /// create consensus engine according to "consensusType"
-    Ledger_LOG(DEBUG) << LOG_BADGE("initLedger") << LOG_BADGE("createPBFTSealer")
-                      << LOG_KV("baseDir", m_param->baseDir()) << LOG_KV("Protocol", protocol_id);
-    std::shared_ptr<PBFTSealer> pbftSealer =
-        std::make_shared<PBFTSealer>(m_txPool, m_blockChain, m_sync);
-
-    ConsensusInterface::Ptr pbftEngine = createConsensusEngine(protocol_id);
-    if (!pbftEngine)
-    {
-        BOOST_THROW_EXCEPTION(dev::InitLedgerConfigFailed() << errinfo_comment(
-                                  "create PBFTEngine failed, maybe unsupported consensus type " +
-                                  m_param->mutableConsensusParam().consensusType));
-    }
-    pbftSealer->setConsensusEngine(pbftEngine);
-    pbftSealer->setEnableDynamicBlockSize(m_param->mutableConsensusParam().enableDynamicBlockSize);
-    pbftSealer->setBlockSizeIncreaseRatio(m_param->mutableConsensusParam().blockSizeIncreaseRatio);
-    initPBFTEngine(pbftSealer);
-    initRotatingPBFTEngine(pbftSealer);
-    return pbftSealer;
-}
-
-void Ledger::initPBFTEngine(Sealer::Ptr _sealer)
-{
-    /// set params for PBFTEngine
-    PBFTEngine::Ptr pbftEngine = std::dynamic_pointer_cast<PBFTEngine>(_sealer->consensusEngine());
-    /// set the range of block generation time
-    pbftEngine->setEmptyBlockGenTime(g_BCOSConfig.c_intervalBlockTime);
-    pbftEngine->setMinBlockGenerationTime(m_param->mutableConsensusParam().minBlockGenTime);
-
-    pbftEngine->setOmitEmptyBlock(g_BCOSConfig.c_omitEmptyBlock);
-    pbftEngine->setMaxTTL(m_param->mutableConsensusParam().maxTTL);
-    pbftEngine->setBaseDir(m_param->baseDir());
-}
-
-// init rotating-pbft engine
-void Ledger::initRotatingPBFTEngine(dev::consensus::Sealer::Ptr _sealer)
-{
-    if (!isRotatingPBFTEnabled())
-    {
-        return;
-    }
-
-    RotatingPBFTEngine::Ptr rotatingPBFT =
-        std::dynamic_pointer_cast<RotatingPBFTEngine>(_sealer->consensusEngine());
-    assert(rotatingPBFT);
-    rotatingPBFT->setGroupSize(m_param->mutableConsensusParam().groupSize);
-    rotatingPBFT->setRotatingInterval(m_param->mutableConsensusParam().rotatingInterval);
-}
-
-std::shared_ptr<Sealer> Ledger::createRaftSealer()
-{
-    Ledger_LOG(DEBUG) << LOG_BADGE("initLedger") << LOG_BADGE("createRaftSealer");
-    if (!m_txPool || !m_blockChain || !m_sync || !m_blockVerifier || !m_dbInitializer)
-    {
-        Ledger_LOG(DEBUG) << LOG_BADGE("initLedger") << LOG_DESC("createRaftSealer Failed");
-        return nullptr;
-    }
-
-    dev::PROTOCOL_ID protocol_id = getGroupProtoclID(m_groupId, ProtocolID::Raft);
-    /// create consensus engine according to "consensusType"
-    Ledger_LOG(DEBUG) << LOG_BADGE("initLedger") << LOG_BADGE("createRaftSealer")
-                      << LOG_KV("Protocol", protocol_id);
-    // auto intervalBlockTime = g_BCOSConfig.c_intervalBlockTime;
-    // std::shared_ptr<Sealer> raftSealer = std::make_shared<RaftSealer>(m_service, m_txPool,
-    //    m_blockChain, m_sync, m_blockVerifier, m_keyPair, intervalBlockTime,
-    //    intervalBlockTime + 1000, protocol_id, m_param->mutableConsensusParam().sealerList);
-    std::shared_ptr<Sealer> raftSealer =
-        std::make_shared<RaftSealer>(m_service, m_txPool, m_blockChain, m_sync, m_blockVerifier,
-            m_keyPair, m_param->mutableConsensusParam().minElectTime,
-            m_param->mutableConsensusParam().maxElectTime, protocol_id,
-            m_param->mutableConsensusParam().sealerList);
-    return raftSealer;
-}
-
-/// init consensus
-bool Ledger::consensusInitFactory()
-{
-    Ledger_LOG(DEBUG) << LOG_BADGE("initLedger") << LOG_BADGE("consensusInitFactory");
-    if (dev::stringCmpIgnoreCase(m_param->mutableConsensusParam().consensusType, "raft") == 0)
-    {
-        /// create RaftSealer
-        m_sealer = createRaftSealer();
-        if (!m_sealer)
-        {
-            return false;
-        }
-        return true;
-    }
-
-    if (dev::stringCmpIgnoreCase(m_param->mutableConsensusParam().consensusType, "pbft") != 0 &&
-        !isRotatingPBFTEnabled())
-    {
-        Ledger_LOG(ERROR) << LOG_BADGE("initLedger")
-                          << LOG_KV("UnsupportConsensusType",
-                                 m_param->mutableConsensusParam().consensusType)
-                          << " use PBFT as default";
-    }
-
-    /// create PBFTSealer
-    m_sealer = createPBFTSealer();
-    if (!m_sealer)
-    {
-        return false;
-    }
-    return true;
-}
-
-/// init sync
-bool Ledger::initSync()
-{
-    Ledger_LOG(DEBUG) << LOG_BADGE("initLedger") << LOG_BADGE("initSync")
-                      << LOG_KV("idleWaitMs", m_param->mutableSyncParam().idleWaitMs)
-                      << LOG_KV("gossipInterval", m_param->mutableSyncParam().gossipInterval)
-                      << LOG_KV("gossipPeers", m_param->mutableSyncParam().gossipPeers);
-    if (!m_txPool || !m_blockChain || !m_blockVerifier)
-    {
-        Ledger_LOG(ERROR) << LOG_BADGE("initLedger") << LOG_DESC("#initSync Failed");
-        return false;
-    }
-    dev::PROTOCOL_ID protocol_id = getGroupProtoclID(m_groupId, ProtocolID::BlockSync);
-    dev::h256 genesisHash = m_blockChain->getBlockByNumber(int64_t(0))->headerHash();
-    m_sync = std::make_shared<SyncMaster>(m_service, m_txPool, m_blockChain, m_blockVerifier,
-        protocol_id, m_keyPair.pub(), genesisHash, m_param->mutableSyncParam().idleWaitMs,
-        m_param->mutableSyncParam().gossipInterval, m_param->mutableSyncParam().gossipPeers,
-        m_param->mutableSyncParam().enableSendBlockStatusByTree);
-    Ledger_LOG(DEBUG) << LOG_BADGE("initLedger") << LOG_DESC("initSync SUCC");
-    return true;
-}
-
-// init EventLogFilterManager
-bool Ledger::initEventLogFilterManager()
-{
-    if (!m_blockChain)
-    {
-        Ledger_LOG(ERROR) << LOG_BADGE("initEventLogFilterManager")
-                          << LOG_DESC("blockChain not exist.");
-        return false;
-    }
-
-    m_eventLogFilterManger = std::make_shared<event::EventLogFilterManager>(m_blockChain,
-        m_param->mutableEventLogFilterManagerParams().maxBlockRange,
-        m_param->mutableEventLogFilterManagerParams().maxBlockPerProcess);
-
-    Ledger_LOG(DEBUG) << LOG_BADGE("initEventLogFilterManager")
-                      << LOG_DESC("initEventLogFilterManager SUCC");
-    return true;
-}
-}  // namespace ledger
-}  // namespace dev
+/*
+ * @CopyRight:
+ * FISCO-BCOS is free software: you can redistribute it and/or modify
+ * it under the terms of the GNU General Public License as published by
+ * the Free Software Foundation, either version 3 of the License, or
+ * (at your option) any later version.
+ *
+ * FISCO-BCOS is distributed in the hope that it will be useful,
+ * but WITHOUT ANY WARRANTY; without even the implied warranty of
+ * MERCHANTABILITY or FITNESS FOR A PARTICULAR PURPOSE.  See the
+ * GNU General Public License for more details.
+ *
+ * You should have received a copy of the GNU General Public License
+ * along with FISCO-BCOS.  If not, see <http://www.gnu.org/licenses/>
+ * (c) 2016-2018 fisco-dev contributors.
+ */
+
+/**
+ * @brief : implementation of Ledger
+ * @file: Ledger.cpp
+ * @author: yujiechen
+ * @date: 2018-10-23
+ */
+#include "Ledger.h"
+#include <libblockchain/BlockChainImp.h>
+#include <libblockverifier/BlockVerifier.h>
+#include <libconfig/GlobalConfigure.h>
+#include <libconsensus/pbft/PBFTEngine.h>
+#include <libconsensus/pbft/PBFTSealer.h>
+#include <libconsensus/raft/RaftEngine.h>
+#include <libconsensus/raft/RaftSealer.h>
+#include <libconsensus/rotating_pbft/RotatingPBFTEngine.h>
+#include <libsync/SyncMaster.h>
+#include <libtxpool/TxPool.h>
+#include <boost/property_tree/ini_parser.hpp>
+
+using namespace boost::property_tree;
+using namespace dev::blockverifier;
+using namespace dev::blockchain;
+using namespace dev::consensus;
+using namespace dev::sync;
+using namespace dev::precompiled;
+using namespace std;
+
+namespace dev
+{
+namespace ledger
+{
+bool Ledger::initLedger(std::shared_ptr<LedgerParamInterface> _ledgerParams)
+{
+#ifndef FISCO_EASYLOG
+    BOOST_LOG_SCOPED_THREAD_ATTR(
+        "GroupId", boost::log::attributes::constant<std::string>(std::to_string(m_groupId)));
+#endif
+    if (!_ledgerParams)
+    {
+        return false;
+    }
+    m_param = _ledgerParams;
+    /// init dbInitializer
+    Ledger_LOG(INFO) << LOG_BADGE("initLedger") << LOG_BADGE("DBInitializer");
+    m_dbInitializer = std::make_shared<dev::ledger::DBInitializer>(m_param, m_groupId);
+    m_dbInitializer->setChannelRPCServer(m_channelRPCServer);
+    // m_dbInitializer
+    if (!m_dbInitializer)
+        return false;
+    m_dbInitializer->initStorageDB();
+    /// init the DB
+    bool ret = initBlockChain(m_param->mutableGenesisBlockParam());
+    if (!ret)
+        return false;
+    dev::h256 genesisHash = m_blockChain->getBlockByNumber(0)->headerHash();
+    m_dbInitializer->initState(genesisHash);
+    if (!m_dbInitializer->stateFactory())
+    {
+        Ledger_LOG(ERROR) << LOG_BADGE("initLedger")
+                          << LOG_DESC("initBlockChain Failed for init stateFactory failed");
+        return false;
+    }
+    std::shared_ptr<BlockChainImp> blockChain =
+        std::dynamic_pointer_cast<BlockChainImp>(m_blockChain);
+    blockChain->setStateFactory(m_dbInitializer->stateFactory());
+    /// init blockVerifier, txPool, sync and consensus
+    return (initBlockVerifier() && initTxPool() && initSync() && consensusInitFactory() &&
+            initEventLogFilterManager());
+}
+
+/// init txpool
+bool Ledger::initTxPool()
+{
+    dev::PROTOCOL_ID protocol_id = getGroupProtoclID(m_groupId, ProtocolID::TxPool);
+    Ledger_LOG(DEBUG) << LOG_BADGE("initLedger") << LOG_BADGE("initTxPool")
+                      << LOG_KV("txPoolLimit", m_param->mutableTxPoolParam().txPoolLimit);
+    if (!m_blockChain)
+    {
+        Ledger_LOG(ERROR) << LOG_BADGE("initLedger") << LOG_DESC("initTxPool Failed");
+        return false;
+    }
+    m_txPool = std::make_shared<dev::txpool::TxPool>(
+        m_service, m_blockChain, protocol_id, m_param->mutableTxPoolParam().txPoolLimit);
+    m_txPool->setMaxBlockLimit(g_BCOSConfig.c_blockLimit);
+    m_txPool->start();
+    Ledger_LOG(DEBUG) << LOG_BADGE("initLedger") << LOG_DESC("initTxPool SUCC");
+    return true;
+}
+
+/// init blockVerifier
+bool Ledger::initBlockVerifier()
+{
+    Ledger_LOG(DEBUG) << LOG_BADGE("initLedger") << LOG_BADGE("initBlockVerifier");
+    if (!m_blockChain || !m_dbInitializer->executiveContextFactory())
+    {
+        Ledger_LOG(ERROR) << LOG_BADGE("initLedger") << LOG_BADGE("initBlockVerifier Failed");
+        return false;
+    }
+
+    bool enableParallel = false;
+    if (m_param->mutableTxParam().enableParallel)
+    {
+        enableParallel = true;
+    }
+    std::shared_ptr<BlockVerifier> blockVerifier = std::make_shared<BlockVerifier>(enableParallel);
+    /// set params for blockverifier
+    blockVerifier->setExecutiveContextFactory(m_dbInitializer->executiveContextFactory());
+    std::shared_ptr<BlockChainImp> blockChain =
+        std::dynamic_pointer_cast<BlockChainImp>(m_blockChain);
+    blockVerifier->setNumberHash(boost::bind(&BlockChainImp::numberHash, blockChain, _1));
+    m_blockVerifier = blockVerifier;
+    Ledger_LOG(DEBUG) << LOG_BADGE("initLedger") << LOG_BADGE("initBlockVerifier SUCC");
+    return true;
+}
+
+bool Ledger::initBlockChain(GenesisBlockParam& _genesisParam)
+{
+    Ledger_LOG(DEBUG) << LOG_BADGE("initLedger") << LOG_BADGE("initBlockChain");
+    if (!m_dbInitializer->storage())
+    {
+        Ledger_LOG(ERROR) << LOG_BADGE("initLedger")
+                          << LOG_DESC("initBlockChain Failed for init storage failed");
+        return false;
+    }
+    auto currenrBlockNumber = getBlockNumberFromStorage(m_dbInitializer->storage());
+    bool shouldBuild = true;
+    if (currenrBlockNumber != -1)
+    {  // -1 means first init
+        shouldBuild = false;
+    }
+    std::shared_ptr<BlockChainImp> blockChain = std::make_shared<BlockChainImp>();
+    blockChain->setStateStorage(m_dbInitializer->storage());
+    blockChain->setTableFactoryFactory(m_dbInitializer->tableFactoryFactory());
+    m_blockChain = blockChain;
+    bool ret = m_blockChain->checkAndBuildGenesisBlock(_genesisParam, shouldBuild);
+    if (!ret)
+    {
+        /// It is a subsequent block without same extra data, so do reset.
+        Ledger_LOG(DEBUG) << LOG_BADGE("initLedger") << LOG_BADGE("initBlockChain")
+                          << LOG_DESC("The configuration item will be reset");
+        m_param->mutableConsensusParam().consensusType = _genesisParam.consensusType;
+        if (g_BCOSConfig.version() <= RC2_VERSION)
+        {
+            m_param->mutableStorageParam().type = _genesisParam.storageType;
+        }
+        m_param->mutableStateParam().type = _genesisParam.stateType;
+    }
+    Ledger_LOG(DEBUG) << LOG_BADGE("initLedger") << LOG_DESC("initBlockChain SUCC");
+    return true;
+}
+
+bool Ledger::isRotatingPBFTEnabled()
+{
+    return (dev::stringCmpIgnoreCase(
+                m_param->mutableConsensusParam().consensusType, "rotating_pbft") == 0);
+}
+
+ConsensusInterface::Ptr Ledger::createConsensusEngine(dev::PROTOCOL_ID const& _protocolId)
+{
+    if (dev::stringCmpIgnoreCase(m_param->mutableConsensusParam().consensusType, "pbft") == 0)
+    {
+        return std::make_shared<PBFTEngine>(m_service, m_txPool, m_blockChain, m_sync,
+            m_blockVerifier, _protocolId, m_keyPair, m_param->mutableConsensusParam().sealerList);
+    }
+    if (isRotatingPBFTEnabled())
+    {
+        return std::make_shared<RotatingPBFTEngine>(m_service, m_txPool, m_blockChain, m_sync,
+            m_blockVerifier, _protocolId, m_keyPair, m_param->mutableConsensusParam().sealerList);
+    }
+    return nullptr;
+}
+
+/**
+ * @brief: create PBFTEngine
+ * @param param: Ledger related params
+ * @return std::shared_ptr<ConsensusInterface>: created consensus engine
+ */
+std::shared_ptr<Sealer> Ledger::createPBFTSealer()
+{
+    Ledger_LOG(DEBUG) << LOG_BADGE("initLedger") << LOG_BADGE("createPBFTSealer");
+    if (!m_txPool || !m_blockChain || !m_sync || !m_blockVerifier || !m_dbInitializer)
+    {
+        Ledger_LOG(DEBUG) << LOG_BADGE("initLedger") << LOG_DESC("createPBFTSealer Failed");
+        return nullptr;
+    }
+
+    dev::PROTOCOL_ID protocol_id = getGroupProtoclID(m_groupId, ProtocolID::PBFT);
+    /// create consensus engine according to "consensusType"
+    Ledger_LOG(DEBUG) << LOG_BADGE("initLedger") << LOG_BADGE("createPBFTSealer")
+                      << LOG_KV("baseDir", m_param->baseDir()) << LOG_KV("Protocol", protocol_id);
+    std::shared_ptr<PBFTSealer> pbftSealer =
+        std::make_shared<PBFTSealer>(m_txPool, m_blockChain, m_sync);
+
+    ConsensusInterface::Ptr pbftEngine = createConsensusEngine(protocol_id);
+    if (!pbftEngine)
+    {
+        BOOST_THROW_EXCEPTION(dev::InitLedgerConfigFailed() << errinfo_comment(
+                                  "create PBFTEngine failed, maybe unsupported consensus type " +
+                                  m_param->mutableConsensusParam().consensusType));
+    }
+    pbftSealer->setConsensusEngine(pbftEngine);
+    pbftSealer->setEnableDynamicBlockSize(m_param->mutableConsensusParam().enableDynamicBlockSize);
+    pbftSealer->setBlockSizeIncreaseRatio(m_param->mutableConsensusParam().blockSizeIncreaseRatio);
+    initPBFTEngine(pbftSealer);
+    initRotatingPBFTEngine(pbftSealer);
+    return pbftSealer;
+}
+
+void Ledger::initPBFTEngine(Sealer::Ptr _sealer)
+{
+    /// set params for PBFTEngine
+    PBFTEngine::Ptr pbftEngine = std::dynamic_pointer_cast<PBFTEngine>(_sealer->consensusEngine());
+    /// set the range of block generation time
+    pbftEngine->setEmptyBlockGenTime(g_BCOSConfig.c_intervalBlockTime);
+    pbftEngine->setMinBlockGenerationTime(m_param->mutableConsensusParam().minBlockGenTime);
+
+    pbftEngine->setOmitEmptyBlock(g_BCOSConfig.c_omitEmptyBlock);
+    pbftEngine->setMaxTTL(m_param->mutableConsensusParam().maxTTL);
+    pbftEngine->setBaseDir(m_param->baseDir());
+}
+
+// init rotating-pbft engine
+void Ledger::initRotatingPBFTEngine(dev::consensus::Sealer::Ptr _sealer)
+{
+    if (!isRotatingPBFTEnabled())
+    {
+        return;
+    }
+
+    RotatingPBFTEngine::Ptr rotatingPBFT =
+        std::dynamic_pointer_cast<RotatingPBFTEngine>(_sealer->consensusEngine());
+    assert(rotatingPBFT);
+    rotatingPBFT->setGroupSize(m_param->mutableConsensusParam().groupSize);
+    rotatingPBFT->setRotatingInterval(m_param->mutableConsensusParam().rotatingInterval);
+}
+
+std::shared_ptr<Sealer> Ledger::createRaftSealer()
+{
+    Ledger_LOG(DEBUG) << LOG_BADGE("initLedger") << LOG_BADGE("createRaftSealer");
+    if (!m_txPool || !m_blockChain || !m_sync || !m_blockVerifier || !m_dbInitializer)
+    {
+        Ledger_LOG(DEBUG) << LOG_BADGE("initLedger") << LOG_DESC("createRaftSealer Failed");
+        return nullptr;
+    }
+
+    dev::PROTOCOL_ID protocol_id = getGroupProtoclID(m_groupId, ProtocolID::Raft);
+    /// create consensus engine according to "consensusType"
+    Ledger_LOG(DEBUG) << LOG_BADGE("initLedger") << LOG_BADGE("createRaftSealer")
+                      << LOG_KV("Protocol", protocol_id);
+    // auto intervalBlockTime = g_BCOSConfig.c_intervalBlockTime;
+    // std::shared_ptr<Sealer> raftSealer = std::make_shared<RaftSealer>(m_service, m_txPool,
+    //    m_blockChain, m_sync, m_blockVerifier, m_keyPair, intervalBlockTime,
+    //    intervalBlockTime + 1000, protocol_id, m_param->mutableConsensusParam().sealerList);
+    std::shared_ptr<Sealer> raftSealer =
+        std::make_shared<RaftSealer>(m_service, m_txPool, m_blockChain, m_sync, m_blockVerifier,
+            m_keyPair, m_param->mutableConsensusParam().minElectTime,
+            m_param->mutableConsensusParam().maxElectTime, protocol_id,
+            m_param->mutableConsensusParam().sealerList);
+    return raftSealer;
+}
+
+/// init consensus
+bool Ledger::consensusInitFactory()
+{
+    Ledger_LOG(DEBUG) << LOG_BADGE("initLedger") << LOG_BADGE("consensusInitFactory");
+    if (dev::stringCmpIgnoreCase(m_param->mutableConsensusParam().consensusType, "raft") == 0)
+    {
+        /// create RaftSealer
+        m_sealer = createRaftSealer();
+        if (!m_sealer)
+        {
+            return false;
+        }
+        return true;
+    }
+
+    if (dev::stringCmpIgnoreCase(m_param->mutableConsensusParam().consensusType, "pbft") != 0 &&
+        !isRotatingPBFTEnabled())
+    {
+        Ledger_LOG(ERROR) << LOG_BADGE("initLedger")
+                          << LOG_KV("UnsupportConsensusType",
+                                 m_param->mutableConsensusParam().consensusType)
+                          << " use PBFT as default";
+    }
+
+    /// create PBFTSealer
+    m_sealer = createPBFTSealer();
+    if (!m_sealer)
+    {
+        return false;
+    }
+    return true;
+}
+
+/// init sync
+bool Ledger::initSync()
+{
+    Ledger_LOG(DEBUG) << LOG_BADGE("initLedger") << LOG_BADGE("initSync")
+                      << LOG_KV("idleWaitMs", m_param->mutableSyncParam().idleWaitMs)
+                      << LOG_KV("gossipInterval", m_param->mutableSyncParam().gossipInterval)
+                      << LOG_KV("gossipPeers", m_param->mutableSyncParam().gossipPeers);
+    if (!m_txPool || !m_blockChain || !m_blockVerifier)
+    {
+        Ledger_LOG(ERROR) << LOG_BADGE("initLedger") << LOG_DESC("#initSync Failed");
+        return false;
+    }
+    dev::PROTOCOL_ID protocol_id = getGroupProtoclID(m_groupId, ProtocolID::BlockSync);
+    dev::h256 genesisHash = m_blockChain->getBlockByNumber(int64_t(0))->headerHash();
+    m_sync = std::make_shared<SyncMaster>(m_service, m_txPool, m_blockChain, m_blockVerifier,
+        protocol_id, m_keyPair.pub(), genesisHash, m_param->mutableSyncParam().idleWaitMs,
+        m_param->mutableSyncParam().gossipInterval, m_param->mutableSyncParam().gossipPeers,
+        m_param->mutableSyncParam().enableSendBlockStatusByTree);
+    Ledger_LOG(DEBUG) << LOG_BADGE("initLedger") << LOG_DESC("initSync SUCC");
+    return true;
+}
+
+// init EventLogFilterManager
+bool Ledger::initEventLogFilterManager()
+{
+    if (!m_blockChain)
+    {
+        Ledger_LOG(ERROR) << LOG_BADGE("initEventLogFilterManager")
+                          << LOG_DESC("blockChain not exist.");
+        return false;
+    }
+
+    m_eventLogFilterManger = std::make_shared<event::EventLogFilterManager>(m_blockChain,
+        m_param->mutableEventLogFilterManagerParams().maxBlockRange,
+        m_param->mutableEventLogFilterManagerParams().maxBlockPerProcess);
+
+    Ledger_LOG(DEBUG) << LOG_BADGE("initEventLogFilterManager")
+                      << LOG_DESC("initEventLogFilterManager SUCC");
+    return true;
+}
+}  // namespace ledger
+}  // namespace dev