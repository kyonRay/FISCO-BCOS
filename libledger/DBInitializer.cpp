--- conflicted
+++ resolved
@@ -1,332 +1,330 @@
-/*
- * @CopyRight:
- * FISCO-BCOS is free software: you can redistribute it and/or modify
- * it under the terms of the GNU General Public License as published by
- * the Free Software Foundation, either version 3 of the License, or
- * (at your option) any later version.
- *
- * FISCO-BCOS is distributed in the hope that it will be useful,
- * but WITHOUT ANY WARRANTY; without even the implied warranty of
- * MERCHANTABILITY or FITNESS FOR A PARTICULAR PURPOSE.  See the
- * GNU General Public License for more details.
- *
- * You should have received a copy of the GNU General Public License
- * along with FISCO-BCOS.  If not, see <http://www.gnu.org/licenses/>
- * (c) 2016-2018 fisco-dev contributors.
- */
-
-/**
- * @brief : initializer for DB
- * @file: DBInitializer.cpp
- * @author: yujiechen
- * @date: 2018-10-24
- */
-#include "DBInitializer.h"
-#include "LedgerParam.h"
-#include "rocksdb/db.h"
-#include "rocksdb/options.h"
-#include <libconfig/GlobalConfigure.h>
-#include <libdevcore/Common.h>
-#include <libmptstate/MPTStateFactory.h>
-#include <libsecurity/EncryptedLevelDB.h>
-#include <libstorage/CachedStorage.h>
-#include <libstorage/LevelDBStorage.h>
-#include <libstorage/LevelDBStorage2.h>
-#include <libstorage/MemoryTableFactoryFactory.h>
-#include <libstorage/MemoryTableFactoryFactory2.h>
-#include <libstorage/RocksDBStorage.h>
-#include <libstorage/SQLStorage.h>
-#include <libstoragestate/StorageStateFactory.h>
-#include <libstorage/ZdbStorage.h>
-
-using namespace dev;
-using namespace dev::storage;
-using namespace dev::blockverifier;
-using namespace dev::db;
-using namespace dev::eth;
-using namespace dev::mptstate;
-using namespace dev::executive;
-using namespace dev::storagestate;
-
-namespace dev
-{
-namespace ledger
-{
-void DBInitializer::initStorageDB()
-{
-    DBInitializer_LOG(DEBUG) << LOG_BADGE("initStorageDB");
-
-    if (!dev::stringCmpIgnoreCase(m_param->mutableStorageParam().type, "External"))
-    {
-        initSQLStorage();
-    }
-    else if (!dev::stringCmpIgnoreCase(m_param->mutableStorageParam().type, "LevelDB"))
-    {
-        initLevelDBStorage();
-    }
-<<<<<<< HEAD
-    else if (!dev::stringCmpIgnoreCase(m_param->mutableStorageParam().type, "zdbstorage"))
-    {
-        initZdbStorage();
-=======
-    else if (!dev::stringCmpIgnoreCase(m_param->mutableStorageParam().type, "LevelDB2"))
-    {
-        initLevelDBStorage2();
-    }
-    else if (!dev::stringCmpIgnoreCase(m_param->mutableStorageParam().type, "RocksDB"))
-    {
-        initRocksDBStorage();
->>>>>>> 784944bd
-    }
-    else
-    {
-        DBInitializer_LOG(ERROR) << LOG_DESC("Unsupported dbType")
-                                 << LOG_KV("config storage", m_param->mutableStorageParam().type);
-        BOOST_THROW_EXCEPTION(StorageError() << errinfo_comment("initStorage failed"));
-    }
-}
-
-/// init the storage with leveldb
-void DBInitializer::initLevelDBStorage()
-{
-    DBInitializer_LOG(INFO) << LOG_BADGE("initLevelDBStorage");
-    /// open and init the levelDB
-    leveldb::Options ldb_option;
-    dev::db::BasicLevelDB* pleveldb = nullptr;
-    try
-    {
-        boost::filesystem::create_directories(m_param->mutableStorageParam().path);
-        ldb_option.create_if_missing = true;
-        ldb_option.max_open_files = 1000;
-        ldb_option.compression = leveldb::kSnappyCompression;
-        leveldb::Status status;
-
-        if (g_BCOSConfig.diskEncryption.enable)
-        {
-            // Use disk encryption
-            DBInitializer_LOG(DEBUG) << LOG_DESC("open encrypted leveldb handler");
-            status = EncryptedLevelDB::Open(ldb_option, m_param->mutableStorageParam().path,
-                &(pleveldb), g_BCOSConfig.diskEncryption.cipherDataKey);
-        }
-        else
-        {
-            // Not to use disk encryption
-            DBInitializer_LOG(DEBUG) << LOG_DESC("open leveldb handler");
-            status =
-                BasicLevelDB::Open(ldb_option, m_param->mutableStorageParam().path, &(pleveldb));
-        }
-
-        if (!status.ok())
-        {
-            throw std::runtime_error("open LevelDB failed");
-        }
-        DBInitializer_LOG(DEBUG) << LOG_BADGE("initLevelDBStorage")
-                                 << LOG_KV("status", status.ok());
-        std::shared_ptr<LevelDBStorage> leveldbStorage = std::make_shared<LevelDBStorage>();
-        std::shared_ptr<dev::db::BasicLevelDB> leveldb_handler =
-            std::shared_ptr<dev::db::BasicLevelDB>(pleveldb);
-        leveldbStorage->setDB(leveldb_handler);
-        m_storage = leveldbStorage;
-
-        auto tableFactoryFactory = std::make_shared<dev::storage::MemoryTableFactoryFactory>();
-        tableFactoryFactory->setStorage(m_storage);
-
-        m_tableFactoryFactory = tableFactoryFactory;
-    }
-    catch (std::exception& e)
-    {
-        DBInitializer_LOG(ERROR) << LOG_DESC("initLevelDBStorage failed")
-                                 << LOG_KV("EINFO", boost::diagnostic_information(e));
-        BOOST_THROW_EXCEPTION(OpenLevelDBFailed() << errinfo_comment("initLevelDBStorage failed"));
-    }
-}
-
-void DBInitializer::initTableFactory2(Storage::Ptr _backend)
-{
-    auto cachedStorage = std::make_shared<CachedStorage>();
-    cachedStorage->setBackend(_backend);
-    cachedStorage->setMaxStoreKey(m_param->mutableStorageParam().maxStoreKey);
-    cachedStorage->setMaxForwardBlock(m_param->mutableStorageParam().maxForwardBlock);
-
-    cachedStorage->init();
-
-    auto tableFactoryFactory = std::make_shared<dev::storage::MemoryTableFactoryFactory2>();
-    tableFactoryFactory->setStorage(cachedStorage);
-
-    m_storage = cachedStorage;
-    m_tableFactoryFactory = tableFactoryFactory;
-}
-
-void DBInitializer::initSQLStorage()
-{
-    DBInitializer_LOG(INFO) << LOG_BADGE("initSQLStorage");
-
-    auto sqlStorage = std::make_shared<SQLStorage>();
-    sqlStorage->setChannelRPCServer(m_channelRPCServer);
-    sqlStorage->setTopic(m_param->mutableStorageParam().topic);
-    sqlStorage->setFatalHandler([](std::exception& e) {
-        (void)e;
-        LOG(FATAL) << "Access amdb failed, exit";
-        exit(1);
-    });
-    sqlStorage->setMaxRetry(m_param->mutableStorageParam().maxRetry);
-    initTableFactory2(sqlStorage);
-}
-
-void DBInitializer::initLevelDBStorage2()
-{
-    DBInitializer_LOG(INFO) << LOG_BADGE("initLevelDBStorage2");
-    /// open and init the levelDB
-    leveldb::Options ldb_option;
-    dev::db::BasicLevelDB* pleveldb = nullptr;
-    try
-    {
-        m_param->mutableStorageParam().path = m_param->mutableStorageParam().path + "/LevelDB2";
-        boost::filesystem::create_directories(m_param->mutableStorageParam().path);
-        ldb_option.create_if_missing = true;
-        ldb_option.max_open_files = 1000;
-        ldb_option.compression = leveldb::kSnappyCompression;
-        leveldb::Status status;
-
-        // Not to use disk encryption
-        DBInitializer_LOG(DEBUG) << LOG_DESC("open leveldb handler");
-        status = BasicLevelDB::Open(ldb_option, m_param->mutableStorageParam().path, &(pleveldb));
-
-        if (!status.ok())
-        {
-            throw std::runtime_error("open LevelDB failed");
-        }
-        DBInitializer_LOG(DEBUG) << LOG_BADGE("initLevelDBStorage")
-                                 << LOG_KV("status", status.ok());
-        std::shared_ptr<LevelDBStorage2> leveldbStorage = std::make_shared<LevelDBStorage2>();
-        std::shared_ptr<dev::db::BasicLevelDB> leveldb_handler =
-            std::shared_ptr<dev::db::BasicLevelDB>(pleveldb);
-        leveldbStorage->setDB(leveldb_handler);
-        initTableFactory2(leveldbStorage);
-    }
-    catch (std::exception& e)
-    {
-        DBInitializer_LOG(ERROR) << LOG_DESC("initLevelDBStorage2 failed")
-                                 << LOG_KV("EINFO", boost::diagnostic_information(e));
-        BOOST_THROW_EXCEPTION(OpenLevelDBFailed() << errinfo_comment("initLevelDBStorage failed"));
-    }
-}
-
-void DBInitializer::initRocksDBStorage()
-{
-    DBInitializer_LOG(INFO) << LOG_BADGE("initRocksDBStorage");
-    /// open and init the levelDB
-    rocksdb::Options options;
-    rocksdb::DB* db = nullptr;
-    try
-    {
-        m_param->mutableStorageParam().path = m_param->mutableStorageParam().path + "/RocksDB";
-        boost::filesystem::create_directories(m_param->mutableStorageParam().path);
-        options.IncreaseParallelism();
-        options.OptimizeLevelStyleCompaction();
-        options.create_if_missing = true;
-        options.max_open_files = 1000;
-        options.compression = rocksdb::kSnappyCompression;
-        rocksdb::Status status;
-
-        // Not to use disk encryption
-        DBInitializer_LOG(DEBUG) << LOG_DESC("open rocks handler");
-        status = rocksdb::DB::Open(options, m_param->mutableStorageParam().path, &db);
-
-        if (!status.ok())
-        {
-            throw std::runtime_error("open RocksDB failed");
-        }
-        DBInitializer_LOG(DEBUG) << LOG_KV("status", status.ok());
-        std::shared_ptr<RocksDBStorage> rocksdbStorage = std::make_shared<RocksDBStorage>();
-        std::shared_ptr<rocksdb::DB> rocksDB;
-        rocksDB.reset(db);
-
-        rocksdbStorage->setDB(rocksDB);
-        initTableFactory2(rocksdbStorage);
-    }
-    catch (std::exception& e)
-    {
-        DBInitializer_LOG(ERROR) << LOG_DESC("initRocksDBStorage failed")
-                                 << LOG_KV("EINFO", boost::diagnostic_information(e));
-        BOOST_THROW_EXCEPTION(OpenLevelDBFailed() << errinfo_comment("initRocksDBStorage failed"));
-    }
-}
-
-void  DBInitializer::initZdbStorage()
-{
-    DBInitializer_LOG(INFO) << LOG_BADGE("initStorageDB") << LOG_BADGE("initZdbStorage");
-    auto zdbStorage = std::make_shared<ZdbStorage>();
-
-    zdbStorage->initSqlAccess(m_param->mutableStorageParam().dbtype,
-                    m_param->mutableStorageParam().dbip,
-                    m_param->mutableStorageParam().dbport,
-                    m_param->mutableStorageParam().dbusername,
-                    m_param->mutableStorageParam().dbpasswd,
-                    m_param->mutableStorageParam().dbname,
-                    m_param->mutableStorageParam().dbcharset,
-                    m_param->mutableStorageParam().initconnections,
-                    m_param->mutableStorageParam().maxconnections);
-    m_storage = zdbStorage;
-    auto tableFactoryFactory = std::make_shared<dev::storage::MemoryTableFactoryFactory2>();
-    tableFactoryFactory->setStorage(m_storage);
-
-    m_tableFactoryFactory = tableFactoryFactory;
-}
-
-/// create ExecutiveContextFactory
-void DBInitializer::createExecutiveContext()
-{
-    if (!m_storage || !m_stateFactory)
-    {
-        DBInitializer_LOG(ERROR) << LOG_DESC(
-            "createExecutiveContext Failed for storage has not been initialized");
-        return;
-    }
-    DBInitializer_LOG(DEBUG) << LOG_DESC("createExecutiveContext...");
-    m_executiveContextFactory = std::make_shared<ExecutiveContextFactory>();
-    /// storage
-    m_executiveContextFactory->setStateStorage(m_storage);
-    // mpt or storage
-    m_executiveContextFactory->setStateFactory(m_stateFactory);
-    m_executiveContextFactory->setTableFactoryFactory(m_tableFactoryFactory);
-    DBInitializer_LOG(DEBUG) << LOG_DESC("createExecutiveContext SUCC");
-}
-
-/// create stateFactory
-void DBInitializer::createStateFactory(dev::h256 const& genesisHash)
-{
-    DBInitializer_LOG(DEBUG) << LOG_BADGE("createStateFactory")
-                             << LOG_KV("type", m_param->mutableStateParam().type);
-    if (dev::stringCmpIgnoreCase(m_param->mutableStateParam().type, "mpt") == 0)
-        createMptState(genesisHash);
-    else if (dev::stringCmpIgnoreCase(m_param->mutableStateParam().type, "storage") ==
-             0)  /// default is storage state
-        createStorageState();
-    else
-    {
-        DBInitializer_LOG(WARNING)
-            << LOG_BADGE("createStateFactory")
-            << LOG_DESC("only support storage and mpt now, create storage by default");
-        createStorageState();
-    }
-    DBInitializer_LOG(DEBUG) << LOG_BADGE("createStateFactory SUCC");
-}
-
-/// TOCHECK: create the stateStorage with AMDB
-void DBInitializer::createStorageState()
-{
-    m_stateFactory = std::make_shared<StorageStateFactory>(u256(0x0));
-    DBInitializer_LOG(DEBUG) << LOG_DESC("createStorageState SUCC");
-}
-
-/// create the mptState
-void DBInitializer::createMptState(dev::h256 const& genesisHash)
-{
-    m_stateFactory = std::make_shared<MPTStateFactory>(
-        u256(0x0), m_param->baseDir(), genesisHash, WithExisting::Trust);
-    DBInitializer_LOG(DEBUG) << LOG_DESC("createMptState SUCC");
-}
-
-}  // namespace ledger
-}  // namespace dev
+/*
+ * @CopyRight:
+ * FISCO-BCOS is free software: you can redistribute it and/or modify
+ * it under the terms of the GNU General Public License as published by
+ * the Free Software Foundation, either version 3 of the License, or
+ * (at your option) any later version.
+ *
+ * FISCO-BCOS is distributed in the hope that it will be useful,
+ * but WITHOUT ANY WARRANTY; without even the implied warranty of
+ * MERCHANTABILITY or FITNESS FOR A PARTICULAR PURPOSE.  See the
+ * GNU General Public License for more details.
+ *
+ * You should have received a copy of the GNU General Public License
+ * along with FISCO-BCOS.  If not, see <http://www.gnu.org/licenses/>
+ * (c) 2016-2018 fisco-dev contributors.
+ */
+
+/**
+ * @brief : initializer for DB
+ * @file: DBInitializer.cpp
+ * @author: yujiechen
+ * @date: 2018-10-24
+ */
+#include "DBInitializer.h"
+#include "LedgerParam.h"
+#include "rocksdb/db.h"
+#include "rocksdb/options.h"
+#include <libconfig/GlobalConfigure.h>
+#include <libdevcore/Common.h>
+#include <libmptstate/MPTStateFactory.h>
+#include <libsecurity/EncryptedLevelDB.h>
+#include <libstorage/CachedStorage.h>
+#include <libstorage/LevelDBStorage.h>
+#include <libstorage/LevelDBStorage2.h>
+#include <libstorage/MemoryTableFactoryFactory.h>
+#include <libstorage/MemoryTableFactoryFactory2.h>
+#include <libstorage/RocksDBStorage.h>
+#include <libstorage/SQLStorage.h>
+#include <libstoragestate/StorageStateFactory.h>
+#include <libstorage/ZdbStorage.h>
+
+using namespace dev;
+using namespace dev::storage;
+using namespace dev::blockverifier;
+using namespace dev::db;
+using namespace dev::eth;
+using namespace dev::mptstate;
+using namespace dev::executive;
+using namespace dev::storagestate;
+
+namespace dev
+{
+namespace ledger
+{
+void DBInitializer::initStorageDB()
+{
+    DBInitializer_LOG(DEBUG) << LOG_BADGE("initStorageDB");
+
+    if (!dev::stringCmpIgnoreCase(m_param->mutableStorageParam().type, "External"))
+    {
+        initSQLStorage();
+    }
+    else if (!dev::stringCmpIgnoreCase(m_param->mutableStorageParam().type, "LevelDB"))
+    {
+        initLevelDBStorage();
+    }
+    else if (!dev::stringCmpIgnoreCase(m_param->mutableStorageParam().type, "zdbstorage"))
+    {
+        initZdbStorage();
+    }
+    else if (!dev::stringCmpIgnoreCase(m_param->mutableStorageParam().type, "LevelDB2"))
+    {
+        initLevelDBStorage2();
+    }
+    else if (!dev::stringCmpIgnoreCase(m_param->mutableStorageParam().type, "RocksDB"))
+    {
+        initRocksDBStorage();
+    }
+    else
+    {
+        DBInitializer_LOG(ERROR) << LOG_DESC("Unsupported dbType")
+                                 << LOG_KV("config storage", m_param->mutableStorageParam().type);
+        BOOST_THROW_EXCEPTION(StorageError() << errinfo_comment("initStorage failed"));
+    }
+}
+
+/// init the storage with leveldb
+void DBInitializer::initLevelDBStorage()
+{
+    DBInitializer_LOG(INFO) << LOG_BADGE("initLevelDBStorage");
+    /// open and init the levelDB
+    leveldb::Options ldb_option;
+    dev::db::BasicLevelDB* pleveldb = nullptr;
+    try
+    {
+        boost::filesystem::create_directories(m_param->mutableStorageParam().path);
+        ldb_option.create_if_missing = true;
+        ldb_option.max_open_files = 1000;
+        ldb_option.compression = leveldb::kSnappyCompression;
+        leveldb::Status status;
+
+        if (g_BCOSConfig.diskEncryption.enable)
+        {
+            // Use disk encryption
+            DBInitializer_LOG(DEBUG) << LOG_DESC("open encrypted leveldb handler");
+            status = EncryptedLevelDB::Open(ldb_option, m_param->mutableStorageParam().path,
+                &(pleveldb), g_BCOSConfig.diskEncryption.cipherDataKey);
+        }
+        else
+        {
+            // Not to use disk encryption
+            DBInitializer_LOG(DEBUG) << LOG_DESC("open leveldb handler");
+            status =
+                BasicLevelDB::Open(ldb_option, m_param->mutableStorageParam().path, &(pleveldb));
+        }
+
+        if (!status.ok())
+        {
+            throw std::runtime_error("open LevelDB failed");
+        }
+        DBInitializer_LOG(DEBUG) << LOG_BADGE("initLevelDBStorage")
+                                 << LOG_KV("status", status.ok());
+        std::shared_ptr<LevelDBStorage> leveldbStorage = std::make_shared<LevelDBStorage>();
+        std::shared_ptr<dev::db::BasicLevelDB> leveldb_handler =
+            std::shared_ptr<dev::db::BasicLevelDB>(pleveldb);
+        leveldbStorage->setDB(leveldb_handler);
+        m_storage = leveldbStorage;
+
+        auto tableFactoryFactory = std::make_shared<dev::storage::MemoryTableFactoryFactory>();
+        tableFactoryFactory->setStorage(m_storage);
+
+        m_tableFactoryFactory = tableFactoryFactory;
+    }
+    catch (std::exception& e)
+    {
+        DBInitializer_LOG(ERROR) << LOG_DESC("initLevelDBStorage failed")
+                                 << LOG_KV("EINFO", boost::diagnostic_information(e));
+        BOOST_THROW_EXCEPTION(OpenLevelDBFailed() << errinfo_comment("initLevelDBStorage failed"));
+    }
+}
+
+void DBInitializer::initTableFactory2(Storage::Ptr _backend)
+{
+    auto cachedStorage = std::make_shared<CachedStorage>();
+    cachedStorage->setBackend(_backend);
+    cachedStorage->setMaxStoreKey(m_param->mutableStorageParam().maxStoreKey);
+    cachedStorage->setMaxForwardBlock(m_param->mutableStorageParam().maxForwardBlock);
+
+    cachedStorage->init();
+
+    auto tableFactoryFactory = std::make_shared<dev::storage::MemoryTableFactoryFactory2>();
+    tableFactoryFactory->setStorage(cachedStorage);
+
+    m_storage = cachedStorage;
+    m_tableFactoryFactory = tableFactoryFactory;
+}
+
+void DBInitializer::initSQLStorage()
+{
+    DBInitializer_LOG(INFO) << LOG_BADGE("initSQLStorage");
+
+    auto sqlStorage = std::make_shared<SQLStorage>();
+    sqlStorage->setChannelRPCServer(m_channelRPCServer);
+    sqlStorage->setTopic(m_param->mutableStorageParam().topic);
+    sqlStorage->setFatalHandler([](std::exception& e) {
+        (void)e;
+        LOG(FATAL) << "Access amdb failed, exit";
+        exit(1);
+    });
+    sqlStorage->setMaxRetry(m_param->mutableStorageParam().maxRetry);
+    initTableFactory2(sqlStorage);
+}
+
+void DBInitializer::initLevelDBStorage2()
+{
+    DBInitializer_LOG(INFO) << LOG_BADGE("initLevelDBStorage2");
+    /// open and init the levelDB
+    leveldb::Options ldb_option;
+    dev::db::BasicLevelDB* pleveldb = nullptr;
+    try
+    {
+        m_param->mutableStorageParam().path = m_param->mutableStorageParam().path + "/LevelDB2";
+        boost::filesystem::create_directories(m_param->mutableStorageParam().path);
+        ldb_option.create_if_missing = true;
+        ldb_option.max_open_files = 1000;
+        ldb_option.compression = leveldb::kSnappyCompression;
+        leveldb::Status status;
+
+        // Not to use disk encryption
+        DBInitializer_LOG(DEBUG) << LOG_DESC("open leveldb handler");
+        status = BasicLevelDB::Open(ldb_option, m_param->mutableStorageParam().path, &(pleveldb));
+
+        if (!status.ok())
+        {
+            throw std::runtime_error("open LevelDB failed");
+        }
+        DBInitializer_LOG(DEBUG) << LOG_BADGE("initLevelDBStorage")
+                                 << LOG_KV("status", status.ok());
+        std::shared_ptr<LevelDBStorage2> leveldbStorage = std::make_shared<LevelDBStorage2>();
+        std::shared_ptr<dev::db::BasicLevelDB> leveldb_handler =
+            std::shared_ptr<dev::db::BasicLevelDB>(pleveldb);
+        leveldbStorage->setDB(leveldb_handler);
+        initTableFactory2(leveldbStorage);
+    }
+    catch (std::exception& e)
+    {
+        DBInitializer_LOG(ERROR) << LOG_DESC("initLevelDBStorage2 failed")
+                                 << LOG_KV("EINFO", boost::diagnostic_information(e));
+        BOOST_THROW_EXCEPTION(OpenLevelDBFailed() << errinfo_comment("initLevelDBStorage failed"));
+    }
+}
+
+void DBInitializer::initRocksDBStorage()
+{
+    DBInitializer_LOG(INFO) << LOG_BADGE("initRocksDBStorage");
+    /// open and init the levelDB
+    rocksdb::Options options;
+    rocksdb::DB* db = nullptr;
+    try
+    {
+        m_param->mutableStorageParam().path = m_param->mutableStorageParam().path + "/RocksDB";
+        boost::filesystem::create_directories(m_param->mutableStorageParam().path);
+        options.IncreaseParallelism();
+        options.OptimizeLevelStyleCompaction();
+        options.create_if_missing = true;
+        options.max_open_files = 1000;
+        options.compression = rocksdb::kSnappyCompression;
+        rocksdb::Status status;
+
+        // Not to use disk encryption
+        DBInitializer_LOG(DEBUG) << LOG_DESC("open rocks handler");
+        status = rocksdb::DB::Open(options, m_param->mutableStorageParam().path, &db);
+
+        if (!status.ok())
+        {
+            throw std::runtime_error("open RocksDB failed");
+        }
+        DBInitializer_LOG(DEBUG) << LOG_KV("status", status.ok());
+        std::shared_ptr<RocksDBStorage> rocksdbStorage = std::make_shared<RocksDBStorage>();
+        std::shared_ptr<rocksdb::DB> rocksDB;
+        rocksDB.reset(db);
+
+        rocksdbStorage->setDB(rocksDB);
+        initTableFactory2(rocksdbStorage);
+    }
+    catch (std::exception& e)
+    {
+        DBInitializer_LOG(ERROR) << LOG_DESC("initRocksDBStorage failed")
+                                 << LOG_KV("EINFO", boost::diagnostic_information(e));
+        BOOST_THROW_EXCEPTION(OpenLevelDBFailed() << errinfo_comment("initRocksDBStorage failed"));
+    }
+}
+
+void  DBInitializer::initZdbStorage()
+{
+    DBInitializer_LOG(INFO) << LOG_BADGE("initStorageDB") << LOG_BADGE("initZdbStorage");
+    auto zdbStorage = std::make_shared<ZdbStorage>();
+
+    zdbStorage->initSqlAccess(m_param->mutableStorageParam().dbtype,
+                    m_param->mutableStorageParam().dbip,
+                    m_param->mutableStorageParam().dbport,
+                    m_param->mutableStorageParam().dbusername,
+                    m_param->mutableStorageParam().dbpasswd,
+                    m_param->mutableStorageParam().dbname,
+                    m_param->mutableStorageParam().dbcharset,
+                    m_param->mutableStorageParam().initconnections,
+                    m_param->mutableStorageParam().maxconnections);
+    m_storage = zdbStorage;
+    auto tableFactoryFactory = std::make_shared<dev::storage::MemoryTableFactoryFactory2>();
+    tableFactoryFactory->setStorage(m_storage);
+
+    m_tableFactoryFactory = tableFactoryFactory;
+}
+
+/// create ExecutiveContextFactory
+void DBInitializer::createExecutiveContext()
+{
+    if (!m_storage || !m_stateFactory)
+    {
+        DBInitializer_LOG(ERROR) << LOG_DESC(
+            "createExecutiveContext Failed for storage has not been initialized");
+        return;
+    }
+    DBInitializer_LOG(DEBUG) << LOG_DESC("createExecutiveContext...");
+    m_executiveContextFactory = std::make_shared<ExecutiveContextFactory>();
+    /// storage
+    m_executiveContextFactory->setStateStorage(m_storage);
+    // mpt or storage
+    m_executiveContextFactory->setStateFactory(m_stateFactory);
+    m_executiveContextFactory->setTableFactoryFactory(m_tableFactoryFactory);
+    DBInitializer_LOG(DEBUG) << LOG_DESC("createExecutiveContext SUCC");
+}
+
+/// create stateFactory
+void DBInitializer::createStateFactory(dev::h256 const& genesisHash)
+{
+    DBInitializer_LOG(DEBUG) << LOG_BADGE("createStateFactory")
+                             << LOG_KV("type", m_param->mutableStateParam().type);
+    if (dev::stringCmpIgnoreCase(m_param->mutableStateParam().type, "mpt") == 0)
+        createMptState(genesisHash);
+    else if (dev::stringCmpIgnoreCase(m_param->mutableStateParam().type, "storage") ==
+             0)  /// default is storage state
+        createStorageState();
+    else
+    {
+        DBInitializer_LOG(WARNING)
+            << LOG_BADGE("createStateFactory")
+            << LOG_DESC("only support storage and mpt now, create storage by default");
+        createStorageState();
+    }
+    DBInitializer_LOG(DEBUG) << LOG_BADGE("createStateFactory SUCC");
+}
+
+/// TOCHECK: create the stateStorage with AMDB
+void DBInitializer::createStorageState()
+{
+    m_stateFactory = std::make_shared<StorageStateFactory>(u256(0x0));
+    DBInitializer_LOG(DEBUG) << LOG_DESC("createStorageState SUCC");
+}
+
+/// create the mptState
+void DBInitializer::createMptState(dev::h256 const& genesisHash)
+{
+    m_stateFactory = std::make_shared<MPTStateFactory>(
+        u256(0x0), m_param->baseDir(), genesisHash, WithExisting::Trust);
+    DBInitializer_LOG(DEBUG) << LOG_DESC("createMptState SUCC");
+}
+
+}  // namespace ledger
+}  // namespace dev