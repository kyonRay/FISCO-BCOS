 # "Copyright [2018] <fisco-bcos>"
 # @ function : one-click install shell script(appliable for centos and ubuntu)
 # @ Require  : yum or apt, git are ready
 # @ attention: if dependecies are downloaded failed, 
 #              please fetch packages into "deps/src" from https://github.com/bcosorg/lib manually
 #              and execute this shell script later
 # @ author   : yujiechen  
 # @ file     : build.sh
 # @ date     : 2018

#!/bin/sh

current_dir=`pwd`"/.."

Ubuntu_Platform=0
Centos_Platform=1
Oracle_Platform=2

cd ${current_dir}

LOG_ERROR() {
    content=${1}
    echo -e "\033[31m"${content}"\033[0m"
}

LOG_INFO() {
    content=${1}
    echo -e "\033[32m"${content}"\033[0m"
}

execute_cmd() {
    command="${1}"
    #LOG_INFO "RUN: ${command}"
    eval ${command}
    ret=$?
    if [ $ret -ne 0 ];then
        LOG_ERROR "FAILED execution of command: ${command}"
        exit 1
    else
        LOG_INFO "SUCCESS execution of command: ${command}"
    fi
}

# get platform: now support debain/ubuntu, fedora/centos, oracle
get_platform() {
    uname -v > /dev/null 2>&1 || { echo >&2 "ERROR - FISCO-BCOS requires 'uname' to identify the platform."; exit 1; }
    case $(uname -s) in
    Darwin)
        LOG_ERROR "FISCO-BCOS V2.0 Don't Support MAC OS Yet!"
        exit 1;;
    FreeBSD)
        LOG_ERROR "FISCO-BCOS V2.0 Don't Support FreeBSD Yet!"
        exit 1;;
    Linux)
        if [ -f "/etc/arch-release" ]; then
            LOG_ERROR "FISCO-BCOS V2.0 Don't Support arch-linux Yet!"
        elif [ -f "/etc/os-release" ];then
            DISTRO_NAME=$(. /etc/os-release; echo $NAME)
            case $DISTRO_NAME in
            Debian*|Ubuntu)
                LOG_INFO "Debian*|Ubuntu Platform"
                return ${Ubuntu_Platform};; #ubuntu type
            Fedora|CentOS*)
                LOG_INFO "Fedora|CentOS* Platform"
                return ${Centos_Platform};; #centos type
            Oracle*)
                LOG_INFO "Oracle Platform"
                return ${Oracle_Platform};; #oracle type
            esac
        else
            LOG_ERROR "Unsupported Platform"
        fi
    esac
}

install_ubuntu_package() {
    for i in $@ ;
    do 
        LOG_INFO "install ${i}";
        execute_cmd "sudo apt-get -y install ${i}";
    done
}

install_centos_package() {
    for i in $@ ;
    do
        LOG_INFO "install ${i}";
        execute_cmd "sudo yum -y install ${i}";
    done
}

#install ubuntu package
install_ubuntu_deps() {
    execute_cmd "sudo apt-get update"
    install_ubuntu_package "make" "build-essential"  \
                            "openssl" "libssl-dev" "libkrb5-dev" \
                            "libcurl4-openssl-dev" "libgmp-dev" \
<<<<<<< HEAD
                            "libleveldb-dev" "libmicrohttpd-dev" \
                            "libminiupnpc-dev" "uuid-dev"
=======
                            "libleveldb-dev" 
>>>>>>> a87b1628
}


# install centos package
install_centos_deps() {
    execute_cmd "sudo yum upgrade"
    install_centos_package "make" "gcc-c++" "leveldb-devel" \
                            "curl-devel" "openssl" "openssl-devel" \
<<<<<<< HEAD
                            "libmicrohttpd-devel" "gmp-devel" "libuuid-devel"
=======
                            "gmp-devel" 
>>>>>>> a87b1628
}

# install oracle package
install_oracle_deps() {
    install_centos_package "epel-release"
    install_centos_deps
}
               
#=== install all deps
install_all_deps()
{
    get_platform
    platform=`echo $?`
    if [ ${platform} -eq ${Ubuntu_Platform} ];then
        install_ubuntu_deps
    elif [ ${platform}  -eq ${Centos_Platform} ];then
        install_centos_deps
    elif [ ${platform} -eq ${Oracle_Platform} ];then
        install_oracle_deps
    else
        LOG_ERROR "unsupported platform!"
    fi
}

build_ubuntu_source() {
    # build source
    execute_cmd "mkdir -p build && cd build/"
    execute_cmd "cmake .. -DCOVERAGE=ON"
    execute_cmd "make -j2"
    #execute_cmd "make install && cd ${current_dir}"
}

build_centos_source() {
    # build source
    execute_cmd "mkdir -p build && cd build/"
    execute_cmd "cmake3 .. -DCOVERAGE=ON"
    execute_cmd "make"
    #execute_cmd "make install && cd ${current_dir}"
}

build_source() {
    get_platform
    platform=`echo $?`
    execute_cmd "cd ${current_dir}"
    if [ ${platform} -eq ${Ubuntu_Platform} ];then
        build_ubuntu_source
    elif [ ${platform} -eq ${Centos_Platform} ] || [ ${platform} -eq ${Oracle_Platform} ];then
        build_centos_source
    else
        LOG_ERROR "unsupported platform!"
    fi
}

install_all_deps
build_source<|MERGE_RESOLUTION|>--- conflicted
+++ resolved
@@ -95,12 +95,7 @@
     install_ubuntu_package "make" "build-essential"  \
                             "openssl" "libssl-dev" "libkrb5-dev" \
                             "libcurl4-openssl-dev" "libgmp-dev" \
-<<<<<<< HEAD
-                            "libleveldb-dev" "libmicrohttpd-dev" \
-                            "libminiupnpc-dev" "uuid-dev"
-=======
                             "libleveldb-dev" 
->>>>>>> a87b1628
 }
 
 
@@ -109,11 +104,7 @@
     execute_cmd "sudo yum upgrade"
     install_centos_package "make" "gcc-c++" "leveldb-devel" \
                             "curl-devel" "openssl" "openssl-devel" \
-<<<<<<< HEAD
-                            "libmicrohttpd-devel" "gmp-devel" "libuuid-devel"
-=======
                             "gmp-devel" 
->>>>>>> a87b1628
 }
 
 # install oracle package
