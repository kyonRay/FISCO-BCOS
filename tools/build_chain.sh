--- conflicted
+++ resolved
@@ -401,7 +401,6 @@
     ;support mpt/storage
     type=${state_type}
 
-<<<<<<< HEAD
 ;tx gas limit
 [tx]
     gasLimit=300000000
@@ -415,12 +414,6 @@
 ;sync period time
 [sync]
     idleWaitMs=200
-=======
-;genesis configuration
-[genesis]
-    ;used to mark the genesis block of this group
-    ;mark=${group_id}
->>>>>>> 8624f263
 
 ;txpool limit
 [txPool]
@@ -738,19 +731,12 @@
         if [ "${use_ip_param}" == "false" ];then
             node_groups=(${group_array[${server_count}]//,/ })
             for j in ${node_groups[@]};do
-<<<<<<< HEAD
                 generate_group_genesis "$node_dir/${conf_path}/group.${j}.genesis" "${groups[${j}]}"
                 generate_group_ini "$node_dir/${conf_path}/group.${j}.ini"
             done
         else
             generate_group_genesis "$node_dir/${conf_path}/group.1.genesis" "${nodeid_list}"
             generate_group_ini "$node_dir/${conf_path}/group.1.ini"
-=======
-                generate_group_ini "$node_dir/${conf_path}/group.${j}.ini" "${groups[${j}]}"
-            done
-        else
-            generate_group_ini "$node_dir/${conf_path}/group.1.ini" "${nodeid_list}"
->>>>>>> 8624f263
         fi
         generate_node_scripts "$node_dir"
     done
