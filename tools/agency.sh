#!/bin/bash
getname() {
    local name="$1"
    if [ -z "$name" ]; then
        return 0
    fi
    [[ "$name" =~ ^.*/$ ]] && {
        name="${name%/*}"
    }
    name="${name##*/}"
    echo "$name"
}

check_name() {
    local name="$1"
    local value="$2"
    [[ "$value" =~ ^[a-zA-Z0-9._-]+$ ]] || {
        echo "$name name [$value] invalid, it should match regex: ^[a-zA-Z0-9._-]+\$"
        exit $EXIT_CODE
    }
}

file_must_exists() {
    if [ ! -f "$1" ]; then
        echo "$1 file does not exist, please check!"
        exit $EXIT_CODE
    fi
}

dir_must_exists() {
    if [ ! -d "$1" ]; then
        echo "$1 DIR does not exist, please check!"
        exit $EXIT_CODE
    fi
}

dir_must_not_exists() {
    if [ -e "$1" ]; then
        echo "$1 DIR exists, please clean old DIR!"
        exit $EXIT_CODE
    fi
}
gen_agency_cert() {
    chain="$2"
    agencypath="$3"
    name=`getname "$agencypath"`

    dir_must_exists "$chain"
    file_must_exists "$chain/ca.key"
    check_name agency "$name"
    agencydir=$agencypath
    dir_must_not_exists "$agencydir"
    mkdir -p $agencydir

    openssl genrsa -out $agencydir/agency.key 2048
    openssl req -new -sha256 -subj "/CN=$name/O=fiscobcos/OU=agency" -key $agencydir/agency.key -config $chain/cert.cnf -out $agencydir/agency.csr
    openssl x509 -req -days 3650 -sha256 -CA $chain/ca.crt -CAkey $chain/ca.key -CAcreateserial\
        -in $agencydir/agency.csr -out $agencydir/agency.crt  -extensions v4_req -extfile $chain/cert.cnf
    
    cp $chain/ca.crt $chain/cert.cnf $agencydir/
    cp $chain/ca.crt $agencydir/ca-agency.crt
    more $agencydir/agency.crt | cat >>$agencydir/ca-agency.crt
    rm -f $agencydir/agency.csr

    echo "build $name agency cert successful!"
}

<<<<<<< HEAD
chain=$1
agency=${2}
if [ -z "$chain" ];  then
    echo "Usage:agency.sh  chain_path agency_name"
elif [  -d "$name" ]; then
    echo "$name DIR exist! please clean all old DIR!"
else
    gen_agency_cert "" ${chain}  ${agency} > build.log 2>&1
    echo "Build ${agency} Agency Crt suc!!!"
    rm build.log
fi
=======
chain=
agency=

help()
{
    echo "${1}"
    cat << EOF
Usage:
    -c <ca directory>           [Required]
    -a <agency directory>       [Required]
    -h Help
e.g: 
    bash agency.sh -c nodes/cert -a agencyA
EOF
exit 0
}

checkParam()
{
if [ "${chain}" == "" ];  then
    echo "must set chain certificate directory"
    help
elif [  "${agency}" == "" ]; then
    echo "must set agency directory"
    help
fi
}

main()
{
while getopts "c:a:h" option;do
    case ${option} in
    c) chain=${OPTARG};;
    a) agency=${OPTARG};;
    h) help;;
    esac
done
checkParam
gen_agency_cert "" ${chain}  ${agency}
if [ $? -eq 0 ];then
    echo "Build ${agency} Agency Crt suc!!!"
else
    echo "Build ${agency} Agency Crt failed!!!"
fi
}

main "$@"
>>>>>>> 22fc82c2
<|MERGE_RESOLUTION|>--- conflicted
+++ resolved
@@ -65,19 +65,6 @@
     echo "build $name agency cert successful!"
 }
 
-<<<<<<< HEAD
-chain=$1
-agency=${2}
-if [ -z "$chain" ];  then
-    echo "Usage:agency.sh  chain_path agency_name"
-elif [  -d "$name" ]; then
-    echo "$name DIR exist! please clean all old DIR!"
-else
-    gen_agency_cert "" ${chain}  ${agency} > build.log 2>&1
-    echo "Build ${agency} Agency Crt suc!!!"
-    rm build.log
-fi
-=======
 chain=
 agency=
 
@@ -116,7 +103,8 @@
     esac
 done
 checkParam
-gen_agency_cert "" ${chain}  ${agency}
+gen_agency_cert "" ${chain}  ${agency} > build.log 2>&1
+rm build.log
 if [ $? -eq 0 ];then
     echo "Build ${agency} Agency Crt suc!!!"
 else
@@ -124,5 +112,4 @@
 fi
 }
 
-main "$@"
->>>>>>> 22fc82c2
+main "$@"