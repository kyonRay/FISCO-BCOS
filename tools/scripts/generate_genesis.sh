--- conflicted
+++ resolved
@@ -37,7 +37,6 @@
 
 help() {
     LOG_ERROR "${1}"
-<<<<<<< HEAD
     echo "Usage:"
     echo "    -o    <output dir>            Where genesis.json generate"
     echo "    -i/-d <genesis node id/dir>   Genesis node id or dir"
@@ -47,16 +46,6 @@
     echo "    -s    <god address>           Address of god account(default: 0xf78451eb46e20bc5336e279c52bda3a3e92c09b6)"
     echo "    -g                            Generate genesis node for guomi-FISCO-BCOS"
     echo "    -h                            This help"
-=======
-    LOG_INFO "Usage:"
-    LOG_INFO "    -o <output dir>         Where genesis.json generate"
-    LOG_INFO "Optional:"
-    LOG_INFO "    -d <genesis node dir>   Genesis node dir of the blockchain"
-    LOG_INFO "    -i <genesis node id>    Genesis node id"
-    LOG_INFO "    -r <god account>        Address of god account(default: 0xf78451eb46e20bc5336e279c52bda3a3e92c09b6)"
-    LOG_INFO "    -g                      Generate genesis node for guomi-FISCO-BCOS"
-    LOG_INFO "    -h                      This help"
->>>>>>> 2b8e1492
     
     echo "Example:"
     echo "    bash $this_script -d /mydata/node0 -o /mydata/node1"
@@ -71,24 +60,14 @@
     echo "    bash $this_script -i xxxxxxxxxxxxx -o ~/mydata/node0 -r 0x3b5b68db7502424007c6e6567fa690c5afd71721 -g"
 exit -1
 }
-<<<<<<< HEAD
 goumi_support=0
 while getopts "d:o:i:s:gh" option;do
-=======
-guomi_support=0
-while getopts "d:o:i:r:gh" option;do
->>>>>>> 2b8e1492
 	case $option in
 	o) output_dirs=$OPTARG;;
     d) genesis_node_dir=$OPTARG;;
     i) init_miners=$OPTARG;;
-<<<<<<< HEAD
     s) god_address=$OPTARG;;
     g) goumi_support=1;;
-=======
-    r) god_address=$OPTARG;;
-    g) guomi_support=1;;
->>>>>>> 2b8e1492
 	h) help;;
 	esac
 done
