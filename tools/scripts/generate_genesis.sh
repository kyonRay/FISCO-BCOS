--- conflicted
+++ resolved
@@ -37,7 +37,6 @@
 
 help() {
     LOG_ERROR "${1}"
-<<<<<<< HEAD
     LOG_INFO "Usage:"
     LOG_INFO "    -o <output dir>         Where genesis.json generate"
     LOG_INFO "Optional:"
@@ -46,17 +45,6 @@
     LOG_INFO "    -r <god account>        Address of god account(default: 0xf78451eb46e20bc5336e279c52bda3a3e92c09b6)"
     LOG_INFO "    -g                      Generate genesis node for guomi-FISCO-BCOS"
     LOG_INFO "    -h                      This help"
-=======
-    echo "Usage:"
-    echo "    -o <output dir>         Where genesis.json generate"
-    echo "Optional:"
-    echo "    -d <genesis node dir>   Genesis node dir of the blockchain"
-    echo "    -i <genesis node id>    Genesis node id"
-    echo "    -r <god account>        Address of god account(default: 0xf78451eb46e20bc5336e279c52bda3a3e92c09b6)"
-    echo "    -d                      The Path of Guomi Directory"
-    echo "    -g                      Generate genesis node for guomi-FISCO-BCOS"
-    echo "    -h                      This help"
->>>>>>> 2a116310
     
     echo "Example:"
     echo "    bash $this_script -d /mydata/node0 -o /mydata/node1"
