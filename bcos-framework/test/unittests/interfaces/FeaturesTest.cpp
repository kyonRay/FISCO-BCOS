--- conflicted
+++ resolved
@@ -144,12 +144,8 @@
         "bugfix_eoa_as_contract",
         "bugfix_evm_exception_gas_used",
         "bugfix_dmc_deploy_gas_used",
-<<<<<<< HEAD
-=======
         "bugfix_staticcall_noaddr_return",
         "bugfix_support_transfer_receive_fallback",
-        "bugfix_evm_exception_gas_used",
->>>>>>> c2c55928
         "bugfix_set_row_with_dirty_flag",
         "feature_dmc2serial",
         "feature_sharding",
@@ -373,6 +369,7 @@
         "bugfix_keypage_system_entry_hash", "bugfix_internal_create_redundant_storage",
         "bugfix_empty_abi_reset", "bugfix_eip55_addr", "bugfix_sharding_call_in_child_executive",
         "bugfix_internal_create_permission_denied", "bugfix_eoa_as_contract",
+        "bugfix_staticcall_noaddr_return", "bugfix_support_transfer_receive_fallback",
         "bugfix_dmc_deploy_gas_used", "bugfix_evm_exception_gas_used",
         "bugfix_set_row_with_dirty_flag"});
 
