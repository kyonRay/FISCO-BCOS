--- conflicted
+++ resolved
@@ -42,11 +42,8 @@
         bugfix_empty_abi_reset,  // support empty abi reset of same code
         bugfix_eip55_addr,
         bugfix_eoa_as_contract,
-<<<<<<< HEAD
         bugfix_evm_exception_gas_used,
-=======
         bugfix_dmc_deploy_gas_used,
->>>>>>> 5b71bcd6
         feature_dmc2serial,
         feature_sharding,
         feature_rpbft,
@@ -159,13 +156,9 @@
                     {Flag::bugfix_empty_abi_reset, Flag::bugfix_eip55_addr,
                         Flag::bugfix_sharding_call_in_child_executive,
                         Flag::bugfix_internal_create_permission_denied}},
-<<<<<<< HEAD
-                {protocol::BlockVersion::V3_7_3_VERSION, {Flag::bugfix_eoa_as_contract}},
+                {protocol::BlockVersion::V3_7_3_VERSION,
+                    {Flag::bugfix_eoa_as_contract, Flag::bugfix_dmc_deploy_gas_used}},
                 {protocol::BlockVersion::V3_8_0_VERSION, {Flag::bugfix_evm_exception_gas_used}}});
-=======
-                {protocol::BlockVersion::V3_7_3_VERSION,
-                    {Flag::bugfix_eoa_as_contract, Flag::bugfix_dmc_deploy_gas_used}}});
->>>>>>> 5b71bcd6
         for (const auto& upgradeFeatures : upgradeRoadmap)
         {
             if (((to < protocol::BlockVersion::V3_2_7_VERSION) && (to >= upgradeFeatures.to)) ||
