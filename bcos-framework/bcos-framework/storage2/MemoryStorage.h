#pragma once

#include "Storage.h"
#include "bcos-task/AwaitableValue.h"
#include "bcos-utilities/NullLock.h"
#include <oneapi/tbb/spin_rw_mutex.h>
#include <boost/multi_index/hashed_index.hpp>
#include <boost/multi_index/identity.hpp>
#include <boost/multi_index/key.hpp>
#include <boost/multi_index/mem_fun.hpp>
#include <boost/multi_index/ordered_index.hpp>
#include <boost/multi_index/sequenced_index.hpp>
#include <boost/multi_index_container.hpp>
#include <boost/throw_exception.hpp>
#include <type_traits>
#include <utility>

namespace bcos::storage2::memory_storage
{

template <class Object>
concept HasMemberSize = requires(Object object) {
<<<<<<< HEAD
    {
        object.size()
    } -> std::integral;
=======
    { object.size() } -> std::integral;
>>>>>>> 89bfa032
};

using Empty = std::monostate;

enum Attribute : int
{
    NONE = 0,
    ORDERED = 1,
    CONCURRENT = 1 << 1,
    LRU = 1 << 2,
    LOGICAL_DELETION = 1 << 3
};

template <class KeyType, class ValueType = Empty, Attribute attribute = Attribute::NONE,
    class BucketHasher = void>
class MemoryStorage
{
public:
    constexpr static bool withOrdered = (attribute & Attribute::ORDERED) != 0;
    constexpr static bool withConcurrent = (attribute & Attribute::CONCURRENT) != 0;
    constexpr static bool withLRU = (attribute & Attribute::LRU) != 0;
    constexpr static bool withLogicalDeletion = (attribute & Attribute::LOGICAL_DELETION) != 0;

private:
    constexpr static unsigned BUCKETS_COUNT = 64;  // Magic number 64
    constexpr unsigned getBucketSize() { return withConcurrent ? BUCKETS_COUNT : 1; }
    static_assert(!withConcurrent || !std::is_void_v<BucketHasher>);

    constexpr static unsigned DEFAULT_CAPACITY = 32 * 1024 * 1024;  // For mru
    using Mutex = tbb::spin_rw_mutex;
    using Lock = std::conditional_t<withConcurrent, typename tbb::spin_rw_mutex::scoped_lock,
        utilities::NullLock>;
    using BucketMutex = std::conditional_t<withConcurrent, Mutex, Empty>;
    using DataValue = std::conditional_t<withLogicalDeletion, std::optional<ValueType>, ValueType>;

    struct Data
    {
        KeyType key;
        [[no_unique_address]] DataValue value;
    };

    using IndexType = std::conditional_t<withOrdered,
        boost::multi_index::ordered_unique<boost::multi_index::member<Data, KeyType, &Data::key>>,
        boost::multi_index::hashed_unique<boost::multi_index::member<Data, KeyType, &Data::key>>>;
    using Container = std::conditional_t<withLRU,
        boost::multi_index_container<Data,
            boost::multi_index::indexed_by<IndexType, boost::multi_index::sequenced<>>>,
        boost::multi_index_container<Data, boost::multi_index::indexed_by<IndexType>>>;
    struct Bucket
    {
        Container container;
        [[no_unique_address]] BucketMutex mutex;  // For concurrent
        [[no_unique_address]] std::conditional_t<withLRU, int64_t, Empty> capacity = {};  // LRU
    };
    using Buckets = std::conditional_t<withConcurrent, std::vector<Bucket>, std::array<Bucket, 1>>;

    Buckets m_buckets;
    [[no_unique_address]] std::conditional_t<withLRU, int64_t, Empty> m_maxCapacity;

    Bucket& getBucket(auto const& key) & noexcept
    {
        if constexpr (!withConcurrent)
        {
            return m_buckets[0];
        }
        auto index = getBucketIndex(key);

        auto& bucket = m_buckets[index];
        return bucket;
    }

    size_t getBucketIndex(auto const& key) const
    {
        if constexpr (!withConcurrent)
        {
            return 0;
        }
        else
        {
            auto hash = BucketHasher{}(key);
            return hash % m_buckets.size();
        }
    }

    void updateMRUAndCheck(
        Bucket& bucket, typename Container::template nth_index<0>::type::iterator entryIt)
        requires withLRU
    {
        auto& index = bucket.container.template get<1>();
        auto seqIt = index.iterator_to(*entryIt);
        index.relocate(index.end(), seqIt);

        while (bucket.capacity > m_maxCapacity && !bucket.container.empty())
        {
            auto const& item = index.front();
            bucket.capacity -= (getSize(item.key) + getSize(item.value));
            index.pop_front();
        }
    }

    static int64_t getSize(auto const& object)
    {
        using ObjectType = std::remove_cvref_t<decltype(object)>;
        if constexpr (HasMemberSize<ObjectType>)
        {
            return object.size();
        }
        // Treat any no-size() object as trivial, TODO: fix it
        return sizeof(ObjectType);
    }

public:
    using Key = KeyType;
    using Value = ValueType;

    explicit MemoryStorage(unsigned buckets = BUCKETS_COUNT)
    {
        if constexpr (withConcurrent)
        {
            m_buckets = decltype(m_buckets)(std::min(buckets, getBucketSize()));
        }
        if constexpr (withLRU)
        {
            m_maxCapacity = DEFAULT_CAPACITY;
        }
    }
    MemoryStorage(const MemoryStorage&) = delete;
    MemoryStorage(MemoryStorage&&) noexcept = default;
    MemoryStorage& operator=(const MemoryStorage&) = delete;
    MemoryStorage& operator=(MemoryStorage&&) noexcept = default;
    ~MemoryStorage() noexcept = default;

    void setMaxCapacity(int64_t capacity)
        requires withLRU
    {
        m_maxCapacity = capacity;
    }

    friend auto tag_invoke(bcos::storage2::tag_t<readSome> /*unused*/, MemoryStorage& storage,
        RANGES::input_range auto&& keys)
        -> task::AwaitableValue<std::vector<std::optional<ValueType>>>
    {
        task::AwaitableValue<std::vector<std::optional<ValueType>>> result;
        if constexpr (RANGES::sized_range<decltype(keys)>)
        {
            result.value().reserve(RANGES::size(keys));
        }

        for (auto&& key : keys)
        {
            auto& bucket = storage.getBucket(key);
            Lock lock(bucket.mutex, false);

            auto const& index = bucket.container.template get<0>();
            auto it = index.find(key);
            if (it != index.end())
            {
                result.value().emplace_back(it->value);

                if constexpr (std::decay_t<decltype(storage)>::withLRU)
                {
                    lock.upgrade_to_writer();
                    storage.updateMRUAndCheck(bucket, it);
                }
            }
            else
            {
                result.value().emplace_back(std::optional<ValueType>{});
            }
        }
        return result;
    }

    friend task::AwaitableValue<std::optional<ValueType>> tag_invoke(
        storage2::tag_t<storage2::readOne> /*unused*/, MemoryStorage& storage, auto&& key)
    {
        task::AwaitableValue<std::optional<ValueType>> result;
        auto& bucket = storage.getBucket(key);
        Lock lock(bucket.mutex, false);

        auto const& index = bucket.container.template get<0>();
        auto it = index.find(key);
        if (it != index.end())
        {
            if constexpr (std::decay_t<decltype(storage)>::withLRU)
            {
                lock.upgrade_to_writer();
                storage.updateMRUAndCheck(bucket, it);
            }

            result.value() = it->value;
        }
        return result;
    }

    friend task::AwaitableValue<void> tag_invoke(storage2::tag_t<storage2::writeSome> /*unused*/,
        MemoryStorage& storage, RANGES::input_range auto&& keys, RANGES::input_range auto&& values)
    {
        for (auto&& [key, value] : RANGES::views::zip(keys, values))
        {
            auto& bucket = storage.getBucket(key);
            Lock lock(bucket.mutex, true);
            auto const& index = bucket.container.template get<0>();

            std::conditional_t<std::decay_t<decltype(storage)>::withLRU, int64_t, Empty>
                updatedCapacity;
            if constexpr (std::decay_t<decltype(storage)>::withLRU)
            {
                updatedCapacity = getSize(key) + getSize(value);
            }

            typename Container::iterator it;
            if constexpr (std::decay_t<decltype(storage)>::withOrdered)
            {
                it = index.lower_bound(key);
            }
            else
            {
                it = index.find(key);
            }
            if (it != index.end() && std::equal_to<Key>{}(it->key, key))
            {
                if constexpr (std::decay_t<decltype(storage)>::withLRU)
                {
                    auto& existsValue = it->value;
                    updatedCapacity -= (getSize(key) + getSize(existsValue));
                }

                bucket.container.modify(
                    it, [newValue = std::forward<decltype(value)>(value)](Data& data) mutable {
                        data.value = std::forward<decltype(newValue)>(newValue);
                    });
            }
            else
            {
                it = bucket.container.emplace_hint(
                    it, Data{.key = KeyType(std::forward<decltype(key)>(key)),
                            .value = std::forward<decltype(value)>(value)});
            }

            if constexpr (std::decay_t<decltype(storage)>::withLRU)
            {
                bucket.capacity += updatedCapacity;
                storage.updateMRUAndCheck(bucket, it);
            }
        }

        return {};
    }

    friend task::AwaitableValue<void> tag_invoke(storage2::tag_t<storage2::removeSome> /*unused*/,
        MemoryStorage& storage, RANGES::input_range auto&& keys)
    {
        return removeSome(storage, std::forward<decltype(keys)>(keys), false);
    }

    friend task::AwaitableValue<void> tag_invoke(storage2::tag_t<storage2::removeSome> /*unused*/,
        MemoryStorage& storage, RANGES::input_range auto&& keys, DIRECT_TYPE /*unused*/)
    {
        return removeSome(storage, std::forward<decltype(keys)>(keys), true);
    }

    static task::AwaitableValue<void> removeSome(
        MemoryStorage& storage, RANGES::input_range auto&& keys, bool direct)
    {
        for (auto&& key : keys)
        {
            auto& bucket = storage.getBucket(key);
            Lock lock(bucket.mutex, true);
            auto const& index = bucket.container.template get<0>();

            auto it = index.find(key);
            if (it != index.end())
            {
                auto& existsValue = it->value;
                if constexpr (std::decay_t<decltype(storage)>::withLogicalDeletion)
                {
                    if (!existsValue)
                    {
                        // Already deleted
                        return {};
                    }
                }

                if constexpr (withLRU)
                {
                    bucket.capacity -= (getSize(key) + getSize(existsValue));
                }

                if constexpr (withLogicalDeletion)
                {
                    if (!direct)
                    {
                        bucket.container.modify(it, [](Data& data) mutable { data.value.reset(); });
                    }
                    else
                    {
                        bucket.container.erase(it);
                    }
                }
                else
                {
                    bucket.container.erase(it);
                }
            }
            else
            {
                if constexpr (withLogicalDeletion)
                {
                    if constexpr (std::is_same_v<std::decay_t<decltype(key)>, KeyType>)
                    {
                        it = bucket.container.emplace_hint(it, Data{.key = key, .value = {}});
                    }
                    else
                    {
                        it = bucket.container.emplace_hint(it, Data{.key = Key{key}, .value = {}});
                    }
                }
            }
        }

        return {};
    }

    friend task::AwaitableValue<void> tag_invoke(
        storage2::tag_t<merge> /*unused*/, MemoryStorage& toStorage, MemoryStorage&& fromStorage)
        requires(!std::is_const_v<decltype(fromStorage)>)
    {
        for (auto&& [bucket, fromBucket] :
            RANGES::views::zip(toStorage.m_buckets, fromStorage.m_buckets))
        {
            Lock toLock(bucket.mutex, true);
            Lock fromLock(fromBucket.mutex, true);

            auto& toIndex = bucket.container.template get<0>();
            auto& fromIndex = fromBucket.container.template get<0>();

            if (toIndex.empty())
            {
                toIndex.swap(fromIndex);
                continue;
            }
            auto hintIt = toIndex.end();
            while (!fromIndex.empty())
            {
                auto node = fromIndex.extract(fromIndex.begin());
                hintIt = toIndex.insert(hintIt, std::move(node));
                if (!node.empty())
                {
                    hintIt = toIndex.insert(toIndex.erase(hintIt), std::move(node));
                }
            }
        }
        return {};
    }

    friend task::Task<void> tag_invoke(
        storage2::tag_t<merge> /*unused*/, MemoryStorage& toStorage, auto&& fromStorage)
    {
        auto iterator = co_await storage2::range(fromStorage);
        while (auto item = co_await iterator.next())
        {
            auto&& [key, value] = *item;
            if constexpr (std::is_pointer_v<decltype(value)>)
            {
                if (value)
                {
                    co_await storage2::writeOne(toStorage, key, *value);
                }
                else
                {
                    co_await storage2::removeOne(toStorage, key);
                }
            }
            else
            {
                co_await storage2::writeOne(toStorage, key, value);
            }
        }
    }

    template <class Begin, class End>
    class Iterator
    {
    private:
        Begin m_begin;
        End m_end;

    public:
        Iterator(Begin begin, End end) : m_begin(begin), m_end(end) {}

        auto next()
        {
            using IteratorValue =
                std::conditional_t<withLogicalDeletion, const ValueType*, const ValueType&>;

            std::optional<std::tuple<const Key&, IteratorValue>> result;
            if (m_begin != m_end)
            {
                auto const& data = *m_begin;
                if constexpr (withLogicalDeletion)
                {
                    result.emplace(std::make_tuple(
                        std::cref(data.key), data.value ? std::addressof(*(data.value)) : nullptr));
                }
                else
                {
                    result.emplace(std::make_tuple(std::cref(data.key), std::cref(data.value)));
                }
                ++m_begin;
            }
            return task::AwaitableValue(std::move(result));
        }
    };

    friend auto tag_invoke(
        bcos::storage2::tag_t<storage2::range> /*unused*/, MemoryStorage const& storage)
        requires(!withConcurrent)
    {
        return task::AwaitableValue(Iterator<decltype(storage.m_buckets[0].container.begin()),
            decltype(storage.m_buckets[0].container.end())>(
            storage.m_buckets[0].container.begin(), storage.m_buckets[0].container.end()));
    }

    bool empty() const
    {
        bool allEmpty = true;
        for (auto& bucket : m_buckets)
        {
            Lock lock(bucket.mutex, false);
            if (!bucket.container.empty())
            {
                allEmpty = false;
                break;
            }
        }

        return allEmpty;
    }
};

}  // namespace bcos::storage2::memory_storage<|MERGE_RESOLUTION|>--- conflicted
+++ resolved
@@ -20,13 +20,9 @@
 
 template <class Object>
 concept HasMemberSize = requires(Object object) {
-<<<<<<< HEAD
     {
         object.size()
     } -> std::integral;
-=======
-    { object.size() } -> std::integral;
->>>>>>> 89bfa032
 };
 
 using Empty = std::monostate;
