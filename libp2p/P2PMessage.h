/*
 * @CopyRight:
 * FISCO-BCOS is free software: you can redistribute it and/or modify
 * it under the terms of the GNU General Public License as published by
 * the Free Software Foundation, either version 3 of the License, or
 * (at your option) any later version.
 *
 * FISCO-BCOS is distributed in the hope that it will be useful,
 * but WITHOUT ANY WARRANTY; without even the implied warranty of
 * MERCHANTABILITY or FITNESS FOR A PARTICULAR PURPOSE.  See the
 * GNU General Public License for more details.
 *
 * You should have received a copy of the GNU General Public License
 * along with FISCO-BCOS.  If not, see <http://www.gnu.org/licenses/>
 * (c) 2016-2018 fisco-dev contributors.
 */
/** @file P2PMessage.h
 *  @author monan
 *  @date 20181112
 */

#pragma once
#include <libdevcore/FixedHash.h>
#include <libethcore/Protocol.h>
#include <libnetwork/Common.h>
#include <memory>

namespace dev
{
namespace p2p
{
class P2PMessage : public dev::network::Message
{
public:
    typedef std::shared_ptr<P2PMessage> Ptr;
    /// m_length: 4bytes
    /// pid + gid: 2bytes
    /// packetType: 2bytes
    /// seq: 4 bytes
    const static size_t HEADER_LENGTH = 12;
    const static size_t MAX_LENGTH = 1024 * 1024;  ///< The maximum length of data is 1M.

    P2PMessage() { m_buffer = std::make_shared<bytes>(); }

    virtual ~P2PMessage() {}

    virtual uint32_t length() override { return m_length; }
<<<<<<< HEAD
=======
    virtual void setLength(uint32_t _length)
    {
        if (m_length != _length)
        {
            m_length = _length;
            setDirty(true);
        }
    }
>>>>>>> c8ff6924

    virtual PROTOCOL_ID protocolID() { return m_protocolID; }
    virtual void setProtocolID(PROTOCOL_ID _protocolID)
    {
        if (m_protocolID != _protocolID)
        {
            m_protocolID = _protocolID;
            setDirty(true);
        }
    }
    virtual PACKET_TYPE packetType() { return m_packetType; }
    virtual void setPacketType(PACKET_TYPE _packetType)
    {
        if (m_packetType != _packetType)
        {
            m_packetType = _packetType;
            setDirty(true);
        }
    }

    virtual uint32_t seq() override { return m_seq; }
    virtual void setSeq(uint32_t _seq)
    {
        if (m_seq != _seq)
        {
            m_seq = _seq;
            setDirty(true);
        }
    }

    virtual std::shared_ptr<bytes> buffer() { return m_buffer; }
    virtual void setBuffer(std::shared_ptr<bytes> _buffer)
    {
        m_buffer.reset();
        m_buffer = _buffer;
        /// update the length
        m_length = HEADER_LENGTH + m_buffer->size();
        m_dirty = true;
    }

    /// to compatible with RC1 even if m_protocolID is extended to int32_t
    /// attention:
    /// this logic is only used in AMOP
    /// the response packet in RC1 is -m_protocolID, but RC2 modifies m_protocolID to int32_t
    /// to make all the RC1 response packet is positive
    /// so we need to determine the packet is the response packet or not according to 16th
    /// binary number of the packet is 1 or 0
    virtual bool isRequestPacket() override { return !((m_protocolID & 0x8000) == 0x8000); }

    virtual void encode(bytes& buffer) override;

    /// < If the decoding is successful, the length of the decoded data is returned; otherwise, 0 is
    /// returned.
    virtual ssize_t decode(const byte* buffer, size_t size) override;

    /// update m_dirty according to updatedData
    void setDirty(bool _dirty) { m_dirty = _dirty; }

    bool dirty() const { return m_dirty; }

protected:
    uint32_t m_length = 0;            ///< m_length = HEADER_LENGTH + length(m_buffer)
    PROTOCOL_ID m_protocolID = 0;     ///< message type, the first two bytes of information, when
                                      ///< greater than 0 is the ID of the request package.
    PACKET_TYPE m_packetType = 0;     ///< message sub type, the second two bytes of information
    uint32_t m_seq = 0;               ///< the message identify
    std::shared_ptr<bytes> m_buffer;  ///< message data
    bool m_dirty = true;
};
enum AMOPPacketType
{
    SendTopicSeq = 1,
    RequestTopics = 2,
    SendTopics = 3
};
}  // namespace p2p
}  // namespace dev<|MERGE_RESOLUTION|>--- conflicted
+++ resolved
@@ -45,46 +45,14 @@
     virtual ~P2PMessage() {}
 
     virtual uint32_t length() override { return m_length; }
-<<<<<<< HEAD
-=======
-    virtual void setLength(uint32_t _length)
-    {
-        if (m_length != _length)
-        {
-            m_length = _length;
-            setDirty(true);
-        }
-    }
->>>>>>> c8ff6924
 
     virtual PROTOCOL_ID protocolID() { return m_protocolID; }
-    virtual void setProtocolID(PROTOCOL_ID _protocolID)
-    {
-        if (m_protocolID != _protocolID)
-        {
-            m_protocolID = _protocolID;
-            setDirty(true);
-        }
-    }
+    virtual void setProtocolID(PROTOCOL_ID _protocolID) { setField(m_protocolID, _protocolID); }
     virtual PACKET_TYPE packetType() { return m_packetType; }
-    virtual void setPacketType(PACKET_TYPE _packetType)
-    {
-        if (m_packetType != _packetType)
-        {
-            m_packetType = _packetType;
-            setDirty(true);
-        }
-    }
+    virtual void setPacketType(PACKET_TYPE _packetType) { setField(m_packetType, _packetType); }
 
     virtual uint32_t seq() override { return m_seq; }
-    virtual void setSeq(uint32_t _seq)
-    {
-        if (m_seq != _seq)
-        {
-            m_seq = _seq;
-            setDirty(true);
-        }
-    }
+    virtual void setSeq(uint32_t _seq) { setField(m_seq, _seq); }
 
     virtual std::shared_ptr<bytes> buffer() { return m_buffer; }
     virtual void setBuffer(std::shared_ptr<bytes> _buffer)
@@ -112,8 +80,15 @@
     virtual ssize_t decode(const byte* buffer, size_t size) override;
 
     /// update m_dirty according to updatedData
-    void setDirty(bool _dirty) { m_dirty = _dirty; }
-
+    template <class T>
+    void setField(T& _originValue, T const& _newValue)
+    {
+        if (_originValue != _newValue)
+        {
+            _originValue = _newValue;
+            m_dirty = true;
+        }
+    }
     bool dirty() const { return m_dirty; }
 
 protected:
