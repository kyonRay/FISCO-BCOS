/*
        This file is part of cpp-ethereum.

        cpp-ethereum is free software: you can redistribute it and/or modify
        it under the terms of the GNU General Public License as published by
        the Free Software Foundation, either version 3 of the License, or
        (at your option) any later version.

        cpp-ethereum is distributed in the hope that it will be useful,
        but WITHOUT ANY WARRANTY; without even the implied warranty of
        MERCHANTABILITY or FITNESS FOR A PARTICULAR PURPOSE.  See the
        GNU General Public License for more details.

        You should have received a copy of the GNU General Public License
        along with cpp-ethereum.  If not, see <http://www.gnu.org/licenses/>.
*/
/** @file Host.h
 * @author Alex Leverington <nessence@gmail.com>
 * @author Gav Wood <i@gavwood.com>
 * @date 2014
 * @author toxotguo
 * @date 2018
 */
#pragma once
<<<<<<< HEAD
=======
#include <chrono>
#include <map>
#include <memory>
#include <mutex>
#include <set>
#include <thread>
#include <utility>
#include <vector>
>>>>>>> 02d4b877

#include "Common.h"
#include "Network.h"
#include "Peer.h"
#include "RLPXSocket.h"
<<<<<<< HEAD
#include "SessionFace.h"
=======
#include <libdevcore/AsioInterface.h>
>>>>>>> 02d4b877
#include <libdevcore/Guards.h>
#include <libdevcore/Worker.h>
#include <libdevcrypto/Common.h>
#include <libdevcrypto/ECDHE.h>
#include <chrono>
#include <map>
#include <memory>
#include <mutex>
#include <set>
#include <thread>
#include <utility>
#include <vector>

namespace ba = boost::asio;
namespace bi = ba::ip;

namespace dev
{
namespace p2p
{
class RLPXHandshake;
class Host : public Worker
{
public:
    /// constructor function : init Host with specified client version,
    /// keypair and network config
    Host(std::string const& _clientVersion, KeyPair const& _alias, NetworkConfig const& _n,
        shared_ptr<AsioInterface>& m_asioInterface);
    ~Host();

    /// ------get interfaces ------
    /// get client version
    std::string const& clientVersion() const { return m_clientVersion; }
    /// get network configs
    NetworkConfig const& networkConfig() const { return m_netConfigs; }
    /// get io_service object  pointer
    ba::io_service* ioService() { return &m_ioService; }
    /// get keypair
    KeyPair const& keyPair() const { return m_alias; }
    /// get node id(public key)
    NodeID const& id() const { return m_alias.pub(); }
    /// get private key of the node
    Secret sec() const { return m_alias.secret(); }
    /// post and dispatch handlers
    boost::asio::io_service::strand* strand() { return &m_strand; }
    /// get the listen port
    uint16_t const& listenPort() const { return m_listenPort; }
    /// get the public address endpoint
    /// (obtained from listenAddress or network interface address by callback determinePublic)
    bi::tcp::endpoint const& tcpPublic() const { return m_tcpPublic; }
    /// get the number of connected peers
    size_t peerCount() const;
    /// get session map
    std::unordered_map<NodeID, std::weak_ptr<SessionFace>>& sessions() { return m_sessions; }
    /// get mutex of sessions
    RecursiveMutex& mutexSessions() { return x_sessions; }
    /// get m_staticNodes
    std::map<NodeIPEndpoint, NodeID>* staticNodes() { return &m_staticNodes; }
    /// get the peer slots
    unsigned peerSlots(PeerSlotType _type) const
    {
        /// to remove warning(maybe _type will be used in the future)
        (void)_type;
        return m_maxPeerCount;
    }
    /// to avoid too many connected sessions
    bool peerSlotsAvailable(PeerSlotType _type = Ingress)
    {
        Guard l(x_pendingNodeConns);
        return peerCount() + m_pendingPeerConns.size() < peerSlots(_type);
    }
    /// judge whether the specified node has been connected
    bool isConnected(const NodeID& nodeID)
    {
        auto session = peerSession(nodeID);
        if (session && session->isConnected())
            return true;
        return false;
    }
    /// get status of worker thread
    bool isStarted() const { return isWorking(); }
    /// get peers(maybe called by EthereumHost)
    Peers getPeers() const
    {
        Peers ret;
        try
        {
            RecursiveGuard l(x_sessions);
            for (auto const& i : m_peers)
                ret.push_back(*i.second);
        }
        catch (...)
        {
        }
        return ret;
    }

    /// ------set interfaces ------
    /// set m_reconnectnow to be true, reconnect all peers when callback keepAlivePeers
    void reconnectNow()
    {
        Guard l(x_reconnectnow);
        m_reconnectnow = true;
    }

    /// set static nodes
    void setStaticNodes(const std::map<NodeIPEndpoint, NodeID>& staticNodes)
    {
        m_staticNodes = staticNodes;
    }

    ///------ Network and worker threads related ------
    /// the working entry of libp2p(called by when init FISCO-BCOS to start the p2p network)
    void start();
    /// called by start() to start the network
    virtual void startedWorking();
    /// start peer sessions after handshake succeed(called by RLPxHandshake), mainly include four
    /// functions:
    /// 1. disconnect connecting host with invalid capability
    /// 2. modify m_peers && disconnect already-connected session
    /// 3. modify m_sessions and m_staticNodes
    /// 4. start new session (session->start())
    void startPeerSession(
        Public const& _pub, RLP const& _rlp, std::shared_ptr<RLPXSocket> const& _s);
    /// remove invalid RLPXHandshake object from m_connecting
    /// remove expired timer
    /// modify alived peers to m_peers
    /// reconnect all nodes recorded in m_staticNodes periodically
    void run(boost::system::error_code const& error);
    /// start the network by callback io_serivce.run
    void doWork();
    /// stop the network and worker thread
    void stop();
    /// clean resources (include both network, socket resources) when stop working
    void doneWorking();

    /// get the network status
    /// @return true : the network has been started
    /// @return false : the network has been stopped
    bool haveNetwork() const
    {
        Guard l(x_runTimer);
        return m_run;
    }

    /// Get session by id
    std::shared_ptr<SessionFace> peerSession(NodeID const& _id)
    {
        RecursiveGuard l(x_sessions);
        return m_sessions.count(_id) ? m_sessions[_id].lock() : nullptr;
    }
    bytes saveNetwork() const;

    /// TODO: implement 'disconnectByNodeId'
    void disconnectByNodeId(const std::string& sNodeId) {}

protected:  /// protected functions
    /// called by 'startedWorking' to accept connections
    virtual void runAcceptor();
    /// functions called after openssl handshake,
    /// maily to get node id and verify whether the certificate has been expired
    /// @return: node id of the connected peer
    std::function<bool(bool, boost::asio::ssl::verify_context&)> newVerifyCallback(
        std::shared_ptr<std::string> nodeIDOut);
    /// @return true: the given certificate has been expired
    /// @return false: the given certificate has not been expired
    static bool isExpired(ba::ssl::verify_context& ctx);
    /// server calls handshakeServer to after handshake, mainly calls RLPxHandshake to obtain
    /// informations(client version, caps, etc),start peer session and start accepting procedure
    /// repeatedly
    void handshakeServer(const boost::system::error_code& error,
        std::shared_ptr<std::string>& endpointPublicKey, std::shared_ptr<RLPXSocket> socket);

    /// update m_sessions and m_peers periodically
    /// drop the unconnected/invalid sessions periodically
    void keepAlivePeers();
    /// @return true: the specified peer node has alived-sessions
    /// @ return false: the specified peer node has no-alived-sessions
    bool havePeerSession(NodeID const& _id)
    {
        RecursiveGuard l(x_sessions);
        if (m_sessions.count(_id) && m_sessions[_id].lock())
            return true;
        return false;
    }
    /// reconnect to all unconnected peers recorded in m_staticNodes
    void reconnectAllNodes();
    /// connect to the server
    void connect(NodeIPEndpoint const& _nodeIPEndpoint);
    /// start RLPxHandshake procedure after ssl handshake succeed
    void handshakeClient(const boost::system::error_code& error, std::shared_ptr<RLPXSocket> socket,
        std::shared_ptr<std::string>& endpointPublicKey, NodeIPEndpoint& _nodeIPEndpoint);
    inline void determinePublic() { m_tcpPublic = Network::determinePublic(m_netConfigs); }

protected:  /// protected members(for unit testing)
    /// values inited by contructor
    /// Our version string
    std::string m_clientVersion;
    /// Network settings.
    NetworkConfig m_netConfigs;
    /// Interface addresses.
    std::set<bi::address> m_ifAddresses;
    /// I/O handler
    ba::io_service m_ioService;
    /// Listening acceptor.
    bi::tcp::acceptor m_tcp4Acceptor;
    /// Alias for network communication, namely (public key, private key) of the node
    KeyPair m_alias;
    /// Time we sent the last ping to all peers.
    std::chrono::steady_clock::time_point m_lastPing;
    /// Time we sent the last ping to all
    std::chrono::steady_clock::time_point m_lastReconnect;
    /// post and dispatch handlers
    boost::asio::io_service::strand m_strand;
    /// What port are we listening on. uint16_t(-1)
    /// means binding failed or acceptor hasn't been initialized.
    uint16_t m_listenPort = uint16_t(-1);
    /// representing to the network state
    bool m_run = false;
    ///< Start/stop mutex.(mutex for m_run)
    mutable std::mutex x_runTimer;
    /// the network accepting status(false means p2p is not accepting connections)
    bool m_accepting = false;
    /// maps from node ids to the sessions
    mutable std::unordered_map<NodeID, std::weak_ptr<SessionFace>> m_sessions;
    /// maps between peer name and peeer object
    /// attention: (endpoint recorded in m_peers always (listenIp, listenAddress))
    ///           (client endpoint of (connectIp, connectAddress) has no record)
    std::unordered_map<std::string, std::shared_ptr<Peer>> m_peers;
    /// mutex for accepting session information m_sessions and m_peers
    mutable RecursiveMutex x_sessions;
    /// Pending connections.
    std::list<std::weak_ptr<RLPXHandshake>> m_connecting;
    /// mutex for m_connecting
    Mutex x_connecting;
    /// control reconnecting, if set to be true, will reconnect peers immediately
    bool m_reconnectnow = true;
    /// mutex for m_reconnectnow
    Mutex x_reconnectnow;
    std::unique_ptr<boost::asio::deadline_timer> m_timer;

    /// static nodes recording maps between endpoints of peers and node id
    std::map<NodeIPEndpoint, NodeID> m_staticNodes;
    /// public listening endpoint.
    bi::tcp::endpoint m_tcpPublic;
    // ip and port information of the connected peer
    bi::tcp::endpoint m_tcpClient;
    /// pending connections
    std::set<std::string> m_pendingPeerConns;
    /// mutex for m_pendingPeerConns
    Mutex x_pendingNodeConns;
    /// peer count limit
    unsigned m_maxPeerCount = 100;
    static const unsigned c_timerInterval = 100;

    shared_ptr<AsioInterface> m_asioInterface;
};
}  // namespace p2p

}  // namespace dev
<|MERGE_RESOLUTION|>--- conflicted
+++ resolved
@@ -1,305 +1,291 @@
-/*
-        This file is part of cpp-ethereum.
-
-        cpp-ethereum is free software: you can redistribute it and/or modify
-        it under the terms of the GNU General Public License as published by
-        the Free Software Foundation, either version 3 of the License, or
-        (at your option) any later version.
-
-        cpp-ethereum is distributed in the hope that it will be useful,
-        but WITHOUT ANY WARRANTY; without even the implied warranty of
-        MERCHANTABILITY or FITNESS FOR A PARTICULAR PURPOSE.  See the
-        GNU General Public License for more details.
-
-        You should have received a copy of the GNU General Public License
-        along with cpp-ethereum.  If not, see <http://www.gnu.org/licenses/>.
-*/
-/** @file Host.h
- * @author Alex Leverington <nessence@gmail.com>
- * @author Gav Wood <i@gavwood.com>
- * @date 2014
- * @author toxotguo
- * @date 2018
- */
-#pragma once
-<<<<<<< HEAD
-=======
-#include <chrono>
-#include <map>
-#include <memory>
-#include <mutex>
-#include <set>
-#include <thread>
-#include <utility>
-#include <vector>
->>>>>>> 02d4b877
-
-#include "Common.h"
-#include "Network.h"
-#include "Peer.h"
-#include "RLPXSocket.h"
-<<<<<<< HEAD
-#include "SessionFace.h"
-=======
-#include <libdevcore/AsioInterface.h>
->>>>>>> 02d4b877
-#include <libdevcore/Guards.h>
-#include <libdevcore/Worker.h>
-#include <libdevcrypto/Common.h>
-#include <libdevcrypto/ECDHE.h>
-#include <chrono>
-#include <map>
-#include <memory>
-#include <mutex>
-#include <set>
-#include <thread>
-#include <utility>
-#include <vector>
-
-namespace ba = boost::asio;
-namespace bi = ba::ip;
-
-namespace dev
-{
-namespace p2p
-{
-class RLPXHandshake;
-class Host : public Worker
-{
-public:
-    /// constructor function : init Host with specified client version,
-    /// keypair and network config
-    Host(std::string const& _clientVersion, KeyPair const& _alias, NetworkConfig const& _n,
-        shared_ptr<AsioInterface>& m_asioInterface);
-    ~Host();
-
-    /// ------get interfaces ------
-    /// get client version
-    std::string const& clientVersion() const { return m_clientVersion; }
-    /// get network configs
-    NetworkConfig const& networkConfig() const { return m_netConfigs; }
-    /// get io_service object  pointer
-    ba::io_service* ioService() { return &m_ioService; }
-    /// get keypair
-    KeyPair const& keyPair() const { return m_alias; }
-    /// get node id(public key)
-    NodeID const& id() const { return m_alias.pub(); }
-    /// get private key of the node
-    Secret sec() const { return m_alias.secret(); }
-    /// post and dispatch handlers
-    boost::asio::io_service::strand* strand() { return &m_strand; }
-    /// get the listen port
-    uint16_t const& listenPort() const { return m_listenPort; }
-    /// get the public address endpoint
-    /// (obtained from listenAddress or network interface address by callback determinePublic)
-    bi::tcp::endpoint const& tcpPublic() const { return m_tcpPublic; }
-    /// get the number of connected peers
-    size_t peerCount() const;
-    /// get session map
-    std::unordered_map<NodeID, std::weak_ptr<SessionFace>>& sessions() { return m_sessions; }
-    /// get mutex of sessions
-    RecursiveMutex& mutexSessions() { return x_sessions; }
-    /// get m_staticNodes
-    std::map<NodeIPEndpoint, NodeID>* staticNodes() { return &m_staticNodes; }
-    /// get the peer slots
-    unsigned peerSlots(PeerSlotType _type) const
-    {
-        /// to remove warning(maybe _type will be used in the future)
-        (void)_type;
-        return m_maxPeerCount;
-    }
-    /// to avoid too many connected sessions
-    bool peerSlotsAvailable(PeerSlotType _type = Ingress)
-    {
-        Guard l(x_pendingNodeConns);
-        return peerCount() + m_pendingPeerConns.size() < peerSlots(_type);
-    }
-    /// judge whether the specified node has been connected
-    bool isConnected(const NodeID& nodeID)
-    {
-        auto session = peerSession(nodeID);
-        if (session && session->isConnected())
-            return true;
-        return false;
-    }
-    /// get status of worker thread
-    bool isStarted() const { return isWorking(); }
-    /// get peers(maybe called by EthereumHost)
-    Peers getPeers() const
-    {
-        Peers ret;
-        try
-        {
-            RecursiveGuard l(x_sessions);
-            for (auto const& i : m_peers)
-                ret.push_back(*i.second);
-        }
-        catch (...)
-        {
-        }
-        return ret;
-    }
-
-    /// ------set interfaces ------
-    /// set m_reconnectnow to be true, reconnect all peers when callback keepAlivePeers
-    void reconnectNow()
-    {
-        Guard l(x_reconnectnow);
-        m_reconnectnow = true;
-    }
-
-    /// set static nodes
-    void setStaticNodes(const std::map<NodeIPEndpoint, NodeID>& staticNodes)
-    {
-        m_staticNodes = staticNodes;
-    }
-
-    ///------ Network and worker threads related ------
-    /// the working entry of libp2p(called by when init FISCO-BCOS to start the p2p network)
-    void start();
-    /// called by start() to start the network
-    virtual void startedWorking();
-    /// start peer sessions after handshake succeed(called by RLPxHandshake), mainly include four
-    /// functions:
-    /// 1. disconnect connecting host with invalid capability
-    /// 2. modify m_peers && disconnect already-connected session
-    /// 3. modify m_sessions and m_staticNodes
-    /// 4. start new session (session->start())
-    void startPeerSession(
-        Public const& _pub, RLP const& _rlp, std::shared_ptr<RLPXSocket> const& _s);
-    /// remove invalid RLPXHandshake object from m_connecting
-    /// remove expired timer
-    /// modify alived peers to m_peers
-    /// reconnect all nodes recorded in m_staticNodes periodically
-    void run(boost::system::error_code const& error);
-    /// start the network by callback io_serivce.run
-    void doWork();
-    /// stop the network and worker thread
-    void stop();
-    /// clean resources (include both network, socket resources) when stop working
-    void doneWorking();
-
-    /// get the network status
-    /// @return true : the network has been started
-    /// @return false : the network has been stopped
-    bool haveNetwork() const
-    {
-        Guard l(x_runTimer);
-        return m_run;
-    }
-
-    /// Get session by id
-    std::shared_ptr<SessionFace> peerSession(NodeID const& _id)
-    {
-        RecursiveGuard l(x_sessions);
-        return m_sessions.count(_id) ? m_sessions[_id].lock() : nullptr;
-    }
-    bytes saveNetwork() const;
-
-    /// TODO: implement 'disconnectByNodeId'
-    void disconnectByNodeId(const std::string& sNodeId) {}
-
-protected:  /// protected functions
-    /// called by 'startedWorking' to accept connections
-    virtual void runAcceptor();
-    /// functions called after openssl handshake,
-    /// maily to get node id and verify whether the certificate has been expired
-    /// @return: node id of the connected peer
-    std::function<bool(bool, boost::asio::ssl::verify_context&)> newVerifyCallback(
-        std::shared_ptr<std::string> nodeIDOut);
-    /// @return true: the given certificate has been expired
-    /// @return false: the given certificate has not been expired
-    static bool isExpired(ba::ssl::verify_context& ctx);
-    /// server calls handshakeServer to after handshake, mainly calls RLPxHandshake to obtain
-    /// informations(client version, caps, etc),start peer session and start accepting procedure
-    /// repeatedly
-    void handshakeServer(const boost::system::error_code& error,
-        std::shared_ptr<std::string>& endpointPublicKey, std::shared_ptr<RLPXSocket> socket);
-
-    /// update m_sessions and m_peers periodically
-    /// drop the unconnected/invalid sessions periodically
-    void keepAlivePeers();
-    /// @return true: the specified peer node has alived-sessions
-    /// @ return false: the specified peer node has no-alived-sessions
-    bool havePeerSession(NodeID const& _id)
-    {
-        RecursiveGuard l(x_sessions);
-        if (m_sessions.count(_id) && m_sessions[_id].lock())
-            return true;
-        return false;
-    }
-    /// reconnect to all unconnected peers recorded in m_staticNodes
-    void reconnectAllNodes();
-    /// connect to the server
-    void connect(NodeIPEndpoint const& _nodeIPEndpoint);
-    /// start RLPxHandshake procedure after ssl handshake succeed
-    void handshakeClient(const boost::system::error_code& error, std::shared_ptr<RLPXSocket> socket,
-        std::shared_ptr<std::string>& endpointPublicKey, NodeIPEndpoint& _nodeIPEndpoint);
-    inline void determinePublic() { m_tcpPublic = Network::determinePublic(m_netConfigs); }
-
-protected:  /// protected members(for unit testing)
-    /// values inited by contructor
-    /// Our version string
-    std::string m_clientVersion;
-    /// Network settings.
-    NetworkConfig m_netConfigs;
-    /// Interface addresses.
-    std::set<bi::address> m_ifAddresses;
-    /// I/O handler
-    ba::io_service m_ioService;
-    /// Listening acceptor.
-    bi::tcp::acceptor m_tcp4Acceptor;
-    /// Alias for network communication, namely (public key, private key) of the node
-    KeyPair m_alias;
-    /// Time we sent the last ping to all peers.
-    std::chrono::steady_clock::time_point m_lastPing;
-    /// Time we sent the last ping to all
-    std::chrono::steady_clock::time_point m_lastReconnect;
-    /// post and dispatch handlers
-    boost::asio::io_service::strand m_strand;
-    /// What port are we listening on. uint16_t(-1)
-    /// means binding failed or acceptor hasn't been initialized.
-    uint16_t m_listenPort = uint16_t(-1);
-    /// representing to the network state
-    bool m_run = false;
-    ///< Start/stop mutex.(mutex for m_run)
-    mutable std::mutex x_runTimer;
-    /// the network accepting status(false means p2p is not accepting connections)
-    bool m_accepting = false;
-    /// maps from node ids to the sessions
-    mutable std::unordered_map<NodeID, std::weak_ptr<SessionFace>> m_sessions;
-    /// maps between peer name and peeer object
-    /// attention: (endpoint recorded in m_peers always (listenIp, listenAddress))
-    ///           (client endpoint of (connectIp, connectAddress) has no record)
-    std::unordered_map<std::string, std::shared_ptr<Peer>> m_peers;
-    /// mutex for accepting session information m_sessions and m_peers
-    mutable RecursiveMutex x_sessions;
-    /// Pending connections.
-    std::list<std::weak_ptr<RLPXHandshake>> m_connecting;
-    /// mutex for m_connecting
-    Mutex x_connecting;
-    /// control reconnecting, if set to be true, will reconnect peers immediately
-    bool m_reconnectnow = true;
-    /// mutex for m_reconnectnow
-    Mutex x_reconnectnow;
-    std::unique_ptr<boost::asio::deadline_timer> m_timer;
-
-    /// static nodes recording maps between endpoints of peers and node id
-    std::map<NodeIPEndpoint, NodeID> m_staticNodes;
-    /// public listening endpoint.
-    bi::tcp::endpoint m_tcpPublic;
-    // ip and port information of the connected peer
-    bi::tcp::endpoint m_tcpClient;
-    /// pending connections
-    std::set<std::string> m_pendingPeerConns;
-    /// mutex for m_pendingPeerConns
-    Mutex x_pendingNodeConns;
-    /// peer count limit
-    unsigned m_maxPeerCount = 100;
-    static const unsigned c_timerInterval = 100;
-
-    shared_ptr<AsioInterface> m_asioInterface;
-};
-}  // namespace p2p
-
-}  // namespace dev
+/*
+        This file is part of cpp-ethereum.
+
+        cpp-ethereum is free software: you can redistribute it and/or modify
+        it under the terms of the GNU General Public License as published by
+        the Free Software Foundation, either version 3 of the License, or
+        (at your option) any later version.
+
+        cpp-ethereum is distributed in the hope that it will be useful,
+        but WITHOUT ANY WARRANTY; without even the implied warranty of
+        MERCHANTABILITY or FITNESS FOR A PARTICULAR PURPOSE.  See the
+        GNU General Public License for more details.
+
+        You should have received a copy of the GNU General Public License
+        along with cpp-ethereum.  If not, see <http://www.gnu.org/licenses/>.
+*/
+/** @file Host.h
+ * @author Alex Leverington <nessence@gmail.com>
+ * @author Gav Wood <i@gavwood.com>
+ * @date 2014
+ * @author toxotguo
+ * @date 2018
+ */
+#pragma once
+
+#include "Common.h"
+#include "Network.h"
+#include "Peer.h"
+#include "RLPXSocket.h"
+#include "SessionFace.h"
+#include <libdevcore/AsioInterface.h>
+#include <libdevcore/Guards.h>
+#include <libdevcore/Worker.h>
+#include <libdevcrypto/Common.h>
+#include <libdevcrypto/ECDHE.h>
+#include <chrono>
+#include <map>
+#include <memory>
+#include <mutex>
+#include <set>
+#include <thread>
+#include <utility>
+#include <vector>
+
+namespace ba = boost::asio;
+namespace bi = ba::ip;
+
+namespace dev
+{
+namespace p2p
+{
+class RLPXHandshake;
+class Host : public Worker
+{
+public:
+    /// constructor function : init Host with specified client version,
+    /// keypair and network config
+    Host(std::string const& _clientVersion, KeyPair const& _alias, NetworkConfig const& _n,
+        shared_ptr<AsioInterface>& m_asioInterface);
+    ~Host();
+
+    /// ------get interfaces ------
+    /// get client version
+    std::string const& clientVersion() const { return m_clientVersion; }
+    /// get network configs
+    NetworkConfig const& networkConfig() const { return m_netConfigs; }
+    /// get io_service object  pointer
+    ba::io_service* ioService() { return &m_ioService; }
+    /// get keypair
+    KeyPair const& keyPair() const { return m_alias; }
+    /// get node id(public key)
+    NodeID const& id() const { return m_alias.pub(); }
+    /// get private key of the node
+    Secret sec() const { return m_alias.secret(); }
+    /// post and dispatch handlers
+    boost::asio::io_service::strand* strand() { return &m_strand; }
+    /// get the listen port
+    uint16_t const& listenPort() const { return m_listenPort; }
+    /// get the public address endpoint
+    /// (obtained from listenAddress or network interface address by callback determinePublic)
+    bi::tcp::endpoint const& tcpPublic() const { return m_tcpPublic; }
+    /// get the number of connected peers
+    size_t peerCount() const;
+    /// get session map
+    std::unordered_map<NodeID, std::weak_ptr<SessionFace>>& sessions() { return m_sessions; }
+    /// get mutex of sessions
+    RecursiveMutex& mutexSessions() { return x_sessions; }
+    /// get m_staticNodes
+    std::map<NodeIPEndpoint, NodeID>* staticNodes() { return &m_staticNodes; }
+    /// get the peer slots
+    unsigned peerSlots(PeerSlotType _type) const
+    {
+        /// to remove warning(maybe _type will be used in the future)
+        (void)_type;
+        return m_maxPeerCount;
+    }
+    /// to avoid too many connected sessions
+    bool peerSlotsAvailable(PeerSlotType _type = Ingress)
+    {
+        Guard l(x_pendingNodeConns);
+        return peerCount() + m_pendingPeerConns.size() < peerSlots(_type);
+    }
+    /// judge whether the specified node has been connected
+    bool isConnected(const NodeID& nodeID)
+    {
+        auto session = peerSession(nodeID);
+        if (session && session->isConnected())
+            return true;
+        return false;
+    }
+    /// get status of worker thread
+    bool isStarted() const { return isWorking(); }
+    /// get peers(maybe called by EthereumHost)
+    Peers getPeers() const
+    {
+        Peers ret;
+        try
+        {
+            RecursiveGuard l(x_sessions);
+            for (auto const& i : m_peers)
+                ret.push_back(*i.second);
+        }
+        catch (...)
+        {
+        }
+        return ret;
+    }
+
+    /// ------set interfaces ------
+    /// set m_reconnectnow to be true, reconnect all peers when callback keepAlivePeers
+    void reconnectNow()
+    {
+        Guard l(x_reconnectnow);
+        m_reconnectnow = true;
+    }
+
+    /// set static nodes
+    void setStaticNodes(const std::map<NodeIPEndpoint, NodeID>& staticNodes)
+    {
+        m_staticNodes = staticNodes;
+    }
+
+    ///------ Network and worker threads related ------
+    /// the working entry of libp2p(called by when init FISCO-BCOS to start the p2p network)
+    void start();
+    /// called by start() to start the network
+    virtual void startedWorking();
+    /// start peer sessions after handshake succeed(called by RLPxHandshake), mainly include four
+    /// functions:
+    /// 1. disconnect connecting host with invalid capability
+    /// 2. modify m_peers && disconnect already-connected session
+    /// 3. modify m_sessions and m_staticNodes
+    /// 4. start new session (session->start())
+    void startPeerSession(
+        Public const& _pub, RLP const& _rlp, std::shared_ptr<RLPXSocket> const& _s);
+    /// remove invalid RLPXHandshake object from m_connecting
+    /// remove expired timer
+    /// modify alived peers to m_peers
+    /// reconnect all nodes recorded in m_staticNodes periodically
+    void run(boost::system::error_code const& error);
+    /// start the network by callback io_serivce.run
+    void doWork();
+    /// stop the network and worker thread
+    void stop();
+    /// clean resources (include both network, socket resources) when stop working
+    void doneWorking();
+
+    /// get the network status
+    /// @return true : the network has been started
+    /// @return false : the network has been stopped
+    bool haveNetwork() const
+    {
+        Guard l(x_runTimer);
+        return m_run;
+    }
+
+    /// Get session by id
+    std::shared_ptr<SessionFace> peerSession(NodeID const& _id)
+    {
+        RecursiveGuard l(x_sessions);
+        return m_sessions.count(_id) ? m_sessions[_id].lock() : nullptr;
+    }
+    bytes saveNetwork() const;
+
+    /// TODO: implement 'disconnectByNodeId'
+    void disconnectByNodeId(const std::string& sNodeId) {}
+
+protected:  /// protected functions
+    /// called by 'startedWorking' to accept connections
+    virtual void runAcceptor();
+    /// functions called after openssl handshake,
+    /// maily to get node id and verify whether the certificate has been expired
+    /// @return: node id of the connected peer
+    std::function<bool(bool, boost::asio::ssl::verify_context&)> newVerifyCallback(
+        std::shared_ptr<std::string> nodeIDOut);
+    /// @return true: the given certificate has been expired
+    /// @return false: the given certificate has not been expired
+    static bool isExpired(ba::ssl::verify_context& ctx);
+    /// server calls handshakeServer to after handshake, mainly calls RLPxHandshake to obtain
+    /// informations(client version, caps, etc),start peer session and start accepting procedure
+    /// repeatedly
+    void handshakeServer(const boost::system::error_code& error,
+        std::shared_ptr<std::string>& endpointPublicKey, std::shared_ptr<RLPXSocket> socket);
+
+    /// update m_sessions and m_peers periodically
+    /// drop the unconnected/invalid sessions periodically
+    void keepAlivePeers();
+    /// @return true: the specified peer node has alived-sessions
+    /// @ return false: the specified peer node has no-alived-sessions
+    bool havePeerSession(NodeID const& _id)
+    {
+        RecursiveGuard l(x_sessions);
+        if (m_sessions.count(_id) && m_sessions[_id].lock())
+            return true;
+        return false;
+    }
+    /// reconnect to all unconnected peers recorded in m_staticNodes
+    void reconnectAllNodes();
+    /// connect to the server
+    void connect(NodeIPEndpoint const& _nodeIPEndpoint);
+    /// start RLPxHandshake procedure after ssl handshake succeed
+    void handshakeClient(const boost::system::error_code& error, std::shared_ptr<RLPXSocket> socket,
+        std::shared_ptr<std::string>& endpointPublicKey, NodeIPEndpoint& _nodeIPEndpoint);
+    inline void determinePublic() { m_tcpPublic = Network::determinePublic(m_netConfigs); }
+
+protected:  /// protected members(for unit testing)
+    /// values inited by contructor
+    /// Our version string
+    std::string m_clientVersion;
+    /// Network settings.
+    NetworkConfig m_netConfigs;
+    /// Interface addresses.
+    std::set<bi::address> m_ifAddresses;
+    /// I/O handler
+    ba::io_service m_ioService;
+    /// Listening acceptor.
+    bi::tcp::acceptor m_tcp4Acceptor;
+    /// Alias for network communication, namely (public key, private key) of the node
+    KeyPair m_alias;
+    /// Time we sent the last ping to all peers.
+    std::chrono::steady_clock::time_point m_lastPing;
+    /// Time we sent the last ping to all
+    std::chrono::steady_clock::time_point m_lastReconnect;
+    /// post and dispatch handlers
+    boost::asio::io_service::strand m_strand;
+    /// What port are we listening on. uint16_t(-1)
+    /// means binding failed or acceptor hasn't been initialized.
+    uint16_t m_listenPort = uint16_t(-1);
+    /// representing to the network state
+    bool m_run = false;
+    ///< Start/stop mutex.(mutex for m_run)
+    mutable std::mutex x_runTimer;
+    /// the network accepting status(false means p2p is not accepting connections)
+    bool m_accepting = false;
+    /// maps from node ids to the sessions
+    mutable std::unordered_map<NodeID, std::weak_ptr<SessionFace>> m_sessions;
+    /// maps between peer name and peeer object
+    /// attention: (endpoint recorded in m_peers always (listenIp, listenAddress))
+    ///           (client endpoint of (connectIp, connectAddress) has no record)
+    std::unordered_map<std::string, std::shared_ptr<Peer>> m_peers;
+    /// mutex for accepting session information m_sessions and m_peers
+    mutable RecursiveMutex x_sessions;
+    /// Pending connections.
+    std::list<std::weak_ptr<RLPXHandshake>> m_connecting;
+    /// mutex for m_connecting
+    Mutex x_connecting;
+    /// control reconnecting, if set to be true, will reconnect peers immediately
+    bool m_reconnectnow = true;
+    /// mutex for m_reconnectnow
+    Mutex x_reconnectnow;
+    std::unique_ptr<boost::asio::deadline_timer> m_timer;
+
+    /// static nodes recording maps between endpoints of peers and node id
+    std::map<NodeIPEndpoint, NodeID> m_staticNodes;
+    /// public listening endpoint.
+    bi::tcp::endpoint m_tcpPublic;
+    // ip and port information of the connected peer
+    bi::tcp::endpoint m_tcpClient;
+    /// pending connections
+    std::set<std::string> m_pendingPeerConns;
+    /// mutex for m_pendingPeerConns
+    Mutex x_pendingNodeConns;
+    /// peer count limit
+    unsigned m_maxPeerCount = 100;
+    static const unsigned c_timerInterval = 100;
+
+    shared_ptr<AsioInterface> m_asioInterface;
+};
+}  // namespace p2p
+
+}  // namespace dev