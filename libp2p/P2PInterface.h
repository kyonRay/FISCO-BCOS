/*
    This file is part of FISCO-BCOS.

    FISCO-BCOS is free software: you can redistribute it and/or modify
    it under the terms of the GNU General Public License as published by
    the Free Software Foundation, either version 3 of the License, or
    (at your option) any later version.

    FISCO-BCOS is distributed in the hope that it will be useful,
    but WITHOUT ANY WARRANTY; without even the implied warranty of
    MERCHANTABILITY or FITNESS FOR A PARTICULAR PURPOSE.  See the
    GNU General Public License for more details.

    You should have received a copy of the GNU General Public License
    along with FISCO-BCOS.  If not, see <http://www.gnu.org/licenses/>.
*/
/** @file P2PInterface.h
 *  @author chaychen
 *  @date 20180911
 */

#pragma once
#include <libnetwork/Common.h>
#include <libnetwork/SessionFace.h>
#include <memory>
#include "P2PSession.h"
#include "P2PMessage.h"

#define CallbackFuncWithSession std::function<void(dev::p2p::NetworkException, std::shared_ptr<dev::p2p::P2PSession>, dev::p2p::P2PMessage::Ptr)>

namespace dev
{
namespace p2p
{
class Host;
class P2PInterface
{
public:
<<<<<<< HEAD
    virtual ~P2PInterface() {};
=======
    virtual ~P2PInterface() {}
    /// < protocolID stored in Message struct
    virtual Message::Ptr sendMessageByNodeID(NodeID const& nodeID, Message::Ptr message) = 0;

    virtual void asyncSendMessageByNodeID(NodeID const& nodeID, Message::Ptr message,
        CallbackFunc callback = nullptr, Options const& options = Options()) = 0;

    virtual Message::Ptr sendMessageByTopic(std::string const& topic, Message::Ptr message) = 0;

    virtual void asyncSendMessageByTopic(std::string const& topic, Message::Ptr message,
        CallbackFunc callback, Options const& options) = 0;

    virtual void asyncMulticastMessageByTopic(std::string const& topic, Message::Ptr message) = 0;

    virtual void asyncMulticastMessageByNodeIDList(
        NodeIDs const& nodeIDs, Message::Ptr message) = 0;
>>>>>>> a87b1628

    virtual P2PMessage::Ptr sendMessageByNodeID(NodeID nodeID, P2PMessage::Ptr message) = 0;

    virtual void asyncSendMessageByNodeID(NodeID nodeID, P2PMessage::Ptr message,
        CallbackFuncWithSession callback, Options options = Options()) = 0;

    virtual P2PMessage::Ptr sendMessageByTopic(std::string topic, P2PMessage::Ptr message) = 0;

    virtual void asyncSendMessageByTopic(std::string topic, P2PMessage::Ptr message,
        CallbackFuncWithSession callback, Options options) = 0;

    virtual void asyncMulticastMessageByTopic(std::string topic, P2PMessage::Ptr message) = 0;

    virtual void asyncMulticastMessageByNodeIDList(NodeIDs nodeIDs, P2PMessage::Ptr message) = 0;

    virtual void asyncBroadcastMessage(P2PMessage::Ptr message, Options options) = 0;

    virtual void registerHandlerByProtoclID(PROTOCOL_ID protocolID, CallbackFuncWithSession handler) = 0;

    virtual void registerHandlerByTopic(std::string topic, CallbackFuncWithSession handler) = 0;

    virtual SessionInfos sessionInfos() = 0;
    virtual SessionInfos sessionInfosByProtocolID(PROTOCOL_ID _protocolID) = 0;

    virtual bool isConnected(NodeID _nodeID) = 0;

<<<<<<< HEAD
    virtual std::shared_ptr<std::vector<std::string>> topics() = 0;
    virtual void setGroupID2NodeList(std::map<GROUP_ID, h512s> _groupID2NodeList) = 0;
=======
    virtual void setMessageFactory(MessageFactory::Ptr _messageFactory) = 0;

    virtual std::shared_ptr<Host> host() const = 0;
>>>>>>> a87b1628
};

}  // namespace p2p

}  // namespace dev<|MERGE_RESOLUTION|>--- conflicted
+++ resolved
@@ -36,26 +36,7 @@
 class P2PInterface
 {
 public:
-<<<<<<< HEAD
     virtual ~P2PInterface() {};
-=======
-    virtual ~P2PInterface() {}
-    /// < protocolID stored in Message struct
-    virtual Message::Ptr sendMessageByNodeID(NodeID const& nodeID, Message::Ptr message) = 0;
-
-    virtual void asyncSendMessageByNodeID(NodeID const& nodeID, Message::Ptr message,
-        CallbackFunc callback = nullptr, Options const& options = Options()) = 0;
-
-    virtual Message::Ptr sendMessageByTopic(std::string const& topic, Message::Ptr message) = 0;
-
-    virtual void asyncSendMessageByTopic(std::string const& topic, Message::Ptr message,
-        CallbackFunc callback, Options const& options) = 0;
-
-    virtual void asyncMulticastMessageByTopic(std::string const& topic, Message::Ptr message) = 0;
-
-    virtual void asyncMulticastMessageByNodeIDList(
-        NodeIDs const& nodeIDs, Message::Ptr message) = 0;
->>>>>>> a87b1628
 
     virtual P2PMessage::Ptr sendMessageByNodeID(NodeID nodeID, P2PMessage::Ptr message) = 0;
 
@@ -82,14 +63,8 @@
 
     virtual bool isConnected(NodeID _nodeID) = 0;
 
-<<<<<<< HEAD
     virtual std::shared_ptr<std::vector<std::string>> topics() = 0;
     virtual void setGroupID2NodeList(std::map<GROUP_ID, h512s> _groupID2NodeList) = 0;
-=======
-    virtual void setMessageFactory(MessageFactory::Ptr _messageFactory) = 0;
-
-    virtual std::shared_ptr<Host> host() const = 0;
->>>>>>> a87b1628
 };
 
 }  // namespace p2p
