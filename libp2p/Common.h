--- conflicted
+++ resolved
@@ -52,15 +52,10 @@
 
 namespace ba = boost::asio;
 namespace bi = boost::asio::ip;
-<<<<<<< HEAD
-#define HOST_LOG(LEVEL) LOG(LEVEL) << "[#HOST] "
-#define SESSION_LOG(LEVEL) LOG(LEVEL) << "[#SESSION] "
-#define P2PMSG_LOG(LEVEL) LOG(LEVEL) << "[#P2PMSG] "
-#define NETWORK_LOG(LEVEL) LOG(LEVEL) << "[#NETWORK] "
-=======
 #define HOST_LOG(LEVEL) LOG(LEVEL) << "[#LIBP2P][#HOST] "
 #define SESSION_LOG(LEVEL) LOG(LEVEL) << "[#LIBP2P][#SESSION] "
->>>>>>> ce58f9d7
+#define P2PMSG_LOG(LEVEL) LOG(LEVEL) << "[#LIBP2P][#P2PMSG] "
+#define NETWORK_LOG(LEVEL) LOG(LEVEL) << "[#LIBP2P][#NETWORK] "
 namespace dev
 {
 namespace p2p
