/*
    This file is part of FISCO-BCOS.

    FISCO-BCOS is free software: you can redistribute it and/or modify
    it under the terms of the GNU General Public License as published by
    the Free Software Foundation, either version 3 of the License, or
    (at your option) any later version.

    FISCO-BCOS is distributed in the hope that it will be useful,
    but WITHOUT ANY WARRANTY; without even the implied warranty of
    MERCHANTABILITY or FITNESS FOR A PARTICULAR PURPOSE.  See the
    GNU General Public License for more details.

    You should have received a copy of the GNU General Public License
    along with FISCO-BCOS.  If not, see <http://www.gnu.org/licenses/>.
*/
/** @file Service.cpp
 *  @author chaychen
 *  @date 20180910
 */

#include "Service.h"

#include <libdevcore/Common.h>
#include <libdevcore/CommonJS.h>
#include <libdevcore/easylog.h>
#include <libnetwork/Common.h>
#include <libnetwork/Host.h>
#include <libp2p/Service.h>
#include <boost/random.hpp>
#include <unordered_map>

namespace dev
{
namespace p2p
{
const uint32_t CHECK_INTERVEL = 10000;

Service::Service()
{
    m_protocolID2Handler =
        std::make_shared<std::unordered_map<uint32_t, CallbackFuncWithSession>>();
    m_topic2Handler = std::make_shared<std::unordered_map<std::string, CallbackFuncWithSession>>();
    m_topics = std::make_shared<std::vector<std::string>>();
}

void Service::start()
{
    if (!m_run)
    {
        m_run = true;

        auto self = std::weak_ptr<Service>(shared_from_this());
        m_host->setConnectionHandler(
            [self](NetworkException e, NodeID nodeID, std::shared_ptr<SessionFace> session) {
                auto service = self.lock();
                if (service)
                {
                    service->onConnect(e, nodeID, session);
                }
            });
        m_host->start();

        heartBeat();
    }
}

void Service::stop()
{
    if (m_run)
    {
        m_run = false;
        m_host->stop();
        /// disconnect sessions
        {
            DEV_RECURSIVE_GUARDED(x_sessions)
            for (auto session : m_sessions)
            {
                session.second->stop(ClientQuit);
            }
        }
        /// clear sessions
        RecursiveGuard l(x_sessions);
        m_sessions.clear();
    }
}

void Service::heartBeat()
{
    if (!m_run)
    {
        return;
    }

    SERVICE_LOG(TRACE) << "Service onHeartBeat";
    std::map<NodeIPEndpoint, NodeID> staticNodes;
    std::unordered_map<NodeID, P2PSession::Ptr> sessions;

    {
        RecursiveGuard l(x_sessions);
        sessions = m_sessions;
        staticNodes = m_staticNodes;
    }

    // Reconnect all nodes
    for (auto it : staticNodes)
    {
        if ((it.first.address == m_host->tcpClient().address() &&
                it.first.tcpPort == m_host->listenPort()))
        {
            SERVICE_LOG(DEBUG) << "[#heartBeat] ignore myself [address]: " << m_host->listenHost()
                               << std::endl;
            continue;
        }
        /// exclude myself
        if (it.second == id())
        {
            SERVICE_LOG(DEBUG) << "[#heartBeat] ignore myself [nodeId]: " << it.second << std::endl;
            continue;
        }
        if (it.second != NodeID() && isConnected(it.second))
        {
            SERVICE_LOG(DEBUG) << "[#heartBeat] ignore connected [nodeId]: " << it.second
                               << std::endl;
            continue;
        }
        if (it.first.address.to_string().empty())
        {
            SERVICE_LOG(DEBUG) << "[#heartBeat] ignore invalid address" << std::endl;
            continue;
        }
        SERVICE_LOG(DEBUG) << "[#heartBeat] try to reconnect [endpoint]" << it.first.name();
        m_host->asyncConnect(
            it.first, std::bind(&Service::onConnect, shared_from_this(), std::placeholders::_1,
                          std::placeholders::_2, std::placeholders::_3));
    }
    auto self = shared_from_this();
    m_timer = m_host->asioInterface()->newTimer(CHECK_INTERVEL);
    m_timer->async_wait([self](const boost::system::error_code& error) {
        if (error)
        {
            SERVICE_LOG(TRACE) << "timer canceled" << error;
            return;
        }

        self->heartBeat();
    });
}

/// update the staticNodes
void Service::updateStaticNodes(std::shared_ptr<SocketFace> const& _s, NodeID const& nodeId)
{
    /// update the staticNodes
    NodeIPEndpoint endpoint(_s->remoteEndpoint().address().to_v4(), _s->remoteEndpoint().port(),
        _s->remoteEndpoint().port());
    RecursiveGuard l(x_nodes);
    auto it = m_staticNodes.find(endpoint);
    /// modify m_staticNodes(including accept cases, namely the client endpoint)
    if (it != m_staticNodes.end())
    {
        SERVICE_LOG(DEBUG) << "[#startPeerSession-updateStaticNodes] [nodeId/endpoint]:  "
                           << toHex(nodeId) << "/" << endpoint.name() << std::endl;
        it->second = nodeId;
    }
}

void Service::onConnect(NetworkException e, NodeID nodeID, std::shared_ptr<SessionFace> session)
{
    if (e.errorCode())
    {
        SERVICE_LOG(ERROR) << "Connect error: " << boost::diagnostic_information(e);

        return;
    }

    SERVICE_LOG(TRACE) << "Service onConnect: " << nodeID;

    RecursiveGuard l(x_sessions);
    auto it = m_sessions.find(nodeID);
    if (it != m_sessions.end() && it->second->actived())
    {
        SERVICE_LOG(TRACE) << "Disconnect duplicate peer";
        updateStaticNodes(session->socket(), nodeID);
        session->disconnect(DuplicatePeer);
        return;
    }

    if (nodeID == id())
    {
        SERVICE_LOG(TRACE) << "Disconnect self";
        updateStaticNodes(session->socket(), id());
        session->disconnect(DuplicatePeer);
        return;
    }

    auto p2pSession = std::make_shared<P2PSession>();
    p2pSession->setSession(session);
    p2pSession->setNodeID(nodeID);
    p2pSession->setService(std::weak_ptr<Service>(shared_from_this()));
    p2pSession->session()->setMessageHandler(std::bind(&Service::onMessage, shared_from_this(),
        std::placeholders::_1, std::placeholders::_2, std::placeholders::_3, p2pSession));
    p2pSession->start();
    updateStaticNodes(session->socket(), nodeID);
    it = m_sessions.find(nodeID);
    if (it != m_sessions.end())
    {
        it->second = p2pSession;
    }
    else
    {
        m_sessions.insert(std::make_pair(nodeID, p2pSession));
    }

    SERVICE_LOG(INFO) << "Connection established to: " << nodeID << "@"
                      << session->nodeIPEndpoint().name();
}

void Service::onDisconnect(NetworkException e, P2PSession::Ptr p2pSession)
{
    RecursiveGuard l(x_sessions);
    auto it = m_sessions.find(p2pSession->nodeID());
    if (it != m_sessions.end() && it->second == p2pSession)
    {
        SERVICE_LOG(TRACE) << "Service onDisconnect: " << p2pSession->nodeID()
                           << " remove from m_sessions at"
                           << p2pSession->session()->nodeIPEndpoint().name();

        m_sessions.erase(it);

        RecursiveGuard l(x_nodes);
        for (auto it : m_staticNodes)
        {
            if (it.second == p2pSession->nodeID())
            {
                it.second = NodeID();
                break;
            }
        }
    }
}

void Service::onMessage(
    NetworkException e, SessionFace::Ptr session, Message::Ptr message, P2PSession::Ptr p2pSession)
{
    try
    {
        if (e.errorCode())
        {
            SERVICE_LOG(ERROR) << "P2PSession " << p2pSession->nodeID() << "@"
                               << session->nodeIPEndpoint().name()
                               << " error, disconnect: " << e.errorCode() << ", " << e.what();

            if (e.errorCode() != P2PExceptionType::DuplicateSession)
            {
                p2pSession->stop(UserReason);
                onDisconnect(e, p2pSession);
            }

            return;
        }

        SERVICE_LOG(TRACE) << "Service onMessage: " << message->seq();

        auto p2pMessage = std::dynamic_pointer_cast<P2PMessage>(message);
        if (p2pMessage->isRequestPacket())
        {
            SERVICE_LOG(TRACE) << "Request packet: " << p2pMessage->protocolID() << "-"
                               << p2pMessage->packetType();
            CallbackFuncWithSession callback;
            {
                RecursiveGuard lock(x_protocolID2Handler);
                auto it = m_protocolID2Handler->find(p2pMessage->protocolID());
                if (it != m_protocolID2Handler->end())
                {
                    callback = it->second;
                }
            }

            if (callback)
            {
                m_host->threadPool()->enqueue([callback, p2pSession, p2pMessage, e]() {
                    callback(e, p2pSession, p2pMessage);
                });
            }
            else
            {
                SERVICE_LOG(WARNING) << "Request protocolID not found" << message->seq();
            }
        }
        else
        {
            SERVICE_LOG(WARNING) << "Response packet not found seq: " << p2pMessage->seq()
                                 << " response, may be timeout";
        }
    }
    catch (std::exception& e)
    {
        SERVICE_LOG(ERROR) << "onMessage error: " << boost::diagnostic_information(e);
    }
}

P2PMessage::Ptr Service::sendMessageByNodeID(NodeID nodeID, P2PMessage::Ptr message)
{
    // P2PMSG_LOG(DEBUG) << "[#sendMessageByNodeID] [nodeID]: " << nodeID;
    try
    {
        struct SessionCallback : public std::enable_shared_from_this<SessionCallback>
        {
        public:
            typedef std::shared_ptr<SessionCallback> Ptr;

            SessionCallback() { mutex.lock(); }

            void onResponse(NetworkException _error, std::shared_ptr<P2PSession> session,
                P2PMessage::Ptr _message)
            {
                error = _error;
                response = _message;
                mutex.unlock();
            }

            NetworkException error;
            P2PMessage::Ptr response;
            std::mutex mutex;
        };

        SessionCallback::Ptr callback = std::make_shared<SessionCallback>();
        CallbackFuncWithSession fp = std::bind(&SessionCallback::onResponse, callback,
            std::placeholders::_1, std::placeholders::_2, std::placeholders::_3);
        asyncSendMessageByNodeID(nodeID, message, fp, Options());

        callback->mutex.lock();
        callback->mutex.unlock();
        P2PMSG_LOG(DEBUG) << "[#sendMessageByNodeID] mutex unlock.";

        NetworkException error = callback->error;
        if (error.errorCode() != 0)
        {
            SERVICE_LOG(ERROR) << "asyncSendMessageByNodeID error:" << error.errorCode() << " "
                               << error.what();
            BOOST_THROW_EXCEPTION(error);
        }

        return callback->response;
    }
    catch (std::exception& e)
    {
        SERVICE_LOG(ERROR) << "ERROR:" << boost::diagnostic_information(e);
        BOOST_THROW_EXCEPTION(e);
    }

    return P2PMessage::Ptr();
}

void Service::asyncSendMessageByNodeID(
    NodeID nodeID, P2PMessage::Ptr message, CallbackFuncWithSession callback, Options options)
{
    P2PMSG_LOG(DEBUG) << "[#asyncSendMessageByNodeID] nodeID: " << nodeID.hex();
    try
    {
        RecursiveGuard l(x_sessions);
        auto it = m_sessions.find(nodeID);

        if (it != m_sessions.end() && it->second->actived())
        {
            message->setLength(P2PMessage::HEADER_LENGTH + message->buffer()->size());
            if (message->seq() == 0)
            {
                message->setSeq(m_p2pMessageFactory->newSeq());
            }

            P2PMSG_LOG(DEBUG) << "[#asyncSendMessageByNodeID] seq: " << message->seq()
                              << " nodeID: " << nodeID.hex();

            auto session = it->second;
            session->session()->asyncSendMessage(
                message, options, [session, callback](NetworkException e, Message::Ptr message) {
                    P2PMessage::Ptr p2pMessage = std::dynamic_pointer_cast<P2PMessage>(message);
                    if (callback)
                    {
                        callback(e, session, p2pMessage);
                    }
                });
        }
        else
        {
            SERVICE_LOG(WARNING) << "NodeID: " << nodeID.hex() << " inactived";

            BOOST_THROW_EXCEPTION(NetworkException(Disconnect, "Disconnect"));
        }
    }
#if 0
    catch (NetworkException &e) {
        SERVICE_LOG(ERROR) << "NetworkException:" << boost::diagnostic_information(e);

        m_host->threadPool()->enqueue([callback, e] {
            callback(e, P2PSession::Ptr(), P2PMessage::Ptr());
        });
    }
#endif
    catch (std::exception& e)
    {
        SERVICE_LOG(ERROR) << "ERROR:" << boost::diagnostic_information(e);

        if (callback)
        {
            m_host->threadPool()->enqueue([callback, e] {
                callback(NetworkException(Disconnect, "Disconnect"), P2PSession::Ptr(),
                    P2PMessage::Ptr());
            });
        }
    }
}

P2PMessage::Ptr Service::sendMessageByTopic(std::string topic, P2PMessage::Ptr message)
{
    SERVICE_LOG(TRACE) << "Call Service::sendMessageByTopic";
    try
    {
        struct SessionCallback : public std::enable_shared_from_this<SessionCallback>
        {
        public:
            typedef std::shared_ptr<SessionCallback> Ptr;

            SessionCallback() { mutex.lock(); }

            void onResponse(NetworkException _error, std::shared_ptr<P2PSession> session,
                P2PMessage::Ptr _message)
            {
                error = _error;
                response = _message;
                mutex.unlock();
            }

            NetworkException error;
            P2PMessage::Ptr response;
            std::mutex mutex;
        };

        SessionCallback::Ptr callback = std::make_shared<SessionCallback>();
        CallbackFuncWithSession fp = std::bind(&SessionCallback::onResponse, callback,
            std::placeholders::_1, std::placeholders::_2, std::placeholders::_3);
        asyncSendMessageByTopic(topic, message, fp, Options());

        callback->mutex.lock();
        callback->mutex.unlock();
        SERVICE_LOG(TRACE) << "Service::sendMessageByNodeID mutex unlock.";

        NetworkException error = callback->error;
        if (error.errorCode() != 0)
        {
            SERVICE_LOG(ERROR) << "asyncSendMessageByNodeID error:" << error.errorCode() << " "
                               << error.what();
            BOOST_THROW_EXCEPTION(error);
        }

        return callback->response;
    }
    catch (std::exception& e)
    {
        SERVICE_LOG(ERROR) << "ERROR:" << boost::diagnostic_information(e);
        BOOST_THROW_EXCEPTION(e);
    }

    return P2PMessage::Ptr();
}

void Service::asyncSendMessageByTopic(
    std::string topic, P2PMessage::Ptr message, CallbackFuncWithSession callback, Options options)
{
    SERVICE_LOG(TRACE) << "Call Service::asyncSendMessageByTopic, topic=" << topic;
    // assert(options.timeout > 0 && options.subTimeout > 0);
    NodeIDs nodeIDsToSend = getPeersByTopic(topic);
    if (nodeIDsToSend.size() == 0)
    {
        P2PMSG_LOG(DEBUG) << "[#asyncSendMessageByTopic] no nodeID to be Sent.";
        return;
    }

    class TopicStatus : public std::enable_shared_from_this<TopicStatus>
    {
    public:
        void onResponse(NetworkException e, P2PSession::Ptr session, P2PMessage::Ptr msg)
        {
            if (e.errorCode() != 0 || !m_current)
            {
                if (e.errorCode() != 0)
                {
                    SERVICE_LOG(WARNING)
                        << "Send topics message to " << m_current << "error once: " << e.what();
                }

                if (m_nodeIDs.empty())
                {
                    SERVICE_LOG(WARNING) << "Send topics message all failed";
                    m_callback(NetworkException(), session, P2PMessage::Ptr());

                    return;
                }

                boost::mt19937 rng(static_cast<unsigned>(std::time(0)));
                boost::uniform_int<int> index(0, m_nodeIDs.size() - 1);

                auto ri = index(rng);

                m_current = m_nodeIDs[ri];
                m_nodeIDs.erase(m_nodeIDs.begin() + ri);

                auto s = m_service.lock();
                if (s)
                {
                    auto self = shared_from_this();

                    // auto p2pMessage = std::dynamic_pointer_cast<P2PMessage>(message);
                    s->asyncSendMessageByNodeID(m_current, msg,
                        std::bind(&TopicStatus::onResponse, shared_from_this(),
                            std::placeholders::_1, std::placeholders::_2, std::placeholders::_3),
                        m_options);
                }
            }
            else
            {
                m_callback(e, session, msg);
            }
        }

        NodeID m_current;
        NodeIDs m_nodeIDs;
        CallbackFuncWithSession m_callback;
        P2PMessage::Ptr m_message;
        std::weak_ptr<Service> m_service;
        dev::p2p::Options m_options;
    };

    auto topicStatus = std::make_shared<TopicStatus>();
    topicStatus->m_nodeIDs = nodeIDsToSend;
    topicStatus->m_callback = callback;
    topicStatus->m_message = message;
    topicStatus->m_service = std::weak_ptr<Service>(shared_from_this());
    topicStatus->m_options = options;

    topicStatus->onResponse(NetworkException(), P2PSession::Ptr(), message);
}

void Service::asyncMulticastMessageByTopic(std::string topic, P2PMessage::Ptr message)
{
    NodeIDs nodeIDsToSend = getPeersByTopic(topic);
    P2PMSG_LOG(DEBUG) << "[#asyncMulticastMessageByTopic] [node size]: " << nodeIDsToSend.size();
    try
    {
        for (auto nodeID : nodeIDsToSend)
        {
            asyncSendMessageByNodeID(nodeID, message, CallbackFuncWithSession(), Options());
        }
    }
    catch (std::exception& e)
    {
        P2PMSG_LOG(WARNING) << "[#asyncMulticastMessageByTopic] [EINFO]: " << e.what();
    }
}

void Service::asyncMulticastMessageByNodeIDList(NodeIDs nodeIDs, P2PMessage::Ptr message)
{
    SERVICE_LOG(TRACE) << "Call Service::asyncMulticastMessageByNodeIDList nodes size="
                       << nodeIDs.size();
    try
    {
        for (auto nodeID : nodeIDs)
        {
            asyncSendMessageByNodeID(nodeID, message, CallbackFuncWithSession(), Options());
        }
    }
    catch (std::exception& e)
    {
        P2PMSG_LOG(WARNING) << "[#asyncMulticastMessageByNodeIDList] [EINFO]: " << e.what();
    }
}

void Service::asyncBroadcastMessage(P2PMessage::Ptr message, Options options)
{
    P2PMSG_LOG(DEBUG) << "[#asyncMulticastMessageByNodeIDList]";
    try
    {
        std::unordered_map<NodeID, P2PSession::Ptr> sessions;
        {
            RecursiveGuard l(x_sessions);
            sessions = m_sessions;
        }

        for (auto s : sessions)
        {
            asyncSendMessageByNodeID(s.first, message, CallbackFuncWithSession(), Options());
        }
    }
    catch (std::exception& e)
    {
        P2PMSG_LOG(WARNING) << "[#asyncBroadcastMessage] [EINFO]: " << e.what();
    }
}

bool Service::isSessionInNodeIDList(NodeID const& targetNodeID, NodeIDs const& nodeIDs)
{
    for (auto const& nodeID : nodeIDs)
    {
        if (targetNodeID == nodeID)
            return true;
    }
    return false;
}

void Service::registerHandlerByProtoclID(PROTOCOL_ID protocolID, CallbackFuncWithSession handler)
{
    RecursiveGuard l(x_protocolID2Handler);
    auto it = m_protocolID2Handler->find(protocolID);
    if (it == m_protocolID2Handler->end())
    {
        m_protocolID2Handler->insert(std::make_pair(protocolID, handler));
    }
    else
    {
        it->second = handler;
    }
}

void Service::registerHandlerByTopic(std::string topic, CallbackFuncWithSession handler)
{
    RecursiveGuard l(x_topic2Handler);
    auto it = m_topic2Handler->find(topic);
    if (it == m_topic2Handler->end())
    {
        m_topic2Handler->insert(std::make_pair(topic, handler));
    }
    else
    {
        it->second = handler;
    }
}

SessionInfos Service::sessionInfos()
{
    SessionInfos infos;
    try
    {
        RecursiveGuard l(x_sessions);
        auto s = m_sessions;
        for (auto const& i : s)
        {
            infos.push_back(
                SessionInfo(i.first, i.second->session()->nodeIPEndpoint(), *(i.second->topics())));
        }
    }
    catch (std::exception& e)
    {
        P2PMSG_LOG(WARNING) << "[#sessionInfos] [EINFO]: " << e.what();
    }
    return infos;
}

SessionInfos Service::sessionInfosByProtocolID(PROTOCOL_ID _protocolID)
{
    std::pair<GROUP_ID, MODULE_ID> ret = getGroupAndProtocol(_protocolID);
    SessionInfos infos;

<<<<<<< HEAD
    std::ostringstream oss;
    oss << "[#sessionInfosByProtocolID] Finding nodeID in GroupID " << int(ret.first) << ":";
=======
    RecursiveGuard l(x_nodeList);
>>>>>>> 4e5c28f8
    auto it = m_groupID2NodeList.find(int(ret.first));
    if (it == m_groupID2NodeList.end())
    {
        return infos;
    }

    try
    {
        RecursiveGuard l(x_sessions);
        auto s = m_sessions;
        for (auto const& i : s)
        {
            if (find(it->second.begin(), it->second.end(), i.first) != it->second.end())
            {
<<<<<<< HEAD
                if (find(it->second.begin(), it->second.end(), i.first) != it->second.end())
                {
                    const NodeIPEndpoint& nodeIPEndpoint = i.second->session()->nodeIPEndpoint();
                    oss << i.first.abridged() << "[" << nodeIPEndpoint.address << ":"
                        << nodeIPEndpoint.tcpPort << "],";
                    infos.push_back(SessionInfo(
                        i.first, i.second->session()->nodeIPEndpoint(), *(i.second->topics())));
                }
=======
                SERVICE_LOG(TRACE) << "Finding nodeID: " << i.first;
                infos.push_back(SessionInfo(
                    i.first, i.second->session()->nodeIPEndpoint(), *(i.second->topics())));
>>>>>>> 4e5c28f8
            }
        }
    }
    catch (std::exception& e)
    {
        SERVICE_LOG(ERROR) << "Service::sessionInfosByProtocolID error:" << e.what();
    }

    oss << "list size: " << infos.size();
    P2PMSG_LOG(DEBUG) << oss.str();
    return infos;
}

NodeIDs Service::getPeersByTopic(std::string const& topic)
{
    NodeIDs nodeList;
    try
    {
        RecursiveGuard l(x_sessions);
        auto s = m_sessions;
        for (auto const& it : s)
        {
            for (auto j : *(it.second->topics()))
            {
                if (j == topic)
                {
                    nodeList.push_back(it.first);
                }
            }
        }
    }
    catch (std::exception& e)
    {
        P2PMSG_LOG(WARNING) << "[#getPeersByTopic] [EINFO]: " << e.what();
    }
    P2PMSG_LOG(DEBUG) << "[#getPeersByTopic] [topic/peers size]: " << topic << "/"
                      << nodeList.size();
    return nodeList;
}

bool Service::isConnected(NodeID nodeID)
{
    RecursiveGuard l(x_sessions);
    auto it = m_sessions.find(nodeID);

    if (it == m_sessions.end())
    {
        return false;
    }

    if (!it->second->actived())
    {
        return false;
    }

    return true;
}

}  // namespace p2p

}  // namespace dev<|MERGE_RESOLUTION|>--- conflicted
+++ resolved
@@ -661,12 +661,9 @@
     std::pair<GROUP_ID, MODULE_ID> ret = getGroupAndProtocol(_protocolID);
     SessionInfos infos;
 
-<<<<<<< HEAD
     std::ostringstream oss;
     oss << "[#sessionInfosByProtocolID] Finding nodeID in GroupID " << int(ret.first) << ":";
-=======
     RecursiveGuard l(x_nodeList);
->>>>>>> 4e5c28f8
     auto it = m_groupID2NodeList.find(int(ret.first));
     if (it == m_groupID2NodeList.end())
     {
@@ -681,7 +678,6 @@
         {
             if (find(it->second.begin(), it->second.end(), i.first) != it->second.end())
             {
-<<<<<<< HEAD
                 if (find(it->second.begin(), it->second.end(), i.first) != it->second.end())
                 {
                     const NodeIPEndpoint& nodeIPEndpoint = i.second->session()->nodeIPEndpoint();
@@ -690,11 +686,6 @@
                     infos.push_back(SessionInfo(
                         i.first, i.second->session()->nodeIPEndpoint(), *(i.second->topics())));
                 }
-=======
-                SERVICE_LOG(TRACE) << "Finding nodeID: " << i.first;
-                infos.push_back(SessionInfo(
-                    i.first, i.second->session()->nodeIPEndpoint(), *(i.second->topics())));
->>>>>>> 4e5c28f8
             }
         }
     }
