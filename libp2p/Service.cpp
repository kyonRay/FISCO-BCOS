/*
 * @CopyRight:
 * FISCO-BCOS is free software: you can redistribute it and/or modify
 * it under the terms of the GNU General Public License as published by
 * the Free Software Foundation, either version 3 of the License, or
 * (at your option) any later version.
 *
 * FISCO-BCOS is distributed in the hope that it will be useful,
 * but WITHOUT ANY WARRANTY; without even the implied warranty of
 * MERCHANTABILITY or FITNESS FOR A PARTICULAR PURPOSE.  See the
 * GNU General Public License for more details.
 *
 * You should have received a copy of the GNU General Public License
 * along with FISCO-BCOS.  If not, see <http://www.gnu.org/licenses/>
 * (c) 2016-2018 fisco-dev contributors.
 */
/** @file Service.cpp
 *  @author chaychen
 *  @date 20180910
 */

#include "Service.h"

#include "Common.h"
#include <libdevcore/Common.h>
#include <libdevcore/CommonJS.h>
#include <libdevcore/easylog.h>
#include <libnetwork/Common.h>
#include <libnetwork/Host.h>
#include <libp2p/Service.h>
#include <boost/random.hpp>
#include <unordered_map>

using namespace dev;
using namespace dev::p2p;

static const uint32_t CHECK_INTERVEL = 10000;

Service::Service()
{
    m_protocolID2Handler =
        std::make_shared<std::unordered_map<uint32_t, CallbackFuncWithSession>>();
    m_topic2Handler = std::make_shared<std::unordered_map<std::string, CallbackFuncWithSession>>();
    m_topics = std::make_shared<std::vector<std::string>>();
}

void Service::start()
{
    if (!m_run)
    {
        m_run = true;

        auto self = std::weak_ptr<Service>(shared_from_this());
        m_host->setConnectionHandler([self](dev::network::NetworkException e, NodeID nodeID,
                                         std::shared_ptr<dev::network::SessionFace> session) {
            auto service = self.lock();
            if (service)
            {
                service->onConnect(e, nodeID, session);
            }
        });
        m_host->start();

        heartBeat();
    }
}

void Service::stop()
{
    if (m_run)
    {
        m_run = false;
        if (m_timer)
        {
            m_timer->cancel();
        }
        m_host->stop();
        /// disconnect sessions
        {
            DEV_RECURSIVE_GUARDED(x_sessions)
            for (auto session : m_sessions)
            {
                session.second->stop(dev::network::ClientQuit);
            }
        }

        m_timer->cancel();
        /// clear sessions
        RecursiveGuard l(x_sessions);
        m_sessions.clear();
    }
}

void Service::heartBeat()
{
    if (!m_run)
    {
        return;
    }

<<<<<<< HEAD
    std::map<NodeIPEndpoint, NodeID> staticNodes;
=======
    SERVICE_LOG(TRACE) << "Service onHeartBeat";
    std::map<dev::network::NodeIPEndpoint, NodeID> staticNodes;
>>>>>>> c888ba40
    std::unordered_map<NodeID, P2PSession::Ptr> sessions;

    {
        RecursiveGuard l(x_sessions);
        sessions = m_sessions;
        staticNodes = m_staticNodes;
    }

    // Reconnect all nodes
    for (auto it : staticNodes)
    {
        if ((it.first.address == m_host->tcpClient().address() &&
                it.first.tcpPort == m_host->listenPort()))
        {
            SERVICE_LOG(DEBUG) << "[#heartBeat] ignore myself [address]: " << m_host->listenHost()
                               << std::endl;
            continue;
        }
        /// exclude myself
        if (it.second == id())
        {
            SERVICE_LOG(DEBUG) << "[#heartBeat] ignore myself [nodeId]: " << it.second << std::endl;
            continue;
        }
        if (it.second != NodeID() && isConnected(it.second))
        {
            SERVICE_LOG(DEBUG) << "[#heartBeat] ignore connected [nodeId]: " << it.second
                               << std::endl;
            continue;
        }
        if (it.first.address.to_string().empty())
        {
            SERVICE_LOG(DEBUG) << "[#heartBeat] ignore invalid address" << std::endl;
            continue;
        }
        SERVICE_LOG(DEBUG) << "[#heartBeat] try to reconnect [endpoint]" << it.first.name();
        m_host->asyncConnect(
            it.first, std::bind(&Service::onConnect, shared_from_this(), std::placeholders::_1,
                          std::placeholders::_2, std::placeholders::_3));
    }
    auto self = std::weak_ptr<Service>(shared_from_this());
    m_timer = m_host->asioInterface()->newTimer(CHECK_INTERVEL);
    m_timer->async_wait([self](const boost::system::error_code& error) {
        if (error)
        {
            SERVICE_LOG(TRACE) << "timer canceled" << error;
            return;
        }
        auto service = self.lock();
        if (service && service->host()->haveNetwork())
        {
            service->heartBeat();
        }
    });
}

/// update the staticNodes
void Service::updateStaticNodes(
    std::shared_ptr<dev::network::SocketFace> const& _s, dev::network::NodeID const& nodeId)
{
    /// update the staticNodes
    dev::network::NodeIPEndpoint endpoint(_s->remoteEndpoint().address().to_v4(),
        _s->remoteEndpoint().port(), _s->remoteEndpoint().port());
    RecursiveGuard l(x_nodes);
    auto it = m_staticNodes.find(endpoint);
    /// modify m_staticNodes(including accept cases, namely the client endpoint)
    if (it != m_staticNodes.end())
    {
        SERVICE_LOG(DEBUG) << "[#startPeerSession-updateStaticNodes] [nodeId/endpoint]:  "
                           << toHex(nodeId) << "/" << endpoint.name() << std::endl;
        it->second = nodeId;
    }
}

void Service::onConnect(dev::network::NetworkException e, dev::network::NodeID nodeID,
    std::shared_ptr<dev::network::SessionFace> session)
{
    if (e.errorCode())
    {
        SERVICE_LOG(ERROR) << "Connect error: " << boost::diagnostic_information(e);

        return;
    }

    SERVICE_LOG(TRACE) << "Service onConnect: " << nodeID;

    RecursiveGuard l(x_sessions);
    auto it = m_sessions.find(nodeID);
    if (it != m_sessions.end() && it->second->actived())
    {
        SERVICE_LOG(TRACE) << "Disconnect duplicate peer";
        updateStaticNodes(session->socket(), nodeID);
        session->disconnect(dev::network::DuplicatePeer);
        return;
    }

    if (nodeID == id())
    {
        SERVICE_LOG(TRACE) << "Disconnect self";
        updateStaticNodes(session->socket(), id());
        session->disconnect(dev::network::DuplicatePeer);
        return;
    }

    auto p2pSession = std::make_shared<P2PSession>();
    p2pSession->setSession(session);
    p2pSession->setNodeID(nodeID);
    p2pSession->setService(std::weak_ptr<Service>(shared_from_this()));
    p2pSession->session()->setMessageHandler(std::bind(&Service::onMessage, shared_from_this(),
        std::placeholders::_1, std::placeholders::_2, std::placeholders::_3, p2pSession));
    p2pSession->start();
    updateStaticNodes(session->socket(), nodeID);
    if (it != m_sessions.end())
    {
        it->second = p2pSession;
    }
    else
    {
        m_sessions.insert(std::make_pair(nodeID, p2pSession));
    }
    SERVICE_LOG(INFO) << "Connection established to: " << nodeID << "@"
                      << session->nodeIPEndpoint().name();
}

void Service::onDisconnect(dev::network::NetworkException e, P2PSession::Ptr p2pSession)
{
    RecursiveGuard l(x_sessions);
    auto it = m_sessions.find(p2pSession->nodeID());
    if (it != m_sessions.end() && it->second == p2pSession)
    {
        SERVICE_LOG(TRACE) << "Service onDisconnect: " << p2pSession->nodeID()
                           << " remove from m_sessions at"
                           << p2pSession->session()->nodeIPEndpoint().name();

        m_sessions.erase(it);
        if (e.errorCode() == P2PExceptionType::DuplicateSession)
            return;
        SERVICE_LOG(WARNING) << "[#onDisconnect] [errCode/errMsg]" << e.errorCode() << "/"
                             << e.what();
        RecursiveGuard l(x_nodes);
        for (auto it : m_staticNodes)
        {
            if (it.second == p2pSession->nodeID())
            {
                it.second = NodeID();
                break;
            }
        }
    }
}

void Service::onMessage(dev::network::NetworkException e, dev::network::SessionFace::Ptr session,
    dev::network::Message::Ptr message, P2PSession::Ptr p2pSession)
{
    try
    {
        if (e.errorCode())
        {
            SERVICE_LOG(ERROR) << "P2PSession " << p2pSession->nodeID() << "@"
                               << session->nodeIPEndpoint().name()
                               << " error, disconnect: " << e.errorCode() << ", " << e.what();

<<<<<<< HEAD
            p2pSession->stop(UserReason);
            onDisconnect(e, p2pSession);
=======
            if (e.errorCode() != dev::network::P2PExceptionType::DuplicateSession)
            {
                p2pSession->stop(dev::network::UserReason);
                onDisconnect(e, p2pSession);
            }

>>>>>>> c888ba40
            return;
        }

        /// SERVICE_LOG(TRACE) << "Service onMessage: " << message->seq();

        auto p2pMessage = std::dynamic_pointer_cast<P2PMessage>(message);

        // AMOP topic message, redirect to p2psession
        if (abs(p2pMessage->protocolID()) == dev::eth::ProtocolID::Topic)
        {
            p2pSession->onTopicMessage(p2pMessage);
            return;
        }

        if (p2pMessage->isRequestPacket())
        {
            // SERVICE_LOG(TRACE) << "Request packet: " << p2pMessage->protocolID() << "-"
            ///                   << p2pMessage->packetType();
            CallbackFuncWithSession callback;
            {
                RecursiveGuard lock(x_protocolID2Handler);
                auto it = m_protocolID2Handler->find(p2pMessage->protocolID());
                if (it != m_protocolID2Handler->end())
                {
                    callback = it->second;
                }
            }

            if (callback)
            {
                m_host->threadPool()->enqueue([callback, p2pSession, p2pMessage, e]() {
                    callback(e, p2pSession, p2pMessage);
                });
            }
            else
            {
                SERVICE_LOG(DEBUG) << "Request protocolID not found" << message->seq();
            }
        }
        else
        {
            SERVICE_LOG(WARNING) << "Response packet not found seq: " << p2pMessage->seq()
                                 << " response, may be timeout";
        }
    }
    catch (std::exception& e)
    {
        SERVICE_LOG(ERROR) << "onMessage error: " << boost::diagnostic_information(e);
    }
}

P2PMessage::Ptr Service::sendMessageByNodeID(NodeID nodeID, P2PMessage::Ptr message)
{
    // P2PMSG_LOG(DEBUG) << "[#sendMessageByNodeID] [nodeID]: " << nodeID;
    try
    {
        struct SessionCallback : public std::enable_shared_from_this<SessionCallback>
        {
        public:
            typedef std::shared_ptr<SessionCallback> Ptr;

            SessionCallback() { mutex.lock(); }

            void onResponse(dev::network::NetworkException _error,
                std::shared_ptr<P2PSession> session, P2PMessage::Ptr _message)
            {
                error = _error;
                response = _message;
                mutex.unlock();
            }

            dev::network::NetworkException error;
            P2PMessage::Ptr response;
            std::mutex mutex;
        };

        SessionCallback::Ptr callback = std::make_shared<SessionCallback>();
        CallbackFuncWithSession fp = std::bind(&SessionCallback::onResponse, callback,
            std::placeholders::_1, std::placeholders::_2, std::placeholders::_3);
        asyncSendMessageByNodeID(nodeID, message, fp, dev::network::Options());

        callback->mutex.lock();
        callback->mutex.unlock();
        P2PMSG_LOG(DEBUG) << "[#sendMessageByNodeID] mutex unlock.";

        dev::network::NetworkException error = callback->error;
        if (error.errorCode() != 0)
        {
            SERVICE_LOG(ERROR) << "asyncSendMessageByNodeID error:" << error.errorCode() << " "
                               << error.what();
            BOOST_THROW_EXCEPTION(error);
        }

        return callback->response;
    }
    catch (std::exception& e)
    {
        SERVICE_LOG(ERROR) << "ERROR:" << boost::diagnostic_information(e);
        BOOST_THROW_EXCEPTION(e);
    }

    return P2PMessage::Ptr();
}

void Service::asyncSendMessageByNodeID(NodeID nodeID, P2PMessage::Ptr message,
    CallbackFuncWithSession callback, dev::network::Options options)
{
    try
    {
        RecursiveGuard l(x_sessions);
        auto it = m_sessions.find(nodeID);

        if (it != m_sessions.end() && it->second->actived())
        {
            message->setLength(P2PMessage::HEADER_LENGTH + message->buffer()->size());
            if (message->seq() == 0)
            {
                message->setSeq(m_p2pMessageFactory->newSeq());
            }
            auto session = it->second;
            session->session()->asyncSendMessage(message, options,
                [session, callback](
                    dev::network::NetworkException e, dev::network::Message::Ptr message) {
                    P2PMessage::Ptr p2pMessage = std::dynamic_pointer_cast<P2PMessage>(message);
                    if (callback)
                    {
                        callback(e, session, p2pMessage);
                    }
                });
        }
        else
        {
            SERVICE_LOG(WARNING) << "NodeID: " << nodeID.hex() << " inactived";

            BOOST_THROW_EXCEPTION(NetworkException(dev::network::Disconnect, "Disconnect"));
        }
    }
#if 0
    catch (NetworkException &e) {
        SERVICE_LOG(ERROR) << "NetworkException:" << boost::diagnostic_information(e);

        m_host->threadPool()->enqueue([callback, e] {
            callback(e, P2PSession::Ptr(), P2PMessage::Ptr());
        });
    }
#endif
    catch (std::exception& e)
    {
        SERVICE_LOG(ERROR) << "ERROR:" << boost::diagnostic_information(e);

        if (callback)
        {
            m_host->threadPool()->enqueue([callback, e] {
                callback(NetworkException(dev::network::Disconnect, "Disconnect"),
                    P2PSession::Ptr(), P2PMessage::Ptr());
            });
        }
    }
}

P2PMessage::Ptr Service::sendMessageByTopic(std::string topic, P2PMessage::Ptr message)
{
    try
    {
        struct SessionCallback : public std::enable_shared_from_this<SessionCallback>
        {
        public:
            typedef std::shared_ptr<SessionCallback> Ptr;

            SessionCallback() { mutex.lock(); }

            void onResponse(dev::network::NetworkException _error,
                std::shared_ptr<P2PSession> session, P2PMessage::Ptr _message)
            {
                error = _error;
                response = _message;
                mutex.unlock();
            }

            dev::network::NetworkException error;
            P2PMessage::Ptr response;
            std::mutex mutex;
        };

        SessionCallback::Ptr callback = std::make_shared<SessionCallback>();
        CallbackFuncWithSession fp = std::bind(&SessionCallback::onResponse, callback,
            std::placeholders::_1, std::placeholders::_2, std::placeholders::_3);
        asyncSendMessageByTopic(topic, message, fp, dev::network::Options());

        callback->mutex.lock();
        callback->mutex.unlock();

        dev::network::NetworkException error = callback->error;
        if (error.errorCode() != 0)
        {
            SERVICE_LOG(ERROR) << "asyncSendMessageByNodeID error:" << error.errorCode() << " "
                               << error.what();
            BOOST_THROW_EXCEPTION(error);
        }

        return callback->response;
    }
    catch (std::exception& e)
    {
        SERVICE_LOG(ERROR) << "ERROR:" << boost::diagnostic_information(e);
        BOOST_THROW_EXCEPTION(e);
    }

    return P2PMessage::Ptr();
}

void Service::asyncSendMessageByTopic(std::string topic, P2PMessage::Ptr message,
    CallbackFuncWithSession callback, dev::network::Options options)
{
<<<<<<< HEAD
    /// SERVICE_LOG(TRACE) << "Call Service::asyncSendMessageByTopic, topic=" << topic;
    // assert(options.timeout > 0 && options.subTimeout > 0);
=======
    SERVICE_LOG(TRACE) << "Call Service::asyncSendMessageByTopic, topic=" << topic;
>>>>>>> c888ba40
    NodeIDs nodeIDsToSend = getPeersByTopic(topic);
    if (nodeIDsToSend.size() == 0)
    {
        SERVICE_LOG(WARNING) << "[#asyncSendMessageByTopic] no topic to be sent.";

        m_host->threadPool()->enqueue([callback]() {
            dev::network::NetworkException e(TOPIC_NOT_FOUND, "No topic to be sent");
            callback(e, std::shared_ptr<dev::p2p::P2PSession>(), dev::p2p::P2PMessage::Ptr());
        });

        return;
    }

    class TopicStatus : public std::enable_shared_from_this<TopicStatus>
    {
    public:
        void onResponse(
            dev::network::NetworkException e, P2PSession::Ptr session, P2PMessage::Ptr msg)
        {
            if (e.errorCode() != 0 || !m_current)
            {
                if (e.errorCode() != 0)
                {
                    SERVICE_LOG(WARNING)
                        << "Send topics message to " << m_current << "error once: " << e.what();
                }

                if (m_nodeIDs.empty())
                {
                    SERVICE_LOG(WARNING) << "Send topics message all failed";
                    m_callback(dev::network::NetworkException(
                                   e.errorCode(), "Send topics message all failed"),
                        session, P2PMessage::Ptr());

                    return;
                }

                boost::mt19937 rng(static_cast<unsigned>(std::time(0)));
                boost::uniform_int<int> index(0, m_nodeIDs.size() - 1);

                auto ri = index(rng);

                m_current = m_nodeIDs[ri];
                m_nodeIDs.erase(m_nodeIDs.begin() + ri);

                auto s = m_service.lock();
                if (s)
                {
                    auto self = shared_from_this();

                    s->asyncSendMessageByNodeID(m_current, m_message,
                        std::bind(&TopicStatus::onResponse, shared_from_this(),
                            std::placeholders::_1, std::placeholders::_2, std::placeholders::_3),
                        m_options);
                }
            }
            else
            {
                m_callback(e, session, msg);
            }
        }

        dev::network::NodeID m_current;
        NodeIDs m_nodeIDs;
        CallbackFuncWithSession m_callback;
        P2PMessage::Ptr m_message;
        std::weak_ptr<Service> m_service;
        dev::network::Options m_options;
    };

    auto topicStatus = std::make_shared<TopicStatus>();
    topicStatus->m_nodeIDs = nodeIDsToSend;
    topicStatus->m_callback = callback;
    topicStatus->m_message = message;
    topicStatus->m_service = std::weak_ptr<Service>(shared_from_this());
    topicStatus->m_options = options;

    topicStatus->onResponse(dev::network::NetworkException(), P2PSession::Ptr(), message);
}

void Service::asyncMulticastMessageByTopic(std::string topic, P2PMessage::Ptr message)
{
    NodeIDs nodeIDsToSend = getPeersByTopic(topic);
    P2PMSG_LOG(DEBUG) << "[#asyncMulticastMessageByTopic] [node size]: " << nodeIDsToSend.size();
    try
    {
        for (auto nodeID : nodeIDsToSend)
        {
            asyncSendMessageByNodeID(
                nodeID, message, CallbackFuncWithSession(), dev::network::Options());
        }
    }
    catch (std::exception& e)
    {
        P2PMSG_LOG(WARNING) << "[#asyncMulticastMessageByTopic] [EINFO]: " << e.what();
    }
}

void Service::asyncMulticastMessageByNodeIDList(NodeIDs nodeIDs, P2PMessage::Ptr message)
{
    SERVICE_LOG(TRACE) << "Call Service::asyncMulticastMessageByNodeIDList nodes size="
                       << nodeIDs.size();
    try
    {
        for (auto nodeID : nodeIDs)
        {
            asyncSendMessageByNodeID(
                nodeID, message, CallbackFuncWithSession(), dev::network::Options());
        }
    }
    catch (std::exception& e)
    {
        P2PMSG_LOG(WARNING) << "[#asyncMulticastMessageByNodeIDList] [EINFO]: " << e.what();
    }
}

void Service::asyncBroadcastMessage(P2PMessage::Ptr message, dev::network::Options options)
{
    P2PMSG_LOG(DEBUG) << "[#asyncMulticastMessageByNodeIDList]";
    try
    {
        std::unordered_map<NodeID, P2PSession::Ptr> sessions;
        {
            RecursiveGuard l(x_sessions);
            sessions = m_sessions;
        }

        for (auto s : sessions)
        {
            asyncSendMessageByNodeID(
                s.first, message, CallbackFuncWithSession(), dev::network::Options());
        }
    }
    catch (std::exception& e)
    {
        P2PMSG_LOG(WARNING) << "[#asyncBroadcastMessage] [EINFO]: " << e.what();
    }
}

bool Service::isSessionInNodeIDList(NodeID const& targetNodeID, NodeIDs const& nodeIDs)
{
    for (auto const& nodeID : nodeIDs)
    {
        if (targetNodeID == nodeID)
            return true;
    }
    return false;
}

void Service::registerHandlerByProtoclID(PROTOCOL_ID protocolID, CallbackFuncWithSession handler)
{
    RecursiveGuard l(x_protocolID2Handler);
    auto it = m_protocolID2Handler->find(protocolID);
    if (it == m_protocolID2Handler->end())
    {
        m_protocolID2Handler->insert(std::make_pair(protocolID, handler));
    }
    else
    {
        it->second = handler;
    }
}

void Service::registerHandlerByTopic(std::string topic, CallbackFuncWithSession handler)
{
    RecursiveGuard l(x_topic2Handler);
    auto it = m_topic2Handler->find(topic);
    if (it == m_topic2Handler->end())
    {
        m_topic2Handler->insert(std::make_pair(topic, handler));
    }
    else
    {
        it->second = handler;
    }
}

P2PSessionInfos Service::sessionInfos()
{
    P2PSessionInfos infos;
    try
    {
        RecursiveGuard l(x_sessions);
        auto s = m_sessions;
        for (auto const& i : s)
        {
            infos.push_back(P2PSessionInfo(
                i.first, i.second->session()->nodeIPEndpoint(), *(i.second->topics())));
        }
    }
    catch (std::exception& e)
    {
        P2PMSG_LOG(WARNING) << "[#sessionInfos] [EINFO]: " << e.what();
    }
    return infos;
}

P2PSessionInfos Service::sessionInfosByProtocolID(PROTOCOL_ID _protocolID)
{
    std::pair<GROUP_ID, MODULE_ID> ret = dev::eth::getGroupAndProtocol(_protocolID);
    P2PSessionInfos infos;

    std::ostringstream oss;
    oss << "[#sessionInfosByProtocolID] Finding nodeID in GroupID " << int(ret.first) << ":";
    auto it = m_groupID2NodeList.find(int(ret.first));
    if (it != m_groupID2NodeList.end())
    {
        try
        {
            RecursiveGuard l(x_sessions);
            auto s = m_sessions;
            for (auto const& i : s)
            {
                if (find(it->second.begin(), it->second.end(), i.first) != it->second.end())
                {
                    auto nodeIPEndpoint = i.second->session()->nodeIPEndpoint();
                    oss << i.first.abridged() << "[" << nodeIPEndpoint.address << ":"
                        << nodeIPEndpoint.tcpPort << "],";
                    infos.push_back(P2PSessionInfo(
                        i.first, i.second->session()->nodeIPEndpoint(), *(i.second->topics())));
                }
            }
        }
        catch (std::exception& e)
        {
            SERVICE_LOG(ERROR) << "Service::sessionInfosByProtocolID error:" << e.what();
        }
    }

    oss << "list size: " << infos.size();
    P2PMSG_LOG(DEBUG) << oss.str();
    return infos;
}

NodeIDs Service::getPeersByTopic(std::string const& topic)
{
    NodeIDs nodeList;
    try
    {
        RecursiveGuard l(x_sessions);
        auto s = m_sessions;
        for (auto const& it : s)
        {
            for (auto j : *(it.second->topics()))
            {
                if (j == topic)
                {
                    nodeList.push_back(it.first);
                }
            }
        }
    }
    catch (std::exception& e)
    {
        P2PMSG_LOG(WARNING) << "[#getPeersByTopic] [EINFO]: " << e.what();
    }
    P2PMSG_LOG(DEBUG) << "[#getPeersByTopic] [topic/peers size]: " << topic << "/"
                      << nodeList.size();
    return nodeList;
}

bool Service::isConnected(NodeID nodeID)
{
    RecursiveGuard l(x_sessions);
    auto it = m_sessions.find(nodeID);

    if (it == m_sessions.end())
    {
        return false;
    }

    if (!it->second->actived())
    {
        return false;
    }

    return true;
}<|MERGE_RESOLUTION|>--- conflicted
+++ resolved
@@ -97,13 +97,7 @@
     {
         return;
     }
-
-<<<<<<< HEAD
-    std::map<NodeIPEndpoint, NodeID> staticNodes;
-=======
-    SERVICE_LOG(TRACE) << "Service onHeartBeat";
     std::map<dev::network::NodeIPEndpoint, NodeID> staticNodes;
->>>>>>> c888ba40
     std::unordered_map<NodeID, P2PSession::Ptr> sessions;
 
     {
@@ -239,7 +233,7 @@
                            << p2pSession->session()->nodeIPEndpoint().name();
 
         m_sessions.erase(it);
-        if (e.errorCode() == P2PExceptionType::DuplicateSession)
+        if (e.errorCode() == dev::network::P2PExceptionType::DuplicateSession)
             return;
         SERVICE_LOG(WARNING) << "[#onDisconnect] [errCode/errMsg]" << e.errorCode() << "/"
                              << e.what();
@@ -266,17 +260,9 @@
                                << session->nodeIPEndpoint().name()
                                << " error, disconnect: " << e.errorCode() << ", " << e.what();
 
-<<<<<<< HEAD
-            p2pSession->stop(UserReason);
+
+            p2pSession->stop(dev::network::UserReason);
             onDisconnect(e, p2pSession);
-=======
-            if (e.errorCode() != dev::network::P2PExceptionType::DuplicateSession)
-            {
-                p2pSession->stop(dev::network::UserReason);
-                onDisconnect(e, p2pSession);
-            }
-
->>>>>>> c888ba40
             return;
         }
 
@@ -293,8 +279,6 @@
 
         if (p2pMessage->isRequestPacket())
         {
-            // SERVICE_LOG(TRACE) << "Request packet: " << p2pMessage->protocolID() << "-"
-            ///                   << p2pMessage->packetType();
             CallbackFuncWithSession callback;
             {
                 RecursiveGuard lock(x_protocolID2Handler);
@@ -491,12 +475,6 @@
 void Service::asyncSendMessageByTopic(std::string topic, P2PMessage::Ptr message,
     CallbackFuncWithSession callback, dev::network::Options options)
 {
-<<<<<<< HEAD
-    /// SERVICE_LOG(TRACE) << "Call Service::asyncSendMessageByTopic, topic=" << topic;
-    // assert(options.timeout > 0 && options.subTimeout > 0);
-=======
-    SERVICE_LOG(TRACE) << "Call Service::asyncSendMessageByTopic, topic=" << topic;
->>>>>>> c888ba40
     NodeIDs nodeIDsToSend = getPeersByTopic(topic);
     if (nodeIDsToSend.size() == 0)
     {
