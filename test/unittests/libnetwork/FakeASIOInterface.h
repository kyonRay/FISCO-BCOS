--- conflicted
+++ resolved
@@ -147,23 +147,19 @@
         auto x509 = SSL_CTX_get0_certificate(s);
         auto x509_store_ctx = X509_STORE_CTX_new();
         X509_STORE_CTX_init(x509_store_ctx, store, x509, NULL);
-<<<<<<< HEAD
         // X509_STORE_CTX_set_cert(x509_store_ctx, x509);
         bi::tcp::endpoint endpoint(socket->nodeIPEndpoint());
         if (endpoint.port() != EMPTY_CERT_SOCKET_PORT)
         {
-#if OPENSSL_VERSION_NUMBER < 0x001100000
+#if OPENSSL_VERSION_NUMBER < 0x110000000
             x509_store_ctx->current_cert = x509;
 #else
             X509_STORE_CTX_set_current_cert(x509_store_ctx, x509);
 #endif
         }
-=======
-        X509_STORE_CTX_set_cert(x509_store_ctx, x509);
         // X509_STORE_CTX_set_current_cert(x509_store_ctx, x509);
         // x509_store_ctx->current_cert = x509;
         // X509* cert = X509_STORE_CTX_get_current_cert(x509_store_ctx);
->>>>>>> 2b31b2ee
         boost::asio::ssl::verify_context verifyContext(x509_store_ctx);
 
         callback(true, verifyContext);
