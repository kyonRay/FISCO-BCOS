/**
 * @CopyRight:
 * FISCO-BCOS is free software: you can redistribute it and/or modify
 * it under the terms of the GNU General Public License as published by
 * the Free Software Foundation, either version 3 of the License, or
 * (at your option) any later version.
 *
 * FISCO-BCOS is distributed in the hope that it will be useful,
 * but WITHOUT ANY WARRANTY; without even the implied warranty of
 * MERCHANTABILITY or FITNESS FOR A PARTICULAR PURPOSE.  See the
 * GNU General Public License for more details.
 *
 * You should have received a copy of the GNU General Public License
 * along with FISCO-BCOS.  If not, see <http://www.gnu.org/licenses/>
 * (c) 2016-2018 fisco-dev contributors.
 *
 * @brief: unit test for Session
 *
 * @file Session.cpp
 * @author: caryliao
 * @date 2018-10-22
 */
#include "FakeHost.h"
#include <libp2p/Host.h>
#include <libp2p/P2pFactory.h>
#include <libp2p/Session.h>
#include <test/tools/libutils/TestOutputHelper.h>
#include <boost/test/unit_test.hpp>

using namespace dev;
using namespace dev::p2p;
namespace dev
{
namespace test
{
class P2PMessageFactory : public MessageFactory
{
public:
    virtual ~P2PMessageFactory() {}
    virtual Message::Ptr buildMessage() override { return std::make_shared<Message>(); }
};

class SessionFixure : public TestOutputHelperFixture
{
public:
    SessionFixure() { m_session = createSession("127.0.0.1", 1); }
    std::shared_ptr<Session> getSession() { return m_session; }
    std::shared_ptr<FakeSocket> getSocket() { return m_socket; }
    std::shared_ptr<Session> createSession(std::string ip, int i)
    {
        NodeIPEndpoint m_endpoint(bi::address::from_string(ip), m_listenPort + i, m_listenPort + i);
        KeyPair key_pair = KeyPair::create();
        m_peer = std::make_shared<Peer>(key_pair.pub(), m_endpoint);

        PeerSessionInfo m_info(
            {key_pair.pub(), m_endpoint.address.to_string(), chrono::steady_clock::duration(), 0});
        m_host = createFakeHost("2.0", "127.0.0.1", 30304);
        m_socket = std::make_shared<FakeSocket>(m_ioservice, m_endpoint);
        m_session = std::make_shared<Session>(m_host, m_socket, m_peer, m_info);
        m_host->setSessions(m_session);
        return m_session;
    }
    FakeHost* getHost() { return m_host; }
    std::shared_ptr<Peer> peer() const { return m_peer; }

protected:
    std::shared_ptr<Session> m_session;
    FakeHost* m_host;
    std::string m_clientVersion = "2.0";
    std::string m_listenIp = "127.0.0.1";
    uint16_t m_listenPort = 30304;
    std::shared_ptr<Peer> m_peer;
    std::shared_ptr<FakeSocket> m_socket;
    ba::io_service m_ioservice;
};

BOOST_FIXTURE_TEST_SUITE(SessionTest, SessionFixure)

BOOST_AUTO_TEST_CASE(testSessionConstruct)
{
    auto session = getSession();
    BOOST_CHECK(session->host() == getHost());
    BOOST_CHECK(session->peer() == peer());
    BOOST_CHECK(session->id() == session->peer()->id());
    BOOST_CHECK(session->nodeIPEndpoint() == getSocket()->nodeIPEndpoint());
    session->info();
    std::shared_ptr<MessageFactory> p2PMessageFactory = std::make_shared<P2PMessageFactory>();
    session->setMessageFactory(p2PMessageFactory);
    BOOST_CHECK(session->messageFactory() == p2PMessageFactory);
    uint32_t topicSeq = uint32_t(0);
    session->setTopicSeq(topicSeq);
    BOOST_CHECK(session->topicSeq() == topicSeq);
    std::shared_ptr<std::vector<std::string>> topics = std::make_shared<std::vector<std::string>>();
    std::string topic = "Topic";
    topics->push_back(topic);
    session->setTopics(topics);
    BOOST_CHECK(session->topics()->size() == topics->size());
    session->setTopicsAndTopicSeq(session->id(), topics, topicSeq);
    session->setTopicsAndTopicSeq(session->id(), topics, topicSeq);
    BOOST_CHECK(session->peerTopicSeq(session->id()) == topicSeq);
    session->connectionTime();
    session->lastReceived();
}

<<<<<<< HEAD
BOOST_AUTO_TEST_CASE(testSessionDoRead)
{
    auto session = getSession();
    std::shared_ptr<MessageFactory> p2PMessageFactory = std::make_shared<P2PMessageFactory>();
    session->setMessageFactory(p2PMessageFactory);
    std::shared_ptr<std::vector<std::string>> topics = std::make_shared<std::vector<std::string>>();
    std::string topic = "Topic1";
    topics->push_back(topic);
    session->setTopics(topics);
    BOOST_CHECK(session->topics()->size() == topics->size());
    /// session->start(); /// comment for demo has coverred this logic
}
=======
>>>>>>> bbfd0e72
BOOST_AUTO_TEST_CASE(testSessionConnect)
{
    auto session = getSession();
    BOOST_CHECK(session->isConnected() == true);
    if (session->isConnected())
    {
        session->disconnect(DisconnectReason::DisconnectRequested);
    }
}

BOOST_AUTO_TEST_CASE(testSessionCallback)
{
    auto session = getSession();
    ResponseCallback::Ptr responseCallback = std::make_shared<ResponseCallback>();
    uint32_t seq = uint32_t(0);
    session->addSeq2Callback(seq, responseCallback);
    BOOST_CHECK(session->getCallbackBySeq(seq) == responseCallback);
    session->eraseCallbackBySeq(seq);
    BOOST_CHECK(session->getCallbackBySeq(seq) == NULL);
}

BOOST_AUTO_TEST_CASE(testSessionSend)
{
    auto session = getSession();
    m_ioservice.run_one();
    std::shared_ptr<bytes> msgBuf = std::make_shared<bytes>();
    session->send(msgBuf);
}

BOOST_AUTO_TEST_SUITE_END()
}  // namespace test
}  // namespace dev<|MERGE_RESOLUTION|>--- conflicted
+++ resolved
@@ -102,21 +102,6 @@
     session->lastReceived();
 }
 
-<<<<<<< HEAD
-BOOST_AUTO_TEST_CASE(testSessionDoRead)
-{
-    auto session = getSession();
-    std::shared_ptr<MessageFactory> p2PMessageFactory = std::make_shared<P2PMessageFactory>();
-    session->setMessageFactory(p2PMessageFactory);
-    std::shared_ptr<std::vector<std::string>> topics = std::make_shared<std::vector<std::string>>();
-    std::string topic = "Topic1";
-    topics->push_back(topic);
-    session->setTopics(topics);
-    BOOST_CHECK(session->topics()->size() == topics->size());
-    /// session->start(); /// comment for demo has coverred this logic
-}
-=======
->>>>>>> bbfd0e72
 BOOST_AUTO_TEST_CASE(testSessionConnect)
 {
     auto session = getSession();
