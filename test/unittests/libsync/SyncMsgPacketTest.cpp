/*
 * @CopyRight:
 * FISCO-BCOS is free software: you can redistribute it and/or modify
 * it under the terms of the GNU General Public License as published by
 * the Free Software Foundation, either version 3 of the License, or
 * (at your option) any later version.
 *
 * FISCO-BCOS is distributed in the hope that it will be useful,
 * but WITHOUT ANY WARRANTY; without even the implied warranty of
 * MERCHANTABILITY or FITNESS FOR A PARTICULAR PURPOSE.  See the
 * GNU General Public License for more details.
 *
 * You should have received a copy of the GNU General Public License
 * along with FISCO-BCOS.  If not, see <http://www.gnu.org/licenses/>
 * (c) 2016-2018 fisco-dev contributors.
 */

/**
 * @brief : sync msg packet test
 * @author: catli
 * @date: 2018-10-24
 */

#include <libdevcrypto/Common.h>
#include <libp2p/Common.h>
#include <libsync/SyncMsgPacket.h>
#include <test/tools/libutils/TestOutputHelper.h>
#include <test/unittests/libsync/FakeSyncToolsSet.h>
#include <boost/test/unit_test.hpp>
#include <memory>

using namespace std;
using namespace dev;
using namespace dev::sync;
using namespace dev::p2p;
using namespace dev::test;

namespace dev
{
namespace test
{
class SyncMsgPacketFixture : public TestOutputHelperFixture
{
public:
    SyncMsgPacketFixture() : fakeSyncToolsSet()
    {
<<<<<<< HEAD
        m_host = createFakeHost(m_clientVersion, m_listenIp, m_listenPort);

        fakeSessionPtr = createFakeSession();
        fakeTransaction = createFakeTransaction(0);
    }

    std::shared_ptr<SessionFace> createFakeSession(std::string ip = "127.0.0.1")
    {
        unsigned const protocolVersion = 0;
        NodeIPEndpoint peer_endpoint(bi::address::from_string(ip), m_listenPort, m_listenPort);
        ;
        KeyPair key_pair = KeyPair::create();
        std::shared_ptr<Peer> peer = std::make_shared<Peer>(key_pair.pub(), peer_endpoint);
        PeerSessionInfo peer_info({key_pair.pub(), peer_endpoint.address.to_string(),
            chrono::steady_clock::duration(), 0});
        std::shared_ptr<SessionFace> session =
            std::make_shared<FakeSessionForHost>(m_host, peer, peer_info);
        session->start();
        return session;
    }

    Transaction createFakeTransaction(int64_t _currentBlockNumber)
    {
        u256 value = u256(100);
        u256 gas = u256(100000000);
        u256 gasPrice = u256(0);
        Address dst = toAddress(KeyPair::create().pub());
        std::string str = "test transaction";
        bytes data(str.begin(), str.end());
        Transaction tx(value, gasPrice, gas, dst, data);
        tx.setNonce(tx.nonce() + u256(rand()));
        u256 c_maxBlockLimit = u256(500);
        tx.setBlockLimit(u256(_currentBlockNumber) + c_maxBlockLimit);
        KeyPair sigKeyPair = KeyPair::create();

        SignatureStruct sig = dev::sign(sigKeyPair.secret(), tx.sha3(WithoutSignature));
        /// update the signature of transaction
        tx.updateSignature(sig);
        return tx;
=======
        fakeSessionPtr = fakeSyncToolsSet.createSession();
        fakeTransactionPtr = fakeSyncToolsSet.createTransaction(0);
>>>>>>> 3562a233
    }

    std::shared_ptr<SessionFace> fakeSessionPtr;
    std::shared_ptr<Transaction> fakeTransactionPtr;

private:
    FakeSyncToolsSet fakeSyncToolsSet;
};

BOOST_FIXTURE_TEST_SUITE(SyncMsgPacketTest, SyncMsgPacketFixture)

BOOST_AUTO_TEST_CASE(PacketDecodeTest)
{
    auto fakeMessagePtr = shared_ptr<Message>(nullptr);
    SyncMsgPacket msgPacket;

    // message is nullptr
    bool isSuccessful = msgPacket.decode(fakeSessionPtr, fakeMessagePtr);
    BOOST_CHECK(isSuccessful == false);

    // message contains no data
    fakeMessagePtr = make_shared<Message>();
    isSuccessful = msgPacket.decode(fakeSessionPtr, fakeMessagePtr);
    BOOST_CHECK(isSuccessful == false);

    // message is not char
    auto bufferPtr = make_shared<bytes>();
    bufferPtr->push_back(0x80);
    bufferPtr->push_back(0x20);
    fakeMessagePtr->setBuffer(bufferPtr);
    isSuccessful = msgPacket.decode(fakeSessionPtr, fakeMessagePtr);
    BOOST_CHECK(isSuccessful == false);

    // message is char
    bufferPtr->at(0) = 0x7f;
    fakeMessagePtr->setBuffer(bufferPtr);
    isSuccessful = msgPacket.decode(fakeSessionPtr, fakeMessagePtr);
    BOOST_CHECK(isSuccessful == true);
}

BOOST_AUTO_TEST_CASE(SyncStatusPacketTest)
{
    SyncStatusPacket statusPacket;
    statusPacket.encode(0x00, h256(0xab), h256(0xcd));
    auto msgPtr = statusPacket.toMessage(0x01);
    statusPacket.decode(fakeSessionPtr, msgPtr);
    auto rlpStatus = statusPacket.rlp();
    BOOST_CHECK(rlpStatus[0].toInt<int64_t>() == 0x00);
    BOOST_CHECK(rlpStatus[1].toHash<h256>() == h256(0xab));
    BOOST_CHECK(rlpStatus[2].toHash<h256>() == h256(0xcd));
}

BOOST_AUTO_TEST_CASE(SyncTransactionsPacketTest)
{
    SyncTransactionsPacket txPacket;
    bytes txRLPs = fakeTransactionPtr->rlp();

    txPacket.encode(0x01, txRLPs);
    auto msgPtr = txPacket.toMessage(0x02);
    txPacket.decode(fakeSessionPtr, msgPtr);
    auto rlpTx = txPacket.rlp()[0];
    Transaction tx;
    tx.decode(rlpTx);
    BOOST_CHECK(tx == *fakeTransactionPtr);
}

BOOST_AUTO_TEST_CASE(SyncBlocksPacketTest)
{
    SyncBlocksPacket blocksPacket;
    vector<bytes> blockRLPs;
    FakeBlock fakeBlock;

    blockRLPs.push_back(fakeBlock.getBlock().rlp());
    blocksPacket.encode(blockRLPs);
    auto msgPtr = blocksPacket.toMessage(0x03);
    blocksPacket.decode(fakeSessionPtr, msgPtr);
    RLP const& rlps = blocksPacket.rlp();
    Block block(rlps[0].toBytes());
    BOOST_CHECK(block.equalAll(fakeBlock.getBlock()));
}

BOOST_AUTO_TEST_CASE(SyncReqBlockPacketTest)
{
    SyncReqBlockPacket reqBlockPacket;

    reqBlockPacket.encode(int64_t(0x30), 0x40);
    auto msgPtr = reqBlockPacket.toMessage(0x03);
    reqBlockPacket.decode(fakeSessionPtr, msgPtr);
    auto rlpReqBlock = reqBlockPacket.rlp();
    BOOST_CHECK(rlpReqBlock[0].toInt<int64_t>() == 0x30);
    BOOST_CHECK(rlpReqBlock[1].toInt<unsigned>() == 0x40);
}

BOOST_AUTO_TEST_SUITE_END()
}  // namespace test
}  // namespace dev<|MERGE_RESOLUTION|>--- conflicted
+++ resolved
@@ -44,7 +44,6 @@
 public:
     SyncMsgPacketFixture() : fakeSyncToolsSet()
     {
-<<<<<<< HEAD
         m_host = createFakeHost(m_clientVersion, m_listenIp, m_listenPort);
 
         fakeSessionPtr = createFakeSession();
@@ -84,10 +83,6 @@
         /// update the signature of transaction
         tx.updateSignature(sig);
         return tx;
-=======
-        fakeSessionPtr = fakeSyncToolsSet.createSession();
-        fakeTransactionPtr = fakeSyncToolsSet.createTransaction(0);
->>>>>>> 3562a233
     }
 
     std::shared_ptr<SessionFace> fakeSessionPtr;
