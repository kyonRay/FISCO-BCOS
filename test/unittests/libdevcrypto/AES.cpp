--- conflicted
+++ resolved
@@ -1,148 +1,52 @@
-<<<<<<< HEAD
-/**
- * @CopyRight:
- * FISCO-BCOS is free software: you can redistribute it and/or modify
- * it under the terms of the GNU General Public License as published by
- * the Free Software Foundation, either version 3 of the License, or
- * (at your option) any later version.
- *
- * FISCO-BCOS is distributed in the hope that it will be useful,
- * but WITHOUT ANY WARRANTY; without even the implied warranty of
- * MERCHANTABILITY or FITNESS FOR A PARTICULAR PURPOSE.  See the
- * GNU General Public License for more details.
- *
- * You should have received a copy of the GNU General Public License
- * along with FISCO-BCOS.  If not, see <http://www.gnu.org/licenses/>
- * (c) 2016-2018 fisco-dev contributors.
- *
- * @brief Unit tests for the Hash
- * @file Hash.cpp
- * @author: chaychen asherli
- * @date 2018
- */
-
-#include <libdevcore/Assertions.h>
-#include <libdevcore/CommonJS.h>
-#include <libdevcrypto/AES.h>
-#include <libdevcrypto/Hash.h>
-#include <test/tools/libutils/TestOutputHelper.h>
-#include <boost/test/unit_test.hpp>
-#include <string>
-
-
-using namespace dev;
-namespace dev
-{
-namespace test
-{
-BOOST_FIXTURE_TEST_SUITE(AES, TestOutputHelperFixture)
-// #if FISCO_GM
-BOOST_AUTO_TEST_CASE(GM_testAESen)
-{
-    bytes seed_true = fromHex("01234567012345670123456701234564");
-    bytes _plainData = fromHex("12345");
-    // h256 key = dev::sha3(&seed);
-    BOOST_CHECK_THROW(readableKeyBytes("ref(seed)"), std::exception);
-    bytes endata = aesCBCEncrypt(ref(_plainData), ref(seed_true));
-    bytes dedata = aesCBCDecrypt(ref(endata), ref(seed_true));
-    BOOST_CHECK_EQUAL(toHex(_plainData), toHex(dedata));
-}
-// #endif
-BOOST_AUTO_TEST_SUITE_END()
-}  // namespace test
-}  // namespace dev
-=======
-/*
-    This file is part of cpp-ethereum.
-
-    cpp-ethereum is free software: you can redistribute it and/or modify
-    it under the terms of the GNU General Public License as published by
-    the Free Software Foundation, either version 3 of the License, or
-    (at your option) any later version.
-
-    cpp-ethereum is distributed in the hope that it will be useful,
-    but WITHOUT ANY WARRANTY; without even the implied warranty of
-    MERCHANTABILITY or FITNESS FOR A PARTICULAR PURPOSE.  See the
-    GNU General Public License for more details.
-
-    You should have received a copy of the GNU General Public License
-    along with cpp-ethereum.  If not, see <http://www.gnu.org/licenses/>.
-*/
-
-#include "libdevcrypto/Hash.h"
-#include <libdevcore/Common.h>
-#include <libdevcore/easylog.h>
-#include <libdevcrypto/AES.h>
-#include <libdevcrypto/Common.h>
-#include <test/tools/libutils/TestOutputHelper.h>
-#include <boost/test/unit_test.hpp>
-
-using namespace std;
-using namespace dev;
-using namespace dev::test;
-
-BOOST_AUTO_TEST_SUITE(Crypto)
-
-BOOST_FIXTURE_TEST_SUITE(AES, TestOutputHelperFixture)
-
-BOOST_AUTO_TEST_CASE(AesDecrypt)
-{
-    LOG(DEBUG) << "AesDecrypt";
-    bytes seed = fromHex(
-        "2dbaead416c20cfd00c2fc9f1788ff9f965a2000799c96a624767cb0e1e90d2d7191efdd92349226742fdc73d1"
-        "d87e2d597536c4641098b9a89836c94f58a2ab4c525c27c4cb848b3e22ea245b2bc5c8c7beaa900b0c479253fc"
-        "96fce7ffc621");
-    KeyPair kp(sha3Secure(aesDecrypt(&seed, "test")));
-    BOOST_CHECK(Address("07746f871de684297923f933279555dda418f8a2") == kp.address());
-}
-
-BOOST_AUTO_TEST_CASE(AesDecryptWrongSeed)
-{
-    LOG(DEBUG) << "AesDecryptWrongSeed";
-    bytes seed = fromHex(
-        "badaead416c20cfd00c2fc9f1788ff9f965a2000799c96a624767cb0e1e90d2d7191efdd92349226742fdc73d1"
-        "d87e2d597536c4641098b9a89836c94f58a2ab4c525c27c4cb848b3e22ea245b2bc5c8c7beaa900b0c479253fc"
-        "96fce7ffc621");
-    KeyPair kp(sha3Secure(aesDecrypt(&seed, "test")));
-    BOOST_CHECK(Address("07746f871de684297923f933279555dda418f8a2") != kp.address());
-}
-
-BOOST_AUTO_TEST_CASE(AesDecryptWrongPassword)
-{
-    LOG(DEBUG) << "AesDecryptWrongPassword";
-    bytes seed = fromHex(
-        "2dbaead416c20cfd00c2fc9f1788ff9f965a2000799c96a624767cb0e1e90d2d7191efdd92349226742fdc73d1"
-        "d87e2d597536c4641098b9a89836c94f58a2ab4c525c27c4cb848b3e22ea245b2bc5c8c7beaa900b0c479253fc"
-        "96fce7ffc621");
-    KeyPair kp(sha3Secure(aesDecrypt(&seed, "badtest")));
-    BOOST_CHECK(Address("07746f871de684297923f933279555dda418f8a2") != kp.address());
-}
-
-BOOST_AUTO_TEST_CASE(AesDecryptFailInvalidSeed)
-{
-    LOG(DEBUG) << "AesDecryptFailInvalidSeed";
-    bytes seed = fromHex(
-        "xdbaead416c20cfd00c2fc9f1788ff9f965a2000799c96a624767cb0e1e90d2d7191efdd92349226742fdc73d1"
-        "d87e2d597536c4641098b9a89836c94f58a2ab4c525c27c4cb848b3e22ea245b2bc5c8c7beaa900b0c479253fc"
-        "96fce7ffc621");
-    BOOST_CHECK(bytes() == aesDecrypt(&seed, "test"));
-}
-
-BOOST_AUTO_TEST_CASE(AesDecryptFailInvalidSeedSize)
-{
-    LOG(DEBUG) << "AesDecryptFailInvalidSeedSize";
-    bytes seed = fromHex("000102030405060708090a0b0c0d0e0f");
-    BOOST_CHECK(bytes() == aesDecrypt(&seed, "test"));
-}
-
-BOOST_AUTO_TEST_CASE(AesDecryptFailInvalidSeed2)
-{
-    LOG(DEBUG) << "AesDecryptFailInvalidSeed2";
-    bytes seed = fromHex("000102030405060708090a0b0c0d0e0f000102030405060708090a0b0c0d0e0f");
-    BOOST_CHECK(bytes() == aesDecrypt(&seed, "test"));
-}
-
-BOOST_AUTO_TEST_SUITE_END()
-
-BOOST_AUTO_TEST_SUITE_END()
->>>>>>> 477d8610
+/**
+ * @CopyRight:
+ * FISCO-BCOS is free software: you can redistribute it and/or modify
+ * it under the terms of the GNU General Public License as published by
+ * the Free Software Foundation, either version 3 of the License, or
+ * (at your option) any later version.
+ *
+ * FISCO-BCOS is distributed in the hope that it will be useful,
+ * but WITHOUT ANY WARRANTY; without even the implied warranty of
+ * MERCHANTABILITY or FITNESS FOR A PARTICULAR PURPOSE.  See the
+ * GNU General Public License for more details.
+ *
+ * You should have received a copy of the GNU General Public License
+ * along with FISCO-BCOS.  If not, see <http://www.gnu.org/licenses/>
+ * (c) 2016-2018 fisco-dev contributors.
+ *
+ * @brief Unit tests for the Hash
+ * @file Hash.cpp
+ * @author: chaychen asherli
+ * @date 2018
+ */
+
+#include <libdevcore/Assertions.h>
+#include <libdevcore/CommonJS.h>
+#include <libdevcrypto/AES.h>
+#include <libdevcrypto/Hash.h>
+#include <test/tools/libutils/TestOutputHelper.h>
+#include <boost/test/unit_test.hpp>
+#include <string>
+
+
+using namespace dev;
+namespace dev
+{
+namespace test
+{
+BOOST_FIXTURE_TEST_SUITE(AES, TestOutputHelperFixture)
+// #if FISCO_GM
+BOOST_AUTO_TEST_CASE(GM_testAESen)
+{
+    bytes seed_true = fromHex("01234567012345670123456701234564");
+    bytes _plainData = fromHex("12345");
+    // h256 key = dev::sha3(&seed);
+    BOOST_CHECK_THROW(readableKeyBytes("ref(seed)"), std::exception);
+    bytes endata = aesCBCEncrypt(ref(_plainData), ref(seed_true));
+    bytes dedata = aesCBCDecrypt(ref(endata), ref(seed_true));
+    BOOST_CHECK_EQUAL(toHex(_plainData), toHex(dedata));
+}
+// #endif
+BOOST_AUTO_TEST_SUITE_END()
+}  // namespace test
+}  // namespace dev