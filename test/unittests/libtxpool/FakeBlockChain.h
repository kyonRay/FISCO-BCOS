--- conflicted
+++ resolved
@@ -1,191 +1,187 @@
-/*
- * @CopyRight:
- * FISCO-BCOS is free software: you can redistribute it and/or modify
- * it under the terms of the GNU General Public License as published by
- * the Free Software Foundation, either version 3 of the License, or
- * (at your option) any later version.
- *
- * FISCO-BCOS is distributed in the hope that it will be useful,
- * but WITHOUT ANY WARRANTY; without even the implied warranty of
- * MERCHANTABILITY or FITNESS FOR A PARTICULAR PURPOSE.  See the
- * GNU General Public License for more details.
- *
- * You should have received a copy of the GNU General Public License
- * along with FISCO-BCOS.  If not, see <http://www.gnu.org/licenses/>
- * (c) 2016-2018 fisco-dev contributors.
- */
-
-/**
- * @brief: fake block manager
- * @file: FakeBlockManager.h
- * @author: yujiechen
- * @date: 2018-09-25
- */
-#pragma once
-#include <libblockchain/BlockChainInterface.h>
-#include <libtxpool/TxPool.h>
-#include <test/tools/libutils/TestOutputHelper.h>
-#include <test/unittests/libethcore/FakeBlock.h>
-#include <test/unittests/libp2p/FakeHost.h>
-#include <boost/test/unit_test.hpp>
-using namespace dev;
-using namespace dev::txpool;
-using namespace dev::blockchain;
-
-namespace dev
-{
-namespace test
-{
-class FakeService : public Service
-{
-public:
-    FakeService(std::shared_ptr<Host> _host, std::shared_ptr<P2PMsgHandler> _p2pMsgHandler)
-      : Service(_host, _p2pMsgHandler)
-    {}
-    void setSessionInfos(SessionInfos& sessionInfos) { m_sessionInfos = sessionInfos; }
-    void appendSessionInfo(SessionInfo const& info) { m_sessionInfos.push_back(info); }
-    SessionInfos sessionInfosByProtocolID(int16_t _protocolID) const { return m_sessionInfos; }
-
-    void asyncSendMessageByNodeID(NodeID const& nodeID, Message::Ptr message,
-        CallbackFunc callback = [](P2PException e, Message::Ptr msg) {},
-        Options const& options = Options()) override
-    {
-        if (m_asyncSend.count(nodeID))
-            m_asyncSend[nodeID]++;
-        else
-            m_asyncSend[nodeID] = 1;
-    }
-    size_t getAsyncSendSizeByNodeID(NodeID const& nodeID)
-    {
-        if (!m_asyncSend.count(nodeID))
-            return 0;
-        return m_asyncSend[nodeID];
-    }
-
-private:
-    SessionInfos m_sessionInfos;
-    std::map<NodeID, size_t> m_asyncSend;
-};
-class FakeTxPool : public TxPool
-{
-public:
-    FakeTxPool(std::shared_ptr<dev::p2p::Service> _p2pService,
-        std::shared_ptr<dev::blockchain::BlockChainInterface> _blockChain,
-        uint64_t const& _limit = 102400, int32_t const& _protocolId = dev::eth::ProtocolID::TxPool)
-      : TxPool(_p2pService, _blockChain, _protocolId, _limit)
-    {}
-    ImportResult import(bytesConstRef _txBytes, IfDropped _ik = IfDropped::Ignore)
-    {
-        return TxPool::import(_txBytes, _ik);
-    }
-};
-
-class FakeBlockChain : public BlockChainInterface
-{
-public:
-    FakeBlockChain(uint64_t _blockNum, size_t const& transSize = 5) : m_blockNumber(_blockNum)
-    {
-        FakeTheBlockChain(_blockNum, transSize);
-    }
-
-    ~FakeBlockChain() {}
-    /// fake the block chain
-    void FakeTheBlockChain(uint64_t _blockNum, size_t const& trans_size)
-    {
-        m_blockChain.clear();
-        m_blockHash.clear();
-        for (uint64_t blockHeight = 0; blockHeight < _blockNum; blockHeight++)
-        {
-            FakeBlock fake_block(trans_size);
-            if (blockHeight > 0)
-            {
-                fake_block.m_blockHeader.setParentHash(m_blockChain[blockHeight - 1]->headerHash());
-                fake_block.m_blockHeader.setNumber(blockHeight);
-                fake_block.reEncodeDecode();
-            }
-            m_blockHash[fake_block.m_blockHeader.hash()] = blockHeight;
-            m_blockChain.push_back(std::make_shared<Block>(fake_block.m_block));
-        }
-    }
-
-    int64_t number() const { return m_blockNumber - 1; }
-
-    dev::h256 numberHash(int64_t _i) const { return m_blockChain[_i]->headerHash(); }
-
-    std::shared_ptr<dev::eth::Block> getBlockByHash(dev::h256 const& _blockHash) override
-    {
-        if (m_blockHash.count(_blockHash))
-            return m_blockChain[m_blockHash[_blockHash]];
-        return nullptr;
-    }
-
-    virtual std::shared_ptr<dev::eth::Block> getBlockByNumber(int64_t _i)
-    {
-        return getBlockByHash(numberHash(_i));
-    }
-
-    dev::eth::Transaction getTxByHash(dev::h256 const& _txHash) override { return Transaction(); }
-<<<<<<< HEAD
-    dev::eth::TransactionReceipt getTransactionReceiptByHash(dev::h256 const& _txHash) override
-    {
-        return TransactionReceipt();
-    }
-=======
-    /// fake commitBlock
->>>>>>> 91c5af2a
-
-    virtual void commitBlock(
-        dev::eth::Block& block, std::shared_ptr<dev::blockverifier::ExecutiveContext>)
-    {
-        block.header().setParentHash(m_blockChain[m_blockNumber - 1]->header().hash());
-        block.header().setNumber(m_blockNumber);
-        std::shared_ptr<Block> p_block = std::make_shared<Block>(block);
-        m_blockChain.push_back(p_block);
-        m_blockHash[p_block->blockHeader().hash()] = m_blockNumber;
-        m_blockNumber += 1;
-    }
-    std::map<h256, int64_t> m_blockHash;
-    std::vector<std::shared_ptr<Block> > m_blockChain;
-    int64_t m_blockNumber;
-};
-class TxPoolFixture
-{
-public:
-    TxPoolFixture(uint64_t blockNum = 5, size_t const& transSize = 5)
-    {
-        FakeTxPoolFunc(blockNum, transSize);
-    }
-
-    void FakeTxPoolFunc(uint64_t _blockNum, size_t const& transSize)
-    {
-        /// fake block manager
-        m_blockChain = std::make_shared<FakeBlockChain>(_blockNum, transSize);
-        /// fake host of p2p module
-        FakeHost* hostPtr = createFakeHostWithSession(clientVersion, listenIp, listenPort);
-        m_host = std::shared_ptr<Host>(hostPtr);
-        /// create p2pHandler
-        m_p2pHandler = std::make_shared<P2PMsgHandler>();
-        /// fake service of p2p module
-        m_topicService = std::make_shared<FakeService>(m_host, m_p2pHandler);
-        std::shared_ptr<BlockChainInterface> blockChain =
-            std::shared_ptr<BlockChainInterface>(m_blockChain);
-        /// fake txpool
-        m_txPool = std::make_shared<FakeTxPool>(m_topicService, blockChain);
-    }
-
-    void setSessionData(std::string const& data_content)
-    {
-        for (auto session : m_host->sessions())
-            dynamic_cast<FakeSessionForTest*>(session.second.get())->setDataContent(data_content);
-    }
-    std::shared_ptr<FakeTxPool> m_txPool;
-    std::shared_ptr<FakeService> m_topicService;
-    std::shared_ptr<P2PMsgHandler> m_p2pHandler;
-    std::shared_ptr<FakeBlockChain> m_blockChain;
-    std::shared_ptr<Host> m_host;
-    std::string clientVersion = "2.0";
-    std::string listenIp = "127.0.0.1";
-    uint16_t listenPort = 30304;
-};
-}  // namespace test
-}  // namespace dev
+/*
+ * @CopyRight:
+ * FISCO-BCOS is free software: you can redistribute it and/or modify
+ * it under the terms of the GNU General Public License as published by
+ * the Free Software Foundation, either version 3 of the License, or
+ * (at your option) any later version.
+ *
+ * FISCO-BCOS is distributed in the hope that it will be useful,
+ * but WITHOUT ANY WARRANTY; without even the implied warranty of
+ * MERCHANTABILITY or FITNESS FOR A PARTICULAR PURPOSE.  See the
+ * GNU General Public License for more details.
+ *
+ * You should have received a copy of the GNU General Public License
+ * along with FISCO-BCOS.  If not, see <http://www.gnu.org/licenses/>
+ * (c) 2016-2018 fisco-dev contributors.
+ */
+
+/**
+ * @brief: fake block manager
+ * @file: FakeBlockManager.h
+ * @author: yujiechen
+ * @date: 2018-09-25
+ */
+#pragma once
+#include <libblockchain/BlockChainInterface.h>
+#include <libtxpool/TxPool.h>
+#include <test/tools/libutils/TestOutputHelper.h>
+#include <test/unittests/libethcore/FakeBlock.h>
+#include <test/unittests/libp2p/FakeHost.h>
+#include <boost/test/unit_test.hpp>
+using namespace dev;
+using namespace dev::txpool;
+using namespace dev::blockchain;
+
+namespace dev
+{
+namespace test
+{
+class FakeService : public Service
+{
+public:
+    FakeService(std::shared_ptr<Host> _host, std::shared_ptr<P2PMsgHandler> _p2pMsgHandler)
+      : Service(_host, _p2pMsgHandler)
+    {}
+    void setSessionInfos(SessionInfos& sessionInfos) { m_sessionInfos = sessionInfos; }
+    void appendSessionInfo(SessionInfo const& info) { m_sessionInfos.push_back(info); }
+    SessionInfos sessionInfosByProtocolID(int16_t _protocolID) const { return m_sessionInfos; }
+
+    void asyncSendMessageByNodeID(NodeID const& nodeID, Message::Ptr message,
+        CallbackFunc callback = [](P2PException e, Message::Ptr msg) {},
+        Options const& options = Options()) override
+    {
+        if (m_asyncSend.count(nodeID))
+            m_asyncSend[nodeID]++;
+        else
+            m_asyncSend[nodeID] = 1;
+    }
+    size_t getAsyncSendSizeByNodeID(NodeID const& nodeID)
+    {
+        if (!m_asyncSend.count(nodeID))
+            return 0;
+        return m_asyncSend[nodeID];
+    }
+
+private:
+    SessionInfos m_sessionInfos;
+    std::map<NodeID, size_t> m_asyncSend;
+};
+class FakeTxPool : public TxPool
+{
+public:
+    FakeTxPool(std::shared_ptr<dev::p2p::Service> _p2pService,
+        std::shared_ptr<dev::blockchain::BlockChainInterface> _blockChain,
+        uint64_t const& _limit = 102400, int32_t const& _protocolId = dev::eth::ProtocolID::TxPool)
+      : TxPool(_p2pService, _blockChain, _protocolId, _limit)
+    {}
+    ImportResult import(bytesConstRef _txBytes, IfDropped _ik = IfDropped::Ignore)
+    {
+        return TxPool::import(_txBytes, _ik);
+    }
+};
+
+class FakeBlockChain : public BlockChainInterface
+{
+public:
+    FakeBlockChain(uint64_t _blockNum, size_t const& transSize = 5) : m_blockNumber(_blockNum)
+    {
+        FakeTheBlockChain(_blockNum, transSize);
+    }
+
+    ~FakeBlockChain() {}
+    /// fake the block chain
+    void FakeTheBlockChain(uint64_t _blockNum, size_t const& trans_size)
+    {
+        m_blockChain.clear();
+        m_blockHash.clear();
+        for (uint64_t blockHeight = 0; blockHeight < _blockNum; blockHeight++)
+        {
+            FakeBlock fake_block(trans_size);
+            if (blockHeight > 0)
+            {
+                fake_block.m_blockHeader.setParentHash(m_blockChain[blockHeight - 1]->headerHash());
+                fake_block.m_blockHeader.setNumber(blockHeight);
+                fake_block.reEncodeDecode();
+            }
+            m_blockHash[fake_block.m_blockHeader.hash()] = blockHeight;
+            m_blockChain.push_back(std::make_shared<Block>(fake_block.m_block));
+        }
+    }
+
+    int64_t number() const { return m_blockNumber - 1; }
+
+    dev::h256 numberHash(int64_t _i) const { return m_blockChain[_i]->headerHash(); }
+
+    std::shared_ptr<dev::eth::Block> getBlockByHash(dev::h256 const& _blockHash) override
+    {
+        if (m_blockHash.count(_blockHash))
+            return m_blockChain[m_blockHash[_blockHash]];
+        return nullptr;
+    }
+
+    virtual std::shared_ptr<dev::eth::Block> getBlockByNumber(int64_t _i)
+    {
+        return getBlockByHash(numberHash(_i));
+    }
+
+    dev::eth::Transaction getTxByHash(dev::h256 const& _txHash) override { return Transaction(); }
+    dev::eth::TransactionReceipt getTransactionReceiptByHash(dev::h256 const& _txHash) override
+    {
+        return TransactionReceipt();
+    }
+
+    virtual void commitBlock(
+        dev::eth::Block& block, std::shared_ptr<dev::blockverifier::ExecutiveContext>)
+    {
+        block.header().setParentHash(m_blockChain[m_blockNumber - 1]->header().hash());
+        block.header().setNumber(m_blockNumber);
+        std::shared_ptr<Block> p_block = std::make_shared<Block>(block);
+        m_blockChain.push_back(p_block);
+        m_blockHash[p_block->blockHeader().hash()] = m_blockNumber;
+        m_blockNumber += 1;
+    }
+    std::map<h256, int64_t> m_blockHash;
+    std::vector<std::shared_ptr<Block> > m_blockChain;
+    int64_t m_blockNumber;
+};
+class TxPoolFixture
+{
+public:
+    TxPoolFixture(uint64_t blockNum = 5, size_t const& transSize = 5)
+    {
+        FakeTxPoolFunc(blockNum, transSize);
+    }
+
+    void FakeTxPoolFunc(uint64_t _blockNum, size_t const& transSize)
+    {
+        /// fake block manager
+        m_blockChain = std::make_shared<FakeBlockChain>(_blockNum, transSize);
+        /// fake host of p2p module
+        FakeHost* hostPtr = createFakeHostWithSession(clientVersion, listenIp, listenPort);
+        m_host = std::shared_ptr<Host>(hostPtr);
+        /// create p2pHandler
+        m_p2pHandler = std::make_shared<P2PMsgHandler>();
+        /// fake service of p2p module
+        m_topicService = std::make_shared<FakeService>(m_host, m_p2pHandler);
+        std::shared_ptr<BlockChainInterface> blockChain =
+            std::shared_ptr<BlockChainInterface>(m_blockChain);
+        /// fake txpool
+        m_txPool = std::make_shared<FakeTxPool>(m_topicService, blockChain);
+    }
+
+    void setSessionData(std::string const& data_content)
+    {
+        for (auto session : m_host->sessions())
+            dynamic_cast<FakeSessionForTest*>(session.second.get())->setDataContent(data_content);
+    }
+    std::shared_ptr<FakeTxPool> m_txPool;
+    std::shared_ptr<FakeService> m_topicService;
+    std::shared_ptr<P2PMsgHandler> m_p2pHandler;
+    std::shared_ptr<FakeBlockChain> m_blockChain;
+    std::shared_ptr<Host> m_host;
+    std::string clientVersion = "2.0";
+    std::string listenIp = "127.0.0.1";
+    uint16_t listenPort = 30304;
+};
+}  // namespace test
+}  // namespace dev