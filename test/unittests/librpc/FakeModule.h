--- conflicted
+++ resolved
@@ -373,31 +373,6 @@
     {
         return m_blockChain;
     }
-<<<<<<< HEAD
-    bool initLedger() override { return true; }
-    /// init blockverifier related
-    bool initBlockChain() override
-    {
-        m_blockChain = std::make_shared<MockBlockChain>();
-        return true;
-    }
-    bool initBlockVerifier() override
-    {
-        m_blockVerifier = std::make_shared<MockBlockVerifier>();
-        return true;
-    }
-    bool initTxPool() override
-    {
-        m_txPool = std::make_shared<MockTxPool>();
-        return true;
-    }
-    bool initSync() override
-    {
-        m_sync = std::make_shared<MockBlockSync>();
-        return true;
-    }
-=======
->>>>>>> 83d30b9b
     virtual std::shared_ptr<dev::consensus::ConsensusInterface> consensus() const override
     {
         FakeConsensus<FakePBFTEngine> fake_pbft(1, ProtocolID::PBFT);
