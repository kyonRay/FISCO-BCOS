/**
 * @CopyRight:
 * FISCO-BCOS is free software: you can redistribute it and/or modify
 * it under the terms of the GNU General Public License as published by
 * the Free Software Foundation, either version 3 of the License, or
 * (at your option) any later version.
 *
 * FISCO-BCOS is distributed in the hope that it will be useful,
 * but WITHOUT ANY WARRANTY; without even the implied warranty of
 * MERCHANTABILITY or FITNESS FOR A PARTICULAR PURPOSE.  See the
 * GNU General Public License for more details.
 *
 * You should have received a copy of the GNU General Public License
 * along with FISCO-BCOS.  If not, see <http://www.gnu.org/licenses/>
 * (c) 2016-2018 fisco-dev contributors.
 *
 * @file RpcTest.cpp
 * @author: caryliao
 * @date 2018-10-27
 */
#include "FakeModule.h"

#include <jsonrpccpp/common/exception.h>
#include <libdevcrypto/Common.h>
#include <libethcore/CommonJS.h>
#include <librpc/Rpc.h>
#include <test/tools/libutils/Common.h>
#include <test/tools/libutils/TestOutputHelper.h>
#include <boost/test/unit_test.hpp>

using namespace jsonrpc;
using namespace dev;
using namespace dev::rpc;
using namespace dev::ledger;

namespace dev
{
namespace test
{
class RpcTestFixure : public TestOutputHelperFixture
{
public:
    RpcTestFixure()
    {
        m_service = std::make_shared<FakesService>();
        std::string configurationPath =
            getTestPath().string() + "/fisco-bcos-data/group.10.genesis";
        m_ledgerManager = std::make_shared<LedgerManager>(m_service, m_keyPair);
        m_ledgerManager->initSingleLedger<FakeLedger>(groupId, "", configurationPath);

        rpc = std::make_shared<Rpc>(m_ledgerManager, m_service);
    }

public:
    std::shared_ptr<Rpc> rpc;
    KeyPair m_keyPair = KeyPair::create();
    std::shared_ptr<FakesService> m_service;
    std::shared_ptr<LedgerManager> m_ledgerManager;

    std::string clientVersion = "2.0";
    std::string listenIp = "127.0.0.1";
    uint16_t listenPort = 30304;
    std::shared_ptr<dev::network::Host> m_host;
    dev::GROUP_ID groupId = 1;
    dev::GROUP_ID invalidGroup = 2;
};

BOOST_FIXTURE_TEST_SUITE(RpcTest, RpcTestFixure)
#if FISCO_GM
BOOST_AUTO_TEST_CASE(GM_testConsensusPart)
{
    std::string blockNumber = rpc->getBlockNumber(groupId);
    BOOST_CHECK(blockNumber == "0x0");
    BOOST_CHECK_THROW(rpc->getBlockNumber(invalidGroup), JsonRpcException);

    std::string pbftView = rpc->getPbftView(groupId);
    BOOST_CHECK(pbftView == "0x0");
    BOOST_CHECK_THROW(rpc->getPbftView(invalidGroup), JsonRpcException);

    Json::Value status = rpc->getConsensusStatus(groupId);
    BOOST_CHECK(status.size() == 8);
    BOOST_CHECK_THROW(rpc->getConsensusStatus(invalidGroup), JsonRpcException);
}

BOOST_AUTO_TEST_CASE(GM_testSyncPart)
{
    Json::Value status = rpc->getSyncStatus(groupId);
    BOOST_CHECK(status.size() == 9);
    BOOST_CHECK_THROW(rpc->getSyncStatus(invalidGroup), JsonRpcException);
}

BOOST_AUTO_TEST_CASE(GM_testP2pPart)
{
    std::string s = rpc->getClientVersion();
    BOOST_CHECK(s == "FISCO BCOS:2.0");

    Json::Value response = rpc->getPeers();
    BOOST_CHECK(response[0]["NodeID"].asString() != "");
    BOOST_CHECK(response[0]["IPAndPort"].asString() == "127.0.0.1:30310");
    BOOST_CHECK(response[0]["Topic"][0].asString() == "Topic1");

    response = rpc->getGroupPeers(groupId);
    BOOST_CHECK(response.size() == 0);

<<<<<<< HEAD
    response = rpc->getGroupList();
    BOOST_CHECK(response.size() == 1);
}

BOOST_AUTO_TEST_CASE(GM_testGetBlockByHash)
{
    std::string blockHash = "0x067150c07dab4facb7160e075548007e067150c07dab4facb7160e075548007e";
    Json::Value response = rpc->getBlockByHash(groupId, blockHash, true);

    BOOST_CHECK(response["number"].asString() == "0x0");
    BOOST_CHECK(response["hash"].asString() ==
                "0x067150c07dab4facb7160e075548007e067150c07dab4facb7160e075548007e");
    BOOST_CHECK(response["sealer"].asString() == "0x1");
    BOOST_CHECK(response["extraData"][0].asString() == "0x0a");
    BOOST_CHECK(response["gasLimit"].asString() == "0x9");
    BOOST_CHECK(response["gasUsed"].asString() == "0x8");
    BOOST_CHECK(response["timestamp"].asString() == "0x9");

    BOOST_CHECK_EQUAL(response["transactions"][0]["hash"].asString(),
        "0x9319b663d2982b6d3894b455757843b5b68ca84a94356eebccdfa6d1eb34d680");
    BOOST_CHECK(response["transactions"][0]["to"].asString() ==
                "0xd6f1a71052366dbae2f7ab2d5d5845e77965cf0d");
    BOOST_CHECK_EQUAL(response["transactions"][0]["from"].asString(),
        "0xb5e55058e234c6a58cde2d0f128546d31ea80c1d");
    BOOST_CHECK(response["transactions"][0]["gas"].asString() == "0x9184e729fff");
    BOOST_CHECK(response["transactions"][0]["gasPrice"].asString() == "0x174876e7ff");
    BOOST_CHECK_EQUAL(response["transactions"][0]["nonce"].asString(),
        "0x65f0d06e39dc3c08e32ac10a5070858962bc6c0f5760baca823f2d5582d144");
    BOOST_CHECK(response["transactions"][0]["value"].asString() == "0x0");
    BOOST_CHECK(response["transactions"][0]["blockHash"].asString() ==
                "0x067150c07dab4facb7160e075548007e067150c07dab4facb7160e075548007e");
    BOOST_CHECK(response["transactions"][0]["transactionIndex"].asString() == "0x0");
    BOOST_CHECK(response["transactions"][0]["blockNumber"].asString() == "0x0");

    response = rpc->getBlockByHash(groupId, blockHash, false);
    BOOST_CHECK_EQUAL(response["transactions"][0].asString(),
        "0x9319b663d2982b6d3894b455757843b5b68ca84a94356eebccdfa6d1eb34d680");

    BOOST_CHECK_THROW(rpc->getBlockByHash(invalidGroup, blockHash, false), JsonRpcException);
    blockHash = "0x067150c07dab4facb7160e075548007e067150c07dab4facb7160e0755480070";
    BOOST_CHECK_THROW(rpc->getBlockByHash(groupId, blockHash, false), JsonRpcException);
}
BOOST_AUTO_TEST_CASE(GM_getBlockByNumber)
{
    Json::Value response = rpc->getBlockByNumber(groupId, "0x0", true);

    BOOST_CHECK(response["number"].asString() == "0x0");
    BOOST_CHECK_EQUAL(response["hash"].asString(),
        "0x14fd6fc054bfe6f7693a47f0e415f19c9e3aab0811a6e17480929ddd56d87f7a");
    BOOST_CHECK(response["sealer"].asString() == "0x1");
    BOOST_CHECK(response["extraData"][0].asString() == "0x0a");
    BOOST_CHECK(response["gasLimit"].asString() == "0x9");
    BOOST_CHECK(response["gasUsed"].asString() == "0x8");
    BOOST_CHECK(response["timestamp"].asString() == "0x9");

    BOOST_CHECK_EQUAL(response["transactions"][0]["hash"].asString(),
        "0x9319b663d2982b6d3894b455757843b5b68ca84a94356eebccdfa6d1eb34d680");
    BOOST_CHECK(response["transactions"][0]["to"].asString() ==
                "0xd6f1a71052366dbae2f7ab2d5d5845e77965cf0d");
    BOOST_CHECK_EQUAL(response["transactions"][0]["from"].asString(),
        "0xb5e55058e234c6a58cde2d0f128546d31ea80c1d");
    BOOST_CHECK(response["transactions"][0]["gas"].asString() == "0x9184e729fff");
    BOOST_CHECK(response["transactions"][0]["gasPrice"].asString() == "0x174876e7ff");
    BOOST_CHECK_EQUAL(response["transactions"][0]["nonce"].asString(),
        "0x65f0d06e39dc3c08e32ac10a5070858962bc6c0f5760baca823f2d5582d144");
    BOOST_CHECK(response["transactions"][0]["value"].asString() == "0x0");
    BOOST_CHECK_EQUAL(response["transactions"][0]["blockHash"].asString(),
        "0x14fd6fc054bfe6f7693a47f0e415f19c9e3aab0811a6e17480929ddd56d87f7a");
    BOOST_CHECK(response["transactions"][0]["transactionIndex"].asString() == "0x0");
    BOOST_CHECK(response["transactions"][0]["blockNumber"].asString() == "0x0");

    response = rpc->getBlockByNumber(groupId, "0x0", false);
    BOOST_CHECK_EQUAL(response["transactions"][0].asString(),
        "0x9319b663d2982b6d3894b455757843b5b68ca84a94356eebccdfa6d1eb34d680");

    BOOST_CHECK_THROW(rpc->getBlockByNumber(invalidGroup, "0x0", false), JsonRpcException);
}

BOOST_AUTO_TEST_CASE(GM_testGetBlockHashByNumber)
{
    std::string blockNumber = "0x0";
    std::string response = rpc->getBlockHashByNumber(groupId, blockNumber);
    BOOST_CHECK(response == "0x067150c07dab4facb7160e075548007e067150c07dab4facb7160e075548007e");

    BOOST_CHECK_THROW(rpc->getBlockHashByNumber(invalidGroup, blockNumber), JsonRpcException);
}

BOOST_AUTO_TEST_CASE(GM_testGetTransactionByHash)
{
    std::string txHash = "0x7536cf1286b5ce6c110cd4fea5c891467884240c9af366d678eb4191e1c31c6f";
    Json::Value response = rpc->getTransactionByHash(groupId, txHash);

    BOOST_CHECK(response["blockNumber"].asString() == "0x0");
    BOOST_CHECK_EQUAL(response["from"].asString(), "0xb5e55058e234c6a58cde2d0f128546d31ea80c1d");
    BOOST_CHECK(response["gas"].asString() == "0x9184e729fff");
    BOOST_CHECK(response["gasPrice"].asString() == "0x174876e7ff");
    BOOST_CHECK(response["hash"].asString() ==
                "0x7536cf1286b5ce6c110cd4fea5c891467884240c9af366d678eb4191e1c31c6f");
    BOOST_CHECK_EQUAL(response["nonce"].asString(),
        "0x65f0d06e39dc3c08e32ac10a5070858962bc6c0f5760baca823f2d5582d144");
    BOOST_CHECK(response["to"].asString() == "0xd6f1a71052366dbae2f7ab2d5d5845e77965cf0d");
    BOOST_CHECK(response["transactionIndex"].asString() == "0x0");
    BOOST_CHECK(response["value"].asString() == "0x0");

    BOOST_CHECK_THROW(rpc->getTransactionByHash(invalidGroup, txHash), JsonRpcException);
}

BOOST_AUTO_TEST_CASE(GM_testGetTransactionByBlockHashAndIndex)
{
    std::string blockHash = "0x067150c07dab4facb7160e075548007e067150c07dab4facb7160e075548007e";
    std::string index = "0x0";
    Json::Value response = rpc->getTransactionByBlockHashAndIndex(groupId, blockHash, index);

    BOOST_CHECK(response["blockHash"].asString() ==
                "0x067150c07dab4facb7160e075548007e067150c07dab4facb7160e075548007e");
    BOOST_CHECK(response["blockNumber"].asString() == "0x0");
    BOOST_CHECK_EQUAL(response["from"].asString(), "0xb5e55058e234c6a58cde2d0f128546d31ea80c1d");
    BOOST_CHECK(response["gas"].asString() == "0x9184e729fff");
    BOOST_CHECK(response["gasPrice"].asString() == "0x174876e7ff");
    BOOST_CHECK_EQUAL(response["hash"].asString(),
        "0x9319b663d2982b6d3894b455757843b5b68ca84a94356eebccdfa6d1eb34d680");
    BOOST_CHECK_EQUAL(response["nonce"].asString(),
        "0x65f0d06e39dc3c08e32ac10a5070858962bc6c0f5760baca823f2d5582d144");
    BOOST_CHECK(response["to"].asString() == "0xd6f1a71052366dbae2f7ab2d5d5845e77965cf0d");
    BOOST_CHECK(response["transactionIndex"].asString() == "0x0");
    BOOST_CHECK(response["value"].asString() == "0x0");

    BOOST_CHECK_THROW(
        rpc->getTransactionByBlockHashAndIndex(invalidGroup, blockHash, index), JsonRpcException);
    blockHash = "0x067150c07dab4facb7160e075548007e067150c07dab4facb7160e0755480070";
    BOOST_CHECK_THROW(
        rpc->getTransactionByBlockHashAndIndex(groupId, blockHash, index), JsonRpcException);
    blockHash = "0x067150c07dab4facb7160e075548007e067150c07dab4facb7160e075548007e";
    index = "0x1";
    BOOST_CHECK_THROW(
        rpc->getTransactionByBlockHashAndIndex(invalidGroup, blockHash, index), JsonRpcException);
}

BOOST_AUTO_TEST_CASE(GM_testGetTransactionByBlockNumberAndIndex)
{
    std::string blockNumber = "1";
    std::string index = "0x0";
    Json::Value response = rpc->getTransactionByBlockNumberAndIndex(groupId, blockNumber, index);

    BOOST_CHECK_EQUAL(response["blockHash"].asString(),
        "0x14fd6fc054bfe6f7693a47f0e415f19c9e3aab0811a6e17480929ddd56d87f7a");
    BOOST_CHECK(response["blockNumber"].asString() == "0x0");
    BOOST_CHECK_EQUAL(response["from"].asString(), "0xb5e55058e234c6a58cde2d0f128546d31ea80c1d");
    BOOST_CHECK(response["gas"].asString() == "0x9184e729fff");
    BOOST_CHECK(response["gasPrice"].asString() == "0x174876e7ff");
    BOOST_CHECK_EQUAL(response["hash"].asString(),
        "0x9319b663d2982b6d3894b455757843b5b68ca84a94356eebccdfa6d1eb34d680");
    BOOST_CHECK_EQUAL(response["nonce"].asString(),
        "0x65f0d06e39dc3c08e32ac10a5070858962bc6c0f5760baca823f2d5582d144");
    BOOST_CHECK(response["to"].asString() == "0xd6f1a71052366dbae2f7ab2d5d5845e77965cf0d");
    BOOST_CHECK(response["transactionIndex"].asString() == "0x0");
    BOOST_CHECK(response["value"].asString() == "0x0");

    BOOST_CHECK_THROW(rpc->getTransactionByBlockNumberAndIndex(invalidGroup, blockNumber, index),
        JsonRpcException);
    index = "0x1";
    BOOST_CHECK_THROW(
        rpc->getTransactionByBlockHashAndIndex(groupId, blockNumber, index), JsonRpcException);
}

BOOST_AUTO_TEST_CASE(GM_testGetTransactionReceipt)
{
    std::string txHash = "0x7536cf1286b5ce6c110cd4fea5c891467884240c9af366d678eb4191e1c31c6f";
    Json::Value response = rpc->getTransactionReceipt(groupId, txHash);

    BOOST_CHECK(response["transactionHash"].asString() ==
                "0x7536cf1286b5ce6c110cd4fea5c891467884240c9af366d678eb4191e1c31c6f");
    BOOST_CHECK(response["transactionIndex"].asString() == "0x0");
    BOOST_CHECK(response["blockNumber"].asString() == "0x0");
    BOOST_CHECK(response["blockHash"].asString() ==
                "0x067150c07dab4facb7160e075548007e067150c07dab4facb7160e075548007e");
    BOOST_CHECK_EQUAL(response["from"].asString(), "0xb5e55058e234c6a58cde2d0f128546d31ea80c1d");
    BOOST_CHECK(response["to"].asString() == "0xd6f1a71052366dbae2f7ab2d5d5845e77965cf0d");
    BOOST_CHECK(response["gasUsed"].asString() == "0x8");
    BOOST_CHECK(
        response["contractAddress"].asString() == "0x0000000000000000000000000000000000001000");
    BOOST_CHECK(
        response["logs"][0]["address"].asString() == "0x0000000000000000000000000000000000002000");
    BOOST_CHECK(response["logs"][0]["data"].asString() == "0x");
    BOOST_CHECK(response["logs"][0]["topics"].size() == 0);
    BOOST_CHECK(response["status"].asString() == "0x0");

    BOOST_CHECK_THROW(rpc->getTransactionReceipt(invalidGroup, txHash), JsonRpcException);
}
BOOST_AUTO_TEST_CASE(GM_testGetpendingTransactions)
{
    Json::Value response = rpc->getPendingTransactions(groupId);

    BOOST_CHECK_EQUAL(response[0]["from"].asString(), "0xb5e55058e234c6a58cde2d0f128546d31ea80c1d");
    BOOST_CHECK(response[0]["gas"].asString() == "0x9184e729fff");
    BOOST_CHECK(response[0]["gasPrice"].asString() == "0x174876e7ff");
    BOOST_CHECK_EQUAL(response[0]["nonce"].asString(),
        "0x65f0d06e39dc3c08e32ac10a5070858962bc6c0f5760baca823f2d5582d144");
    BOOST_CHECK(response[0]["to"].asString() == "0xd6f1a71052366dbae2f7ab2d5d5845e77965cf0d");
    BOOST_CHECK(response[0]["value"].asString() == "0x0");

    BOOST_CHECK_THROW(rpc->getPendingTransactions(invalidGroup), JsonRpcException);
}

BOOST_AUTO_TEST_CASE(GM_testGetCode)
{
    std::string address = "0xa94f5374fce5edbc8e2a8697c15331677e6ebf0b";
    std::string response = rpc->getCode(groupId, address);
    BOOST_CHECK(response == "0x");

    BOOST_CHECK_THROW(rpc->getCode(invalidGroup, address), JsonRpcException);
}

BOOST_AUTO_TEST_CASE(GM_testGetTotalTransactionCount)
{
    Json::Value response = rpc->getTotalTransactionCount(groupId);
    BOOST_CHECK(response["count"].asString() == "0x0");
    BOOST_CHECK(response["number"].asString() == "0x0");

    BOOST_CHECK_THROW(rpc->getTotalTransactionCount(invalidGroup), JsonRpcException);
}

BOOST_AUTO_TEST_CASE(GM_testCall)
{
    Json::Value request;
    request["from"] = "0x" + toHex(toAddress(KeyPair::create().pub()));
    request["to"] = "0x" + toHex(toAddress(KeyPair::create().pub()));
    request["value"] = "0x1";
    request["gas"] = "0x12";
    request["gasPrice"] = "0x1";
    request["data"] = "0x3";
    request["code"] = "0x3";
    request["randomid"] = "0x4";
    request["blockLimit"] = "0x5";
    Json::Value response = rpc->call(groupId, request);

    BOOST_CHECK(response["currentBlockNumber"].asString() == "0x0");
    BOOST_CHECK(response["output"].asString() == "0x");

    BOOST_CHECK_THROW(rpc->call(invalidGroup, request), JsonRpcException);
}

BOOST_AUTO_TEST_CASE(GM_testSendRawTransaction)
{
#if FISCO_GM
    std::string rlpStr =
        "f901309f65f0d06e39dc3c08e32ac10a5070858962bc6c0f5760baca823f2d5582d14485174876e7ff8609"
        "184e729fff8204a294d6f1a71052366dbae2f7ab2d5d5845e77965cf0d80b86448f85bce00000000000000"
        "0000000000000000000000000000000000000000000000001bf5bd8a9e7ba8b936ea704292ff4aaa5797bf"
        "671fdc8526dcd159f23c1f5a05f44e9fa862834dc7cb4541558f2b4961dc39eaaf0af7f7395028658d0e01"
        "b86a37b840c7ca78e7ab80ee4be6d3936ba8e899d8fe12c12114502956ebe8c8629d36d88481dec9973574"
        "2ea523c88cf3becba1cc4375bc9e225143fe1e8e43abc8a7c493a0ba3ce8383b7c91528bede9cf890b4b1e"
        "9b99c1d8e56d6f8292c827470a606827a0ed511490a1666791b2bd7fc4f499eb5ff18fb97ba68ff9aee206"
        "8fd63b88e817";
#else
    std::string rlpStr =
        "f8ef9f65f0d06e39dc3c08e32ac10a5070858962bc6c0f5760baca823f2d5582d03f85174876e7ff"
        "8609184e729fff82020394d6f1a71052366dbae2f7ab2d5d5845e77965cf0d80b86448f85bce000000"
        "000000000000000000000000000000000000000000000000000000001bf5bd8a9e7ba8b936ea704292"
        "ff4aaa5797bf671fdc8526dcd159f23c1f5a05f44e9fa862834dc7cb4541558f2b4961dc39eaaf0af7"
        "f7395028658d0e01b86a371ca00b2b3fabd8598fefdda4efdb54f626367fc68e1735a8047f0f1c4f84"
        "0255ca1ea0512500bc29f4cfe18ee1c88683006d73e56c934100b8abf4d2334560e1d2f75e";
#endif

    std::string response = rpc->sendRawTransaction(groupId, rlpStr);

    BOOST_CHECK_EQUAL(
        response, "0x9319b663d2982b6d3894b455757843b5b68ca84a94356eebccdfa6d1eb34d680");

    BOOST_CHECK_THROW(rpc->sendRawTransaction(invalidGroup, rlpStr), JsonRpcException);
}
#else
=======
BOOST_AUTO_TEST_CASE(testSystemConfig)
{
    std::string value = rpc->getSystemConfigByKey(groupId, "tx_gas_limit");
    BOOST_CHECK(value == "300000000");
    BOOST_CHECK_THROW(rpc->getSystemConfigByKey(invalidGroup, "tx_gas_limit"), JsonRpcException);
}

>>>>>>> 01b11604
BOOST_AUTO_TEST_CASE(testConsensusPart)
{
    std::string blockNumber = rpc->getBlockNumber(groupId);
    BOOST_CHECK(blockNumber == "0x0");
    BOOST_CHECK_THROW(rpc->getBlockNumber(invalidGroup), JsonRpcException);

    std::string pbftView = rpc->getPbftView(groupId);
    BOOST_CHECK(pbftView == "0x0");
    BOOST_CHECK_THROW(rpc->getPbftView(invalidGroup), JsonRpcException);

    Json::Value status = rpc->getConsensusStatus(groupId);
    BOOST_CHECK(status.size() == 8);
    BOOST_CHECK_THROW(rpc->getConsensusStatus(invalidGroup), JsonRpcException);

    Json::Value minerList = rpc->getMinerList(groupId);
    BOOST_CHECK(minerList.size() == 1);
    BOOST_CHECK_THROW(rpc->getMinerList(invalidGroup), JsonRpcException);

    Json::Value observerList = rpc->getObserverList(groupId);
    BOOST_CHECK(observerList.size() == 0);
    BOOST_CHECK_THROW(rpc->getObserverList(invalidGroup), JsonRpcException);
}

BOOST_AUTO_TEST_CASE(testSyncPart)
{
    Json::Value status = rpc->getSyncStatus(groupId);
    BOOST_CHECK(status.size() == 9);
    BOOST_CHECK_THROW(rpc->getSyncStatus(invalidGroup), JsonRpcException);
}

BOOST_AUTO_TEST_CASE(testP2pPart)
{
    std::string s = rpc->getClientVersion();
    BOOST_CHECK(s == "FISCO BCOS:2.0");

    Json::Value response = rpc->getPeers();
    BOOST_CHECK(response[0]["NodeID"].asString() != "");
    BOOST_CHECK(response[0]["IPAndPort"].asString() == "127.0.0.1:30310");
    BOOST_CHECK(response[0]["Topic"][0].asString() == "Topic1");

    response = rpc->getGroupPeers(groupId);
    BOOST_CHECK(response.size() == 0);

    response = rpc->getGroupList();
    BOOST_CHECK(response.size() == 1);
}

BOOST_AUTO_TEST_CASE(testGetBlockByHash)
{
    std::string blockHash = "0x067150c07dab4facb7160e075548007e067150c07dab4facb7160e075548007e";
    Json::Value response = rpc->getBlockByHash(groupId, blockHash, true);

    BOOST_CHECK(response["number"].asString() == "0x0");
    BOOST_CHECK(response["hash"].asString() ==
                "0x067150c07dab4facb7160e075548007e067150c07dab4facb7160e075548007e");
    BOOST_CHECK(response["sealer"].asString() == "0x1");
    BOOST_CHECK(response["extraData"][0].asString() == "0x0a");
    BOOST_CHECK(response["gasLimit"].asString() == "0x9");
    BOOST_CHECK(response["gasUsed"].asString() == "0x8");
    BOOST_CHECK(response["timestamp"].asString() == "0x9");

    BOOST_CHECK(response["transactions"][0]["hash"].asString() ==
                "0x7536cf1286b5ce6c110cd4fea5c891467884240c9af366d678eb4191e1c31c6f");
    BOOST_CHECK(response["transactions"][0]["to"].asString() ==
                "0xd6f1a71052366dbae2f7ab2d5d5845e77965cf0d");
    BOOST_CHECK(response["transactions"][0]["from"].asString() ==
                "0x6bc952a2e4db9c0c86a368d83e9df0c6ab481102");
    BOOST_CHECK(response["transactions"][0]["gas"].asString() == "0x9184e729fff");
    BOOST_CHECK(response["transactions"][0]["gasPrice"].asString() == "0x174876e7ff");
    BOOST_CHECK(response["transactions"][0]["nonce"].asString() ==
                "0x65f0d06e39dc3c08e32ac10a5070858962bc6c0f5760baca823f2d5582d03f");
    BOOST_CHECK(response["transactions"][0]["value"].asString() == "0x0");
    BOOST_CHECK(response["transactions"][0]["blockHash"].asString() ==
                "0x067150c07dab4facb7160e075548007e067150c07dab4facb7160e075548007e");
    BOOST_CHECK(response["transactions"][0]["transactionIndex"].asString() == "0x0");
    BOOST_CHECK(response["transactions"][0]["blockNumber"].asString() == "0x0");

    response = rpc->getBlockByHash(groupId, blockHash, false);
    BOOST_CHECK(response["transactions"][0].asString() ==
                "0x7536cf1286b5ce6c110cd4fea5c891467884240c9af366d678eb4191e1c31c6f");

    BOOST_CHECK_THROW(rpc->getBlockByHash(invalidGroup, blockHash, false), JsonRpcException);
    blockHash = "0x067150c07dab4facb7160e075548007e067150c07dab4facb7160e0755480070";
    BOOST_CHECK_THROW(rpc->getBlockByHash(groupId, blockHash, false), JsonRpcException);
}
BOOST_AUTO_TEST_CASE(getBlockByNumber)
{
    Json::Value response = rpc->getBlockByNumber(groupId, "0x0", true);

    BOOST_CHECK(response["number"].asString() == "0x0");
    BOOST_CHECK(response["hash"].asString() ==
                "0x2d6d365ccaa099b44a85edac6e0f40666f707e1324db375eee52ed3227640a03");
    BOOST_CHECK(response["sealer"].asString() == "0x1");
    BOOST_CHECK(response["extraData"][0].asString() == "0x0a");
    BOOST_CHECK(response["gasLimit"].asString() == "0x9");
    BOOST_CHECK(response["gasUsed"].asString() == "0x8");
    BOOST_CHECK(response["timestamp"].asString() == "0x9");

    BOOST_CHECK(response["transactions"][0]["hash"].asString() ==
                "0x7536cf1286b5ce6c110cd4fea5c891467884240c9af366d678eb4191e1c31c6f");
    BOOST_CHECK(response["transactions"][0]["to"].asString() ==
                "0xd6f1a71052366dbae2f7ab2d5d5845e77965cf0d");
    BOOST_CHECK(response["transactions"][0]["from"].asString() ==
                "0x6bc952a2e4db9c0c86a368d83e9df0c6ab481102");
    BOOST_CHECK(response["transactions"][0]["gas"].asString() == "0x9184e729fff");
    BOOST_CHECK(response["transactions"][0]["gasPrice"].asString() == "0x174876e7ff");
    BOOST_CHECK(response["transactions"][0]["nonce"].asString() ==
                "0x65f0d06e39dc3c08e32ac10a5070858962bc6c0f5760baca823f2d5582d03f");
    BOOST_CHECK(response["transactions"][0]["value"].asString() == "0x0");
    BOOST_CHECK(response["transactions"][0]["blockHash"].asString() ==
                "0x2d6d365ccaa099b44a85edac6e0f40666f707e1324db375eee52ed3227640a03");
    BOOST_CHECK(response["transactions"][0]["transactionIndex"].asString() == "0x0");
    BOOST_CHECK(response["transactions"][0]["blockNumber"].asString() == "0x0");

    response = rpc->getBlockByNumber(groupId, "0x0", false);
    BOOST_CHECK(response["transactions"][0].asString() ==
                "0x7536cf1286b5ce6c110cd4fea5c891467884240c9af366d678eb4191e1c31c6f");

    BOOST_CHECK_THROW(rpc->getBlockByNumber(invalidGroup, "0x0", false), JsonRpcException);
}

BOOST_AUTO_TEST_CASE(testGetBlockHashByNumber)
{
    std::string blockNumber = "0x0";
    std::string response = rpc->getBlockHashByNumber(groupId, blockNumber);
    BOOST_CHECK(response == "0x067150c07dab4facb7160e075548007e067150c07dab4facb7160e075548007e");

    BOOST_CHECK_THROW(rpc->getBlockHashByNumber(invalidGroup, blockNumber), JsonRpcException);
}

BOOST_AUTO_TEST_CASE(testGetTransactionByHash)
{
    std::string txHash = "0x7536cf1286b5ce6c110cd4fea5c891467884240c9af366d678eb4191e1c31c6f";
    Json::Value response = rpc->getTransactionByHash(groupId, txHash);

    BOOST_CHECK(response["blockNumber"].asString() == "0x0");
    BOOST_CHECK(response["from"].asString() == "0x6bc952a2e4db9c0c86a368d83e9df0c6ab481102");
    BOOST_CHECK(response["gas"].asString() == "0x9184e729fff");
    BOOST_CHECK(response["gasPrice"].asString() == "0x174876e7ff");
    BOOST_CHECK(response["hash"].asString() ==
                "0x7536cf1286b5ce6c110cd4fea5c891467884240c9af366d678eb4191e1c31c6f");
    BOOST_CHECK(response["nonce"].asString() ==
                "0x65f0d06e39dc3c08e32ac10a5070858962bc6c0f5760baca823f2d5582d03f");
    BOOST_CHECK(response["to"].asString() == "0xd6f1a71052366dbae2f7ab2d5d5845e77965cf0d");
    BOOST_CHECK(response["transactionIndex"].asString() == "0x0");
    BOOST_CHECK(response["value"].asString() == "0x0");

    BOOST_CHECK_THROW(rpc->getTransactionByHash(invalidGroup, txHash), JsonRpcException);
}

BOOST_AUTO_TEST_CASE(testGetTransactionByBlockHashAndIndex)
{
    std::string blockHash = "0x067150c07dab4facb7160e075548007e067150c07dab4facb7160e075548007e";
    std::string index = "0x0";
    Json::Value response = rpc->getTransactionByBlockHashAndIndex(groupId, blockHash, index);

    BOOST_CHECK(response["blockHash"].asString() ==
                "0x067150c07dab4facb7160e075548007e067150c07dab4facb7160e075548007e");
    BOOST_CHECK(response["blockNumber"].asString() == "0x0");
    BOOST_CHECK(response["from"].asString() == "0x6bc952a2e4db9c0c86a368d83e9df0c6ab481102");
    BOOST_CHECK(response["gas"].asString() == "0x9184e729fff");
    BOOST_CHECK(response["gasPrice"].asString() == "0x174876e7ff");
    BOOST_CHECK(response["hash"].asString() ==
                "0x7536cf1286b5ce6c110cd4fea5c891467884240c9af366d678eb4191e1c31c6f");
    BOOST_CHECK(response["nonce"].asString() ==
                "0x65f0d06e39dc3c08e32ac10a5070858962bc6c0f5760baca823f2d5582d03f");
    BOOST_CHECK(response["to"].asString() == "0xd6f1a71052366dbae2f7ab2d5d5845e77965cf0d");
    BOOST_CHECK(response["transactionIndex"].asString() == "0x0");
    BOOST_CHECK(response["value"].asString() == "0x0");

    BOOST_CHECK_THROW(
        rpc->getTransactionByBlockHashAndIndex(invalidGroup, blockHash, index), JsonRpcException);
    blockHash = "0x067150c07dab4facb7160e075548007e067150c07dab4facb7160e0755480070";
    BOOST_CHECK_THROW(
        rpc->getTransactionByBlockHashAndIndex(groupId, blockHash, index), JsonRpcException);
    blockHash = "0x067150c07dab4facb7160e075548007e067150c07dab4facb7160e075548007e";
    index = "0x1";
    BOOST_CHECK_THROW(
        rpc->getTransactionByBlockHashAndIndex(invalidGroup, blockHash, index), JsonRpcException);
}

BOOST_AUTO_TEST_CASE(testGetTransactionByBlockNumberAndIndex)
{
    std::string blockNumber = "1";
    std::string index = "0x0";
    Json::Value response = rpc->getTransactionByBlockNumberAndIndex(groupId, blockNumber, index);

    BOOST_CHECK(response["blockHash"].asString() ==
                "0x2d6d365ccaa099b44a85edac6e0f40666f707e1324db375eee52ed3227640a03");
    BOOST_CHECK(response["blockNumber"].asString() == "0x0");
    BOOST_CHECK(response["from"].asString() == "0x6bc952a2e4db9c0c86a368d83e9df0c6ab481102");
    BOOST_CHECK(response["gas"].asString() == "0x9184e729fff");
    BOOST_CHECK(response["gasPrice"].asString() == "0x174876e7ff");
    BOOST_CHECK(response["hash"].asString() ==
                "0x7536cf1286b5ce6c110cd4fea5c891467884240c9af366d678eb4191e1c31c6f");
    BOOST_CHECK(response["nonce"].asString() ==
                "0x65f0d06e39dc3c08e32ac10a5070858962bc6c0f5760baca823f2d5582d03f");
    BOOST_CHECK(response["to"].asString() == "0xd6f1a71052366dbae2f7ab2d5d5845e77965cf0d");
    BOOST_CHECK(response["transactionIndex"].asString() == "0x0");
    BOOST_CHECK(response["value"].asString() == "0x0");

    BOOST_CHECK_THROW(rpc->getTransactionByBlockNumberAndIndex(invalidGroup, blockNumber, index),
        JsonRpcException);
    index = "0x1";
    BOOST_CHECK_THROW(
        rpc->getTransactionByBlockHashAndIndex(groupId, blockNumber, index), JsonRpcException);
}

BOOST_AUTO_TEST_CASE(testGetTransactionReceipt)
{
    std::string txHash = "0x7536cf1286b5ce6c110cd4fea5c891467884240c9af366d678eb4191e1c31c6f";
    Json::Value response = rpc->getTransactionReceipt(groupId, txHash);

    BOOST_CHECK(response["transactionHash"].asString() ==
                "0x7536cf1286b5ce6c110cd4fea5c891467884240c9af366d678eb4191e1c31c6f");
    BOOST_CHECK(response["transactionIndex"].asString() == "0x0");
    BOOST_CHECK(response["blockNumber"].asString() == "0x0");
    BOOST_CHECK(response["blockHash"].asString() ==
                "0x067150c07dab4facb7160e075548007e067150c07dab4facb7160e075548007e");
    BOOST_CHECK(response["from"].asString() == "0x6bc952a2e4db9c0c86a368d83e9df0c6ab481102");
    BOOST_CHECK(response["to"].asString() == "0xd6f1a71052366dbae2f7ab2d5d5845e77965cf0d");
    BOOST_CHECK(response["gasUsed"].asString() == "0x8");
    BOOST_CHECK(
        response["contractAddress"].asString() == "0x0000000000000000000000000000000000001000");
    BOOST_CHECK(
        response["logs"][0]["address"].asString() == "0x0000000000000000000000000000000000002000");
    BOOST_CHECK(response["logs"][0]["data"].asString() == "0x");
    BOOST_CHECK(response["logs"][0]["topics"].size() == 0);
    BOOST_CHECK(response["status"].asString() == "0x0");

    BOOST_CHECK_THROW(rpc->getTransactionReceipt(invalidGroup, txHash), JsonRpcException);
}
BOOST_AUTO_TEST_CASE(testGetpendingTransactions)
{
    Json::Value response = rpc->getPendingTransactions(groupId);

    BOOST_CHECK(response[0]["from"].asString() == "0x6bc952a2e4db9c0c86a368d83e9df0c6ab481102");
    BOOST_CHECK(response[0]["gas"].asString() == "0x9184e729fff");
    BOOST_CHECK(response[0]["gasPrice"].asString() == "0x174876e7ff");
    BOOST_CHECK(response[0]["nonce"].asString() ==
                "0x65f0d06e39dc3c08e32ac10a5070858962bc6c0f5760baca823f2d5582d03f");
    BOOST_CHECK(response[0]["to"].asString() == "0xd6f1a71052366dbae2f7ab2d5d5845e77965cf0d");
    BOOST_CHECK(response[0]["value"].asString() == "0x0");

    BOOST_CHECK_THROW(rpc->getPendingTransactions(invalidGroup), JsonRpcException);
}

BOOST_AUTO_TEST_CASE(testGetCode)
{
    std::string address = "0xa94f5374fce5edbc8e2a8697c15331677e6ebf0b";
    std::string response = rpc->getCode(groupId, address);
    BOOST_CHECK(response == "0x");

    BOOST_CHECK_THROW(rpc->getCode(invalidGroup, address), JsonRpcException);
}

BOOST_AUTO_TEST_CASE(testGetTotalTransactionCount)
{
    Json::Value response = rpc->getTotalTransactionCount(groupId);
    BOOST_CHECK(response["txSum"].asString() == "0x0");
    BOOST_CHECK(response["blockNumber"].asString() == "0x0");

    BOOST_CHECK_THROW(rpc->getTotalTransactionCount(invalidGroup), JsonRpcException);
}

BOOST_AUTO_TEST_CASE(testCall)
{
    Json::Value request;
    request["from"] = "0x" + toHex(toAddress(KeyPair::create().pub()));
    request["to"] = "0x" + toHex(toAddress(KeyPair::create().pub()));
    request["value"] = "0x1";
    request["gas"] = "0x12";
    request["gasPrice"] = "0x1";
    request["data"] = "0x3";
    request["code"] = "0x3";
    request["randomid"] = "0x4";
    request["blockLimit"] = "0x5";
    Json::Value response = rpc->call(groupId, request);

    BOOST_CHECK(response["currentBlockNumber"].asString() == "0x0");
    BOOST_CHECK(response["output"].asString() == "0x");

    BOOST_CHECK_THROW(rpc->call(invalidGroup, request), JsonRpcException);
}

BOOST_AUTO_TEST_CASE(testSendRawTransaction)
{
#if FISCO_GM
    std::string rlpStr =
        "f901309f65f0d06e39dc3c08e32ac10a5070858962bc6c0f5760baca823f2d5582d14485174876e7ff8609"
        "184e729fff8204a294d6f1a71052366dbae2f7ab2d5d5845e77965cf0d80b86448f85bce00000000000000"
        "0000000000000000000000000000000000000000000000001bf5bd8a9e7ba8b936ea704292ff4aaa5797bf"
        "671fdc8526dcd159f23c1f5a05f44e9fa862834dc7cb4541558f2b4961dc39eaaf0af7f7395028658d0e01"
        "b86a37b840c7ca78e7ab80ee4be6d3936ba8e899d8fe12c12114502956ebe8c8629d36d88481dec9973574"
        "2ea523c88cf3becba1cc4375bc9e225143fe1e8e43abc8a7c493a0ba3ce8383b7c91528bede9cf890b4b1e"
        "9b99c1d8e56d6f8292c827470a606827a0ed511490a1666791b2bd7fc4f499eb5ff18fb97ba68ff9aee206"
        "8fd63b88e817";
#else
    std::string rlpStr =
        "f8ef9f65f0d06e39dc3c08e32ac10a5070858962bc6c0f5760baca823f2d5582d03f85174876e7ff"
        "8609184e729fff82020394d6f1a71052366dbae2f7ab2d5d5845e77965cf0d80b86448f85bce000000"
        "000000000000000000000000000000000000000000000000000000001bf5bd8a9e7ba8b936ea704292"
        "ff4aaa5797bf671fdc8526dcd159f23c1f5a05f44e9fa862834dc7cb4541558f2b4961dc39eaaf0af7"
        "f7395028658d0e01b86a371ca00b2b3fabd8598fefdda4efdb54f626367fc68e1735a8047f0f1c4f84"
        "0255ca1ea0512500bc29f4cfe18ee1c88683006d73e56c934100b8abf4d2334560e1d2f75e";
#endif

    std::string response = rpc->sendRawTransaction(groupId, rlpStr);

    BOOST_CHECK(response == "0x7536cf1286b5ce6c110cd4fea5c891467884240c9af366d678eb4191e1c31c6f");

    BOOST_CHECK_THROW(rpc->sendRawTransaction(invalidGroup, rlpStr), JsonRpcException);
}
#endif
BOOST_AUTO_TEST_SUITE_END()
}  // namespace test
}  // namespace dev<|MERGE_RESOLUTION|>--- conflicted
+++ resolved
@@ -102,7 +102,6 @@
     response = rpc->getGroupPeers(groupId);
     BOOST_CHECK(response.size() == 0);
 
-<<<<<<< HEAD
     response = rpc->getGroupList();
     BOOST_CHECK(response.size() == 1);
 }
@@ -319,8 +318,8 @@
 BOOST_AUTO_TEST_CASE(GM_testGetTotalTransactionCount)
 {
     Json::Value response = rpc->getTotalTransactionCount(groupId);
-    BOOST_CHECK(response["count"].asString() == "0x0");
-    BOOST_CHECK(response["number"].asString() == "0x0");
+    BOOST_CHECK(response["txSum"].asString() == "0x0");
+    BOOST_CHECK(response["blockNumber"].asString() == "0x0");
 
     BOOST_CHECK_THROW(rpc->getTotalTransactionCount(invalidGroup), JsonRpcException);
 }
@@ -375,7 +374,6 @@
     BOOST_CHECK_THROW(rpc->sendRawTransaction(invalidGroup, rlpStr), JsonRpcException);
 }
 #else
-=======
 BOOST_AUTO_TEST_CASE(testSystemConfig)
 {
     std::string value = rpc->getSystemConfigByKey(groupId, "tx_gas_limit");
@@ -383,7 +381,6 @@
     BOOST_CHECK_THROW(rpc->getSystemConfigByKey(invalidGroup, "tx_gas_limit"), JsonRpcException);
 }
 
->>>>>>> 01b11604
 BOOST_AUTO_TEST_CASE(testConsensusPart)
 {
     std::string blockNumber = rpc->getBlockNumber(groupId);
