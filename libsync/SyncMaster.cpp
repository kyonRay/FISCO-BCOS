--- conflicted
+++ resolved
@@ -206,76 +206,6 @@
     return m_msgEngine->isFarSyncing();
 }
 
-<<<<<<< HEAD
-void SyncMaster::maintainTransactions()
-{
-    unordered_map<NodeID, std::vector<size_t>> peerTransactions;
-
-    auto ts = m_txPool->topTransactionsCondition(c_maxSendTransactions, m_nodeId);
-    auto txSize = ts->size();
-    if (txSize == 0)
-    {
-        m_newTransactions = false;
-        return;
-    }
-    auto pendingSize = m_txPool->pendingSize();
-
-    SYNC_LOG(TRACE) << LOG_BADGE("Tx") << LOG_DESC("Transaction need to send ")
-                    << LOG_KV("txs", txSize) << LOG_KV("totalTxs", pendingSize);
-    UpgradableGuard l(m_txPool->xtransactionKnownBy());
-    for (size_t i = 0; i < ts->size(); ++i)
-    {
-        auto t = (*ts)[i];
-        NodeIDs peers;
-
-        unsigned _percent = m_txPool->isTransactionKnownBySomeone(t->sha3()) ? 25 : 100;
-
-        peers = m_syncStatus->randomSelection(_percent, [&](std::shared_ptr<SyncPeerStatus> _p) {
-            bool unsent = !m_txPool->isTransactionKnownBy(t->sha3(), m_nodeId);
-            bool isSealer = _p->isSealer;
-            return isSealer && unsent && !m_txPool->isTransactionKnownBy(t->sha3(), _p->nodeId);
-        });
-        UpgradeGuard ul(l);
-        m_txPool->setTransactionIsKnownBy(t->sha3(), m_nodeId);
-        if (0 == peers.size())
-            continue;
-        for (auto const& p : peers)
-        {
-            peerTransactions[p].push_back(i);
-            m_txPool->setTransactionIsKnownBy(t->sha3(), p);
-        }
-    }
-
-    m_syncStatus->foreachPeerRandom([&](shared_ptr<SyncPeerStatus> _p) {
-        std::vector<bytes> txRLPs;
-        unsigned txsSize = peerTransactions[_p->nodeId].size();
-        if (0 == txsSize)
-            return true;  // No need to send
-
-        for (auto const& i : peerTransactions[_p->nodeId])
-            txRLPs.emplace_back((*ts)[i]->rlp(WithSignature));
-
-        SyncTransactionsPacket packet;
-        packet.encode(txRLPs);
-
-        auto msg = packet.toMessage(m_protocolId);
-        m_service->asyncSendMessageByNodeID(_p->nodeId, msg, CallbackFuncWithSession(), Options());
-
-        SYNC_LOG(DEBUG) << LOG_BADGE("Tx") << LOG_DESC("Send transaction to peer")
-                        << LOG_KV("txNum", int(txsSize))
-                        << LOG_KV("toNodeId", _p->nodeId.abridged())
-                        << LOG_KV("messageSize(B)", msg->buffer()->size());
-        return true;
-    });
-}
-
-void SyncMaster::maintainDownloadingTransactions()
-{
-    m_txQueue->pop2TxPool(m_txPool);
-}
-
-=======
->>>>>>> 79027c78
 void SyncMaster::maintainBlocks()
 {
     if (!m_needSendStatus)
