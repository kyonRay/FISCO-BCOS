--- conflicted
+++ resolved
@@ -1,188 +1,184 @@
-/*
- * @CopyRight:
- * FISCO-BCOS is free software: you can redistribute it and/or modify
- * it under the terms of the GNU General Public License as published by
- * the Free Software Foundation, either version 3 of the License, or
- * (at your option) any later version.
- *
- * FISCO-BCOS is distributed in the hope that it will be useful,
- * but WITHOUT ANY WARRANTY; without even the implied warranty of
- * MERCHANTABILITY or FITNESS FOR A PARTICULAR PURPOSE.  See the
- * GNU General Public License for more details.
- *
- * You should have received a copy of the GNU General Public License
- * along with FISCO-BCOS.  If not, see <http://www.gnu.org/licenses/>
- * (c) 2016-2018 fisco-dev contributors.
- */
-/**
- * @brief : Sync implementation
- * @author: jimmyshi
- * @date: 2018-10-15
- */
-
-#pragma once
-#include "Common.h"
-#include "SyncInterface.h"
-#include "SyncMsgEngine.h"
-#include "SyncStatus.h"
-#include <libblockchain/BlockChainInterface.h>
-#include <libblockverifier/BlockVerifierInterface.h>
-#include <libdevcore/FixedHash.h>
-#include <libdevcore/Worker.h>
-#include <libethcore/Exceptions.h>
-#include <libp2p/Common.h>
-#include <libp2p/P2PInterface.h>
-#include <libp2p/Session.h>
-#include <libtxpool/TxPoolInterface.h>
-#include <vector>
-
-
-namespace dev
-{
-namespace sync
-{
-class SyncMaster : public SyncInterface, public Worker
-{
-public:
-    SyncMaster(std::shared_ptr<dev::p2p::P2PInterface> _service,
-        std::shared_ptr<dev::txpool::TxPoolInterface> _txPool,
-        std::shared_ptr<dev::blockchain::BlockChainInterface> _blockChain,
-        std::shared_ptr<dev::blockverifier::BlockVerifierInterface> _blockVerifier,
-        PROTOCOL_ID const& _protocolId, NodeID const& _nodeId, h256 const& _genesisHash,
-        unsigned _idleWaitMs = 30)
-      : SyncInterface(),
-        Worker("SyncMaster-" + std::to_string(_protocolId), _idleWaitMs),
-        m_service(_service),
-        m_txPool(_txPool),
-        m_blockChain(_blockChain),
-        m_blockVerifier(_blockVerifier),
-        m_protocolId(_protocolId),
-        m_nodeId(_nodeId),
-        m_genesisHash(_genesisHash)
-    {
-        m_syncStatus = std::make_shared<SyncMasterStatus>(_genesisHash);
-        m_msgEngine = std::make_shared<SyncMsgEngine>(
-            _service, _txPool, _blockChain, m_syncStatus, _protocolId, _nodeId, _genesisHash);
-
-        // signal registration
-        m_txPool->onReady([=]() { this->noteNewTransactions(); });
-        m_blockChain->onReady([=]() { this->noteNewBlocks(); });
-    }
-
-    virtual ~SyncMaster(){};
-    /// start blockSync
-    virtual void start() override;
-    /// stop blockSync
-    virtual void stop() override;
-    /// doWork every idleWaitMs
-    virtual void doWork() override;
-    virtual void workLoop() override;
-
-    /// get status of block sync
-    /// @returns Synchonization status
-    virtual SyncStatus status() const override;
-    virtual bool isSyncing() const override;
-    // virtual h256 latestBlockSent() override;
-
-    /// for rpc && sdk: broad cast transaction to all nodes
-    // virtual void broadCastTransactions() override;
-    /// for p2p: broad cast transaction to specified nodes
-    // virtual void sendTransactions(NodeList const& _nodes) override;
-
-    /// abort sync and reset all status of blockSyncs
-    // virtual void reset() override;
-    // virtual bool forceSync() override;
-
-    /// protocol id used when register handler to p2p module
-    virtual PROTOCOL_ID const& protocolId() const override { return m_protocolId; };
-    virtual void setProtocolId(PROTOCOL_ID const _protocolId) override
-    {
-        m_protocolId = _protocolId;
-    };
-
-    void noteNewTransactions()
-    {
-        m_newTransactions = true;
-        m_signalled.notify_all();  // awake doWork
-    }
-
-    void noteNewBlocks()
-    {
-        m_newBlocks = true;
-        m_signalled.notify_all();  // awake doWork
-    }
-
-    void noteDownloadingBegin()
-    {
-        if (m_state == SyncState::Idle)
-            m_state = SyncState::Downloading;
-    }
-
-    void noteDownloadingFinish()
-    {
-        if (m_state == SyncState::Downloading)
-            m_state = SyncState::Idle;
-    }
-
-    int64_t protocolId() { return m_protocolId; }
-
-    NodeID nodeId() { return m_nodeId; }
-
-    h256 genesisHash() { return m_genesisHash; }
-
-    std::shared_ptr<SyncMasterStatus> syncStatus() { return m_syncStatus; }
-
-    std::shared_ptr<SyncMsgEngine> msgEngine() { return m_msgEngine; }
-
-private:
-    /// p2p service handler
-    std::shared_ptr<dev::p2p::P2PInterface> m_service;
-    /// transaction pool handler
-    std::shared_ptr<dev::txpool::TxPoolInterface> m_txPool;
-    /// handler of the block chain module
-    std::shared_ptr<dev::blockchain::BlockChainInterface> m_blockChain;
-    /// block verifier
-    std::shared_ptr<dev::blockverifier::BlockVerifierInterface> m_blockVerifier;
-    /// Block queue and peers
-    std::shared_ptr<SyncMasterStatus> m_syncStatus;
-    /// Message handler of p2p
-    std::shared_ptr<SyncMsgEngine> m_msgEngine;
-
-    // Internal data
-    int16_t m_protocolId;
-    NodeID m_nodeId;  ///< Nodeid of this node
-    h256 m_genesisHash;
-
-    unsigned m_startingBlock = 0;  ///< Last block number for the start of sync
-    unsigned m_highestBlock = 0;   ///< Highest block number seen
-
-    // Internal coding variable
-    /// mutex
-    mutable SharedMutex x_sync;
-    /// mutex to access m_signalled
-    Mutex x_signalled;
-    /// signal to notify all thread to work
-    std::condition_variable m_signalled;
-
-    // sync state
-    SyncState m_state = SyncState::Idle;
-    bool m_newTransactions = false;
-    bool m_newBlocks = false;
-
-    // settings
-    int64_t m_maxBlockDownloadQueueSize = 5;
-<<<<<<< HEAD
-=======
-    PROTOCOL_ID m_protocolId;
->>>>>>> 4917caf6
-
-public:
-    void maintainTransactions();
-    void maintainBlocks();
-    void maintainPeersStatus();
-    bool maintainDownloadingQueue();  /// return true if downloading finish
-    void maintainPeersConnection();
-};
-
-}  // namespace sync
+/*
+ * @CopyRight:
+ * FISCO-BCOS is free software: you can redistribute it and/or modify
+ * it under the terms of the GNU General Public License as published by
+ * the Free Software Foundation, either version 3 of the License, or
+ * (at your option) any later version.
+ *
+ * FISCO-BCOS is distributed in the hope that it will be useful,
+ * but WITHOUT ANY WARRANTY; without even the implied warranty of
+ * MERCHANTABILITY or FITNESS FOR A PARTICULAR PURPOSE.  See the
+ * GNU General Public License for more details.
+ *
+ * You should have received a copy of the GNU General Public License
+ * along with FISCO-BCOS.  If not, see <http://www.gnu.org/licenses/>
+ * (c) 2016-2018 fisco-dev contributors.
+ */
+/**
+ * @brief : Sync implementation
+ * @author: jimmyshi
+ * @date: 2018-10-15
+ */
+
+#pragma once
+#include "Common.h"
+#include "SyncInterface.h"
+#include "SyncMsgEngine.h"
+#include "SyncStatus.h"
+#include <libblockchain/BlockChainInterface.h>
+#include <libblockverifier/BlockVerifierInterface.h>
+#include <libdevcore/FixedHash.h>
+#include <libdevcore/Worker.h>
+#include <libethcore/Exceptions.h>
+#include <libp2p/Common.h>
+#include <libp2p/P2PInterface.h>
+#include <libp2p/Session.h>
+#include <libtxpool/TxPoolInterface.h>
+#include <vector>
+
+
+namespace dev
+{
+namespace sync
+{
+class SyncMaster : public SyncInterface, public Worker
+{
+public:
+    SyncMaster(std::shared_ptr<dev::p2p::P2PInterface> _service,
+        std::shared_ptr<dev::txpool::TxPoolInterface> _txPool,
+        std::shared_ptr<dev::blockchain::BlockChainInterface> _blockChain,
+        std::shared_ptr<dev::blockverifier::BlockVerifierInterface> _blockVerifier,
+        PROTOCOL_ID const& _protocolId, NodeID const& _nodeId, h256 const& _genesisHash,
+        unsigned _idleWaitMs = 30)
+      : SyncInterface(),
+        Worker("SyncMaster-" + std::to_string(_protocolId), _idleWaitMs),
+        m_service(_service),
+        m_txPool(_txPool),
+        m_blockChain(_blockChain),
+        m_blockVerifier(_blockVerifier),
+        m_protocolId(_protocolId),
+        m_nodeId(_nodeId),
+        m_genesisHash(_genesisHash)
+    {
+        m_syncStatus = std::make_shared<SyncMasterStatus>(_genesisHash);
+        m_msgEngine = std::make_shared<SyncMsgEngine>(
+            _service, _txPool, _blockChain, m_syncStatus, _protocolId, _nodeId, _genesisHash);
+
+        // signal registration
+        m_txPool->onReady([=]() { this->noteNewTransactions(); });
+        m_blockChain->onReady([=]() { this->noteNewBlocks(); });
+    }
+
+    virtual ~SyncMaster(){};
+    /// start blockSync
+    virtual void start() override;
+    /// stop blockSync
+    virtual void stop() override;
+    /// doWork every idleWaitMs
+    virtual void doWork() override;
+    virtual void workLoop() override;
+
+    /// get status of block sync
+    /// @returns Synchonization status
+    virtual SyncStatus status() const override;
+    virtual bool isSyncing() const override;
+    // virtual h256 latestBlockSent() override;
+
+    /// for rpc && sdk: broad cast transaction to all nodes
+    // virtual void broadCastTransactions() override;
+    /// for p2p: broad cast transaction to specified nodes
+    // virtual void sendTransactions(NodeList const& _nodes) override;
+
+    /// abort sync and reset all status of blockSyncs
+    // virtual void reset() override;
+    // virtual bool forceSync() override;
+
+    /// protocol id used when register handler to p2p module
+    virtual PROTOCOL_ID const& protocolId() const override { return m_protocolId; };
+    virtual void setProtocolId(PROTOCOL_ID const _protocolId) override
+    {
+        m_protocolId = _protocolId;
+    };
+
+    void noteNewTransactions()
+    {
+        m_newTransactions = true;
+        m_signalled.notify_all();  // awake doWork
+    }
+
+    void noteNewBlocks()
+    {
+        m_newBlocks = true;
+        m_signalled.notify_all();  // awake doWork
+    }
+
+    void noteDownloadingBegin()
+    {
+        if (m_state == SyncState::Idle)
+            m_state = SyncState::Downloading;
+    }
+
+    void noteDownloadingFinish()
+    {
+        if (m_state == SyncState::Downloading)
+            m_state = SyncState::Idle;
+    }
+
+    int64_t protocolId() { return m_protocolId; }
+
+    NodeID nodeId() { return m_nodeId; }
+
+    h256 genesisHash() { return m_genesisHash; }
+
+    std::shared_ptr<SyncMasterStatus> syncStatus() { return m_syncStatus; }
+
+    std::shared_ptr<SyncMsgEngine> msgEngine() { return m_msgEngine; }
+
+private:
+    /// p2p service handler
+    std::shared_ptr<dev::p2p::P2PInterface> m_service;
+    /// transaction pool handler
+    std::shared_ptr<dev::txpool::TxPoolInterface> m_txPool;
+    /// handler of the block chain module
+    std::shared_ptr<dev::blockchain::BlockChainInterface> m_blockChain;
+    /// block verifier
+    std::shared_ptr<dev::blockverifier::BlockVerifierInterface> m_blockVerifier;
+    /// Block queue and peers
+    std::shared_ptr<SyncMasterStatus> m_syncStatus;
+    /// Message handler of p2p
+    std::shared_ptr<SyncMsgEngine> m_msgEngine;
+
+    // Internal data
+    PROTOCOL_ID m_protocolId;
+    NodeID m_nodeId;  ///< Nodeid of this node
+    h256 m_genesisHash;
+
+    unsigned m_startingBlock = 0;  ///< Last block number for the start of sync
+    unsigned m_highestBlock = 0;   ///< Highest block number seen
+
+    // Internal coding variable
+    /// mutex
+    mutable SharedMutex x_sync;
+    /// mutex to access m_signalled
+    Mutex x_signalled;
+    /// signal to notify all thread to work
+    std::condition_variable m_signalled;
+
+    // sync state
+    SyncState m_state = SyncState::Idle;
+    bool m_newTransactions = false;
+    bool m_newBlocks = false;
+
+    // settings
+    int64_t m_maxBlockDownloadQueueSize = 5;
+
+public:
+    void maintainTransactions();
+    void maintainBlocks();
+    void maintainPeersStatus();
+    bool maintainDownloadingQueue();  /// return true if downloading finish
+    void maintainPeersConnection();
+};
+
+}  // namespace sync
 }  // namespace dev