/*
 * @CopyRight:
 * FISCO-BCOS is free software: you can redistribute it and/or modify
 * it under the terms of the GNU General Public License as published by
 * the Free Software Foundation, either version 3 of the License, or
 * (at your option) any later version.
 *
 * FISCO-BCOS is distributed in the hope that it will be useful,
 * but WITHOUT ANY WARRANTY; without even the implied warranty of
 * MERCHANTABILITY or FITNESS FOR A PARTICULAR PURPOSE.  See the
 * GNU General Public License for more details.
 *
 * You should have received a copy of the GNU General Public License
 * along with FISCO-BCOS.  If not, see <http://www.gnu.org/licenses/>
 * (c) 2016-2018 fisco-dev contributors.
 */

/**
 * @brief : common functions and types of Blocksync modules
 * @author: yujiechen
 * @date: 2018-09-21
 */

/**
 * @brief : common functions and types of Blocksync modules
 * @author: jimmyshi
 * @date: 2018-10-15
 */
#pragma once
#include <libnetwork/Common.h>
#include <libp2p/Common.h>

#include <libdevcore/Exceptions.h>
#include <libdevcore/FixedHash.h>
#include <libethcore/Block.h>


#include <set>

namespace dev
{
namespace sync
{
DEV_SIMPLE_EXCEPTION(SyncVerifyHandlerNotSet);

<<<<<<< HEAD
=======
static unsigned const c_maxSendTransactions = 1000;

>>>>>>> 48c8f3a7
// Every c_downloadingRequestTimeout request:
// c_maxRequestBlocks(each peer) * c_maxRequestShards(peer num) = blocks
static int64_t const c_maxRequestBlocks = 32;
static size_t const c_maxRequestShards = 4;
static uint64_t const c_downloadingRequestTimeout =
    c_maxRequestBlocks * 1000;  // ms: assume that we have 1s timeout for each block

static size_t const c_maxDownloadingBlockQueueSize =
    c_maxRequestBlocks * 128;  // maybe less than 128 is ok
static size_t const c_maxDownloadingBlockQueueBufferSize = c_maxRequestShards * 8;

static size_t const c_maxReceivedDownloadRequestPerPeer = 8;
static uint64_t const c_respondDownloadRequestTimeout = 200;  // ms

static unsigned const c_syncPacketIDBase = 1;

static uint64_t const c_maintainBlocksTimeout = 5000;  // ms

using NodeList = std::set<dev::p2p::NodeID>;
using NodeID = dev::p2p::NodeID;
using NodeIDs = std::vector<dev::p2p::NodeID>;
using BlockPtr = std::shared_ptr<dev::eth::Block>;
using BlockPtrVec = std::vector<BlockPtr>;

#define SYNC_LOG(_OBV)                                     \
    LOG(_OBV) << "[g:" << std::to_string(m_groupId) << "]" \
              << "[p:" << std::dec << m_protocolId << "][SYNC][id:" << m_nodeId.abridged() << "]"

enum SyncPacketType : byte
{
    StatusPacket = 0x00,
    TransactionsPacket = 0x01,
    BlocksPacket = 0x02,
    ReqBlocskPacket = 0x03,
    PacketCount
};

enum class SyncState
{
    Idle,         ///< Initial chain sync complete. Waiting for new packets
    Downloading,  ///< Downloading blocks
    Size          /// Must be kept last
};

struct SyncPeerInfo
{
    NodeID nodeId;
    int64_t number;
    h256 genesisHash;
    h256 latestHash;
};

}  // namespace sync
}  // namespace dev
<|MERGE_RESOLUTION|>--- conflicted
+++ resolved
@@ -1,104 +1,98 @@
-/*
- * @CopyRight:
- * FISCO-BCOS is free software: you can redistribute it and/or modify
- * it under the terms of the GNU General Public License as published by
- * the Free Software Foundation, either version 3 of the License, or
- * (at your option) any later version.
- *
- * FISCO-BCOS is distributed in the hope that it will be useful,
- * but WITHOUT ANY WARRANTY; without even the implied warranty of
- * MERCHANTABILITY or FITNESS FOR A PARTICULAR PURPOSE.  See the
- * GNU General Public License for more details.
- *
- * You should have received a copy of the GNU General Public License
- * along with FISCO-BCOS.  If not, see <http://www.gnu.org/licenses/>
- * (c) 2016-2018 fisco-dev contributors.
- */
-
-/**
- * @brief : common functions and types of Blocksync modules
- * @author: yujiechen
- * @date: 2018-09-21
- */
-
-/**
- * @brief : common functions and types of Blocksync modules
- * @author: jimmyshi
- * @date: 2018-10-15
- */
-#pragma once
-#include <libnetwork/Common.h>
-#include <libp2p/Common.h>
-
-#include <libdevcore/Exceptions.h>
-#include <libdevcore/FixedHash.h>
-#include <libethcore/Block.h>
-
-
-#include <set>
-
-namespace dev
-{
-namespace sync
-{
-DEV_SIMPLE_EXCEPTION(SyncVerifyHandlerNotSet);
-
-<<<<<<< HEAD
-=======
-static unsigned const c_maxSendTransactions = 1000;
-
->>>>>>> 48c8f3a7
-// Every c_downloadingRequestTimeout request:
-// c_maxRequestBlocks(each peer) * c_maxRequestShards(peer num) = blocks
-static int64_t const c_maxRequestBlocks = 32;
-static size_t const c_maxRequestShards = 4;
-static uint64_t const c_downloadingRequestTimeout =
-    c_maxRequestBlocks * 1000;  // ms: assume that we have 1s timeout for each block
-
-static size_t const c_maxDownloadingBlockQueueSize =
-    c_maxRequestBlocks * 128;  // maybe less than 128 is ok
-static size_t const c_maxDownloadingBlockQueueBufferSize = c_maxRequestShards * 8;
-
-static size_t const c_maxReceivedDownloadRequestPerPeer = 8;
-static uint64_t const c_respondDownloadRequestTimeout = 200;  // ms
-
-static unsigned const c_syncPacketIDBase = 1;
-
-static uint64_t const c_maintainBlocksTimeout = 5000;  // ms
-
-using NodeList = std::set<dev::p2p::NodeID>;
-using NodeID = dev::p2p::NodeID;
-using NodeIDs = std::vector<dev::p2p::NodeID>;
-using BlockPtr = std::shared_ptr<dev::eth::Block>;
-using BlockPtrVec = std::vector<BlockPtr>;
-
-#define SYNC_LOG(_OBV)                                     \
-    LOG(_OBV) << "[g:" << std::to_string(m_groupId) << "]" \
-              << "[p:" << std::dec << m_protocolId << "][SYNC][id:" << m_nodeId.abridged() << "]"
-
-enum SyncPacketType : byte
-{
-    StatusPacket = 0x00,
-    TransactionsPacket = 0x01,
-    BlocksPacket = 0x02,
-    ReqBlocskPacket = 0x03,
-    PacketCount
-};
-
-enum class SyncState
-{
-    Idle,         ///< Initial chain sync complete. Waiting for new packets
-    Downloading,  ///< Downloading blocks
-    Size          /// Must be kept last
-};
-
-struct SyncPeerInfo
-{
-    NodeID nodeId;
-    int64_t number;
-    h256 genesisHash;
-    h256 latestHash;
-};
-
-}  // namespace sync
-}  // namespace dev
+/*
+ * @CopyRight:
+ * FISCO-BCOS is free software: you can redistribute it and/or modify
+ * it under the terms of the GNU General Public License as published by
+ * the Free Software Foundation, either version 3 of the License, or
+ * (at your option) any later version.
+ *
+ * FISCO-BCOS is distributed in the hope that it will be useful,
+ * but WITHOUT ANY WARRANTY; without even the implied warranty of
+ * MERCHANTABILITY or FITNESS FOR A PARTICULAR PURPOSE.  See the
+ * GNU General Public License for more details.
+ *
+ * You should have received a copy of the GNU General Public License
+ * along with FISCO-BCOS.  If not, see <http://www.gnu.org/licenses/>
+ * (c) 2016-2018 fisco-dev contributors.
+ */
+
+/**
+ * @brief : common functions and types of Blocksync modules
+ * @author: yujiechen
+ * @date: 2018-09-21
+ */
+
+/**
+ * @brief : common functions and types of Blocksync modules
+ * @author: jimmyshi
+ * @date: 2018-10-15
+ */
+#pragma once
+#include <libnetwork/Common.h>
+#include <libp2p/Common.h>
+
+#include <libdevcore/Exceptions.h>
+#include <libdevcore/FixedHash.h>
+#include <libethcore/Block.h>
+
+
+#include <set>
+
+namespace dev
+{
+namespace sync
+{
+DEV_SIMPLE_EXCEPTION(SyncVerifyHandlerNotSet);
+// Every c_downloadingRequestTimeout request:
+// c_maxRequestBlocks(each peer) * c_maxRequestShards(peer num) = blocks
+static int64_t const c_maxRequestBlocks = 32;
+static size_t const c_maxRequestShards = 4;
+static uint64_t const c_downloadingRequestTimeout =
+    c_maxRequestBlocks * 1000;  // ms: assume that we have 1s timeout for each block
+
+static size_t const c_maxDownloadingBlockQueueSize =
+    c_maxRequestBlocks * 128;  // maybe less than 128 is ok
+static size_t const c_maxDownloadingBlockQueueBufferSize = c_maxRequestShards * 8;
+
+static size_t const c_maxReceivedDownloadRequestPerPeer = 8;
+static uint64_t const c_respondDownloadRequestTimeout = 200;  // ms
+
+static unsigned const c_syncPacketIDBase = 1;
+
+static uint64_t const c_maintainBlocksTimeout = 5000;  // ms
+
+using NodeList = std::set<dev::p2p::NodeID>;
+using NodeID = dev::p2p::NodeID;
+using NodeIDs = std::vector<dev::p2p::NodeID>;
+using BlockPtr = std::shared_ptr<dev::eth::Block>;
+using BlockPtrVec = std::vector<BlockPtr>;
+
+#define SYNC_LOG(_OBV)                                     \
+    LOG(_OBV) << "[g:" << std::to_string(m_groupId) << "]" \
+              << "[p:" << std::dec << m_protocolId << "][SYNC][id:" << m_nodeId.abridged() << "]"
+
+enum SyncPacketType : byte
+{
+    StatusPacket = 0x00,
+    TransactionsPacket = 0x01,
+    BlocksPacket = 0x02,
+    ReqBlocskPacket = 0x03,
+    PacketCount
+};
+
+enum class SyncState
+{
+    Idle,         ///< Initial chain sync complete. Waiting for new packets
+    Downloading,  ///< Downloading blocks
+    Size          /// Must be kept last
+};
+
+struct SyncPeerInfo
+{
+    NodeID nodeId;
+    int64_t number;
+    h256 genesisHash;
+    h256 latestHash;
+};
+
+}  // namespace sync
+}  // namespace dev