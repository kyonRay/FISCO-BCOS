--- conflicted
+++ resolved
@@ -130,10 +130,6 @@
 public:
     FakeBlockVerifier() { m_executiveContext = std::make_shared<ExecutiveContext>(); };
     virtual ~FakeBlockVerifier(){};
-<<<<<<< HEAD
-=======
-
->>>>>>> 33b8c1ef
     std::shared_ptr<ExecutiveContext> executeBlock(dev::eth::Block& block) override
     {
         return m_executiveContext;
