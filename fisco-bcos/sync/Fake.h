--- conflicted
+++ resolved
@@ -1,229 +1,222 @@
-/*
- * @CopyRight:
- * FISCO-BCOS is free software: you can redistribute it and/or modify
- * it under the terms of the GNU General Public License as published by
- * the Free Software Foundation, either version 3 of the License, or
- * (at your option) any later version.
- *
- * FISCO-BCOS is distributed in the hope that it will be useful,
- * but WITHOUT ANY WARRANTY; without even the implied warranty of
- * MERCHANTABILITY or FITNESS FOR A PARTICULAR PURPOSE.  See the
- * GNU General Public License for more details.
- *
- * You should have received a copy of the GNU General Public License
- * along with FISCO-BCOS.  If not, see <http://www.gnu.org/licenses/>
- * (c) 2016-2018 fisco-dev contributors.
- */
-
-/**
- * @brief: fake Concencus
- * @file: Fake.h
- * @author: jimmyshi
- * @date: 2018-10-27
- */
-
-#pragma once
-#include <libblockchain/BlockChainInterface.h>
-#include <libblockverifier/BlockVerifierInterface.h>
-#include <libdevcrypto/Common.h>
-#include <libethcore/Block.h>
-#include <libethcore/BlockHeader.h>
-#include <libethcore/CommonJS.h>
-#include <libethcore/Transaction.h>
-#include <libinitializer/Common.h>
-#include <libinitializer/InitializerInterface.h>
-#include <libinitializer/P2PInitializer.h>
-#include <libinitializer/SecureInitializer.h>
-#include <libsync/Common.h>
-#include <libsync/SyncInterface.h>
-#include <libsync/SyncStatus.h>
-#include <unistd.h>
-#include <ctime>
-class FakeConcensus : public dev::Worker
-{
-    // FakeConcensus, only do: fetch tx from txPool and commit newBlock into blockchain
-public:
-    using BlockHeaderPtr = std::shared_ptr<dev::eth::BlockHeader>;
-    using BlockPtr = std::shared_ptr<dev::eth::Block>;
-    using TxPtr = std::shared_ptr<dev::eth::Transaction>;
-    using SigList = std::vector<std::pair<dev::u256, dev::Signature>>;
-
-public:
-    FakeConcensus(std::shared_ptr<dev::txpool::TxPoolInterface> _txPool,
-        std::shared_ptr<dev::blockchain::BlockChainInterface> _blockChain,
-        std::shared_ptr<dev::sync::SyncInterface> _sync,
-        std::shared_ptr<dev::blockverifier::BlockVerifierInterface> _blockVerifier,
-        unsigned _idleWaitMs = 30)
-      : dev::Worker("FakeConcensusForSync", 0),
-        m_txPool(_txPool),
-        m_blockChain(_blockChain),
-        m_sync(_sync),
-        m_blockVerifier(_blockVerifier),
-        m_totalTxCommit(0),
-        m_protocolId(0),
-        m_nodeId(0),
-        m_blockGenerationInterval(_idleWaitMs)
-    {
-        m_groupId = dev::eth::getGroupAndProtocol(m_protocolId).first;
-    }
-
-    virtual ~FakeConcensus(){};
-
-    void start() { startWorking(); }
-
-    /// stop blockSync
-    void stop() { stopWorking(); }
-    /// doWork every idleWaitMs
-    virtual void doWork() override
-    {
-        if (m_sync->status().state != dev::sync::SyncState::Idle)
-        {
-            std::this_thread::sleep_for(std::chrono::milliseconds(m_blockGenerationInterval));
-            return;
-        }
-
-        // seal
-        dev::eth::Transactions const& txs = m_txPool->pendingList();
-
-        if (0 == txs.size())
-        {
-            std::this_thread::sleep_for(std::chrono::milliseconds(m_blockGenerationInterval));
-            return;
-        }
-
-        int64_t currentNumber = m_blockChain->number();
-        dev::h256 const& parentHash = m_blockChain->numberHash(currentNumber);
-
-        m_sync->noteSealingBlockNumber(currentNumber + 1);
-
-        BlockPtr block = newBlock(parentHash, currentNumber + 1, txs);
-        dev::blockverifier::BlockInfo parentBlockInfo;
-        dev::blockverifier::ExecutiveContext::Ptr exeCtx =
-            m_blockVerifier->executeBlock(*block, parentBlockInfo);
-
-        // consensus process waiting time simulation
-        std::this_thread::sleep_for(std::chrono::milliseconds(m_blockGenerationInterval));
-
-        // commit
-        m_blockChain->commitBlock(*block, exeCtx);
-        m_txPool->dropBlockTrans(*block);
-        m_totalTxCommit += txs.size();
-
-<<<<<<< HEAD
-        SYNC_LOG(TRACE) << LOG_BADGE("Commit") << LOG_DESC("Conencus block commit: ")
-                        << LOG_KV("blockNumber", currentNumber + 1)
-                        << LOG_KV("txNumber", txs.size())
-                        << LOG_KV("totalTxCommitThisNode", m_totalTxCommit)
-                        << LOG_KV("blockHash", block->headerHash())
-                        << LOG_KV("parentHash", parentHash);
-=======
-        SYNCLOG(TRACE) << "[Commit] Conencus block commit "
-                          "[blockNumber/txNumber/totalTxCommitThisNode/blockHash/parentHash]: "
-                       << currentNumber + 1 << "/" << txs.size() << "/" << m_totalTxCommit << "/"
-                       << block->headerHash() << "/" << parentHash;
->>>>>>> 48c8f3a7
-    }
-
-private:
-    BlockPtr newBlock(
-        dev::h256 _parentHash, int64_t _currentNumner, dev::eth::Transactions const& _txs)
-    {
-        // Generate block header
-        BlockHeaderPtr header = newBlockHeader(_parentHash, _currentNumner);
-        dev::bytes blockHeaderBytes;
-        header->encode(blockHeaderBytes);
-
-        // Generate block
-        BlockPtr block = std::make_shared<dev::eth::Block>();
-        block->setSigList(sigList(_txs.size()));
-        block->setTransactions(_txs);
-
-        // Add block header into block
-        block->setBlockHeader(*header);
-
-        return block;
-    }
-
-    BlockHeaderPtr newBlockHeader(dev::h256 _parentHash, int64_t _currentNumner)
-    {
-        BlockHeaderPtr blockHeader = std::make_shared<dev::eth::BlockHeader>();
-        blockHeader->setParentHash(_parentHash);
-        blockHeader->setRoots(
-            dev::sha3("transactionRoot"), dev::sha3("receiptRoot"), dev::sha3("stateRoot"));
-        blockHeader->setLogBloom(dev::eth::LogBloom(0));
-        blockHeader->setNumber(_currentNumner);
-        blockHeader->setGasLimit(dev::u256(3000000));
-        blockHeader->setGasUsed(dev::u256(100000));
-        uint64_t current_time = 100000;  // utcTime();
-        blockHeader->setTimestamp(current_time);
-        blockHeader->appendExtraDataArray(dev::jsToBytes("0x1020"));
-        blockHeader->setSealer(dev::u256(12));
-        std::vector<dev::h512> sealer_list;
-        for (unsigned int i = 0; i < 10; i++)
-        {
-            sealer_list.push_back(dev::toPublic(dev::Secret(dev::h256(i))));
-        }
-        blockHeader->setSealerList(sealer_list);
-        return blockHeader;
-    }
-
-    SigList sigList(size_t _size)
-    {
-        SigList retList;
-        /// set sig list
-        dev::Signature sig;
-        dev::h256 block_hash;
-        dev::Secret sec = dev::KeyPair::create().secret();
-        for (size_t i = 0; i < _size; i++)
-        {
-            block_hash = dev::sha3("block " + std::to_string(i));
-            sig = dev::sign(sec, block_hash);
-            retList.push_back(std::make_pair(dev::u256(block_hash), sig));
-        }
-        return retList;
-    }
-
-private:
-    /// transaction pool handler
-    std::shared_ptr<dev::txpool::TxPoolInterface> m_txPool;
-    /// handler of the block chain module
-    std::shared_ptr<dev::blockchain::BlockChainInterface> m_blockChain;
-    /// sync
-    std::shared_ptr<dev::sync::SyncInterface> m_sync;
-    /// block verifier
-    std::shared_ptr<dev::blockverifier::BlockVerifierInterface> m_blockVerifier;
-
-    size_t m_totalTxCommit;
-    dev::PROTOCOL_ID m_protocolId;
-    dev::h512 m_nodeId;
-    dev::GROUP_ID m_groupId;
-    unsigned m_blockGenerationInterval;
-};
-
-class FakeInitializer : public dev::initializer::InitializerInterface
-{
-public:
-    typedef std::shared_ptr<FakeInitializer> Ptr;
-
-    void init(std::string const& _path)
-    {
-        boost::property_tree::ptree pt;
-        boost::property_tree::read_ini(_path, pt);
-
-        m_secureInitializer = std::make_shared<dev::initializer::SecureInitializer>();
-        m_secureInitializer->initConfig(pt);
-
-        m_p2pInitializer = std::make_shared<dev::initializer::P2PInitializer>();
-        m_p2pInitializer->setSSLContext(m_secureInitializer->SSLContext());
-        m_p2pInitializer->setKeyPair(m_secureInitializer->keyPair());
-        m_p2pInitializer->initConfig(pt);
-    }
-
-public:
-    dev::initializer::SecureInitializer::Ptr secureInitializer() { return m_secureInitializer; }
-    dev::initializer::P2PInitializer::Ptr p2pInitializer() { return m_p2pInitializer; }
-
-private:
-    dev::initializer::P2PInitializer::Ptr m_p2pInitializer;
-    dev::initializer::SecureInitializer::Ptr m_secureInitializer;
-};
+/*
+ * @CopyRight:
+ * FISCO-BCOS is free software: you can redistribute it and/or modify
+ * it under the terms of the GNU General Public License as published by
+ * the Free Software Foundation, either version 3 of the License, or
+ * (at your option) any later version.
+ *
+ * FISCO-BCOS is distributed in the hope that it will be useful,
+ * but WITHOUT ANY WARRANTY; without even the implied warranty of
+ * MERCHANTABILITY or FITNESS FOR A PARTICULAR PURPOSE.  See the
+ * GNU General Public License for more details.
+ *
+ * You should have received a copy of the GNU General Public License
+ * along with FISCO-BCOS.  If not, see <http://www.gnu.org/licenses/>
+ * (c) 2016-2018 fisco-dev contributors.
+ */
+
+/**
+ * @brief: fake Concencus
+ * @file: Fake.h
+ * @author: jimmyshi
+ * @date: 2018-10-27
+ */
+
+#pragma once
+#include <libblockchain/BlockChainInterface.h>
+#include <libblockverifier/BlockVerifierInterface.h>
+#include <libdevcrypto/Common.h>
+#include <libethcore/Block.h>
+#include <libethcore/BlockHeader.h>
+#include <libethcore/CommonJS.h>
+#include <libethcore/Transaction.h>
+#include <libinitializer/Common.h>
+#include <libinitializer/InitializerInterface.h>
+#include <libinitializer/P2PInitializer.h>
+#include <libinitializer/SecureInitializer.h>
+#include <libsync/Common.h>
+#include <libsync/SyncInterface.h>
+#include <libsync/SyncStatus.h>
+#include <unistd.h>
+#include <ctime>
+class FakeConcensus : public dev::Worker
+{
+    // FakeConcensus, only do: fetch tx from txPool and commit newBlock into blockchain
+public:
+    using BlockHeaderPtr = std::shared_ptr<dev::eth::BlockHeader>;
+    using BlockPtr = std::shared_ptr<dev::eth::Block>;
+    using TxPtr = std::shared_ptr<dev::eth::Transaction>;
+    using SigList = std::vector<std::pair<dev::u256, dev::Signature>>;
+
+public:
+    FakeConcensus(std::shared_ptr<dev::txpool::TxPoolInterface> _txPool,
+        std::shared_ptr<dev::blockchain::BlockChainInterface> _blockChain,
+        std::shared_ptr<dev::sync::SyncInterface> _sync,
+        std::shared_ptr<dev::blockverifier::BlockVerifierInterface> _blockVerifier,
+        unsigned _idleWaitMs = 30)
+      : dev::Worker("FakeConcensusForSync", 0),
+        m_txPool(_txPool),
+        m_blockChain(_blockChain),
+        m_sync(_sync),
+        m_blockVerifier(_blockVerifier),
+        m_totalTxCommit(0),
+        m_protocolId(0),
+        m_nodeId(0),
+        m_blockGenerationInterval(_idleWaitMs)
+    {
+        m_groupId = dev::eth::getGroupAndProtocol(m_protocolId).first;
+    }
+
+    virtual ~FakeConcensus(){};
+
+    void start() { startWorking(); }
+
+    /// stop blockSync
+    void stop() { stopWorking(); }
+    /// doWork every idleWaitMs
+    virtual void doWork() override
+    {
+        if (m_sync->status().state != dev::sync::SyncState::Idle)
+        {
+            std::this_thread::sleep_for(std::chrono::milliseconds(m_blockGenerationInterval));
+            return;
+        }
+
+        // seal
+        dev::eth::Transactions const& txs = m_txPool->pendingList();
+
+        if (0 == txs.size())
+        {
+            std::this_thread::sleep_for(std::chrono::milliseconds(m_blockGenerationInterval));
+            return;
+        }
+
+        int64_t currentNumber = m_blockChain->number();
+        dev::h256 const& parentHash = m_blockChain->numberHash(currentNumber);
+
+        m_sync->noteSealingBlockNumber(currentNumber + 1);
+
+        BlockPtr block = newBlock(parentHash, currentNumber + 1, txs);
+        dev::blockverifier::BlockInfo parentBlockInfo;
+        dev::blockverifier::ExecutiveContext::Ptr exeCtx =
+            m_blockVerifier->executeBlock(*block, parentBlockInfo);
+
+        // consensus process waiting time simulation
+        std::this_thread::sleep_for(std::chrono::milliseconds(m_blockGenerationInterval));
+
+        // commit
+        m_blockChain->commitBlock(*block, exeCtx);
+        m_txPool->dropBlockTrans(*block);
+        m_totalTxCommit += txs.size();
+
+        SYNC_LOG(TRACE) << LOG_BADGE("Commit") << LOG_DESC("Consensus block commit: ")
+                        << LOG_KV("blockNumber", currentNumber + 1)
+                        << LOG_KV("txNumber", txs.size())
+                        << LOG_KV("totalTxCommitThisNode", m_totalTxCommit)
+                        << LOG_KV("blockHash", block->headerHash())
+                        << LOG_KV("parentHash", parentHash);
+    }
+
+private:
+    BlockPtr newBlock(
+        dev::h256 _parentHash, int64_t _currentNumner, dev::eth::Transactions const& _txs)
+    {
+        // Generate block header
+        BlockHeaderPtr header = newBlockHeader(_parentHash, _currentNumner);
+        dev::bytes blockHeaderBytes;
+        header->encode(blockHeaderBytes);
+
+        // Generate block
+        BlockPtr block = std::make_shared<dev::eth::Block>();
+        block->setSigList(sigList(_txs.size()));
+        block->setTransactions(_txs);
+
+        // Add block header into block
+        block->setBlockHeader(*header);
+
+        return block;
+    }
+
+    BlockHeaderPtr newBlockHeader(dev::h256 _parentHash, int64_t _currentNumner)
+    {
+        BlockHeaderPtr blockHeader = std::make_shared<dev::eth::BlockHeader>();
+        blockHeader->setParentHash(_parentHash);
+        blockHeader->setRoots(
+            dev::sha3("transactionRoot"), dev::sha3("receiptRoot"), dev::sha3("stateRoot"));
+        blockHeader->setLogBloom(dev::eth::LogBloom(0));
+        blockHeader->setNumber(_currentNumner);
+        blockHeader->setGasLimit(dev::u256(3000000));
+        blockHeader->setGasUsed(dev::u256(100000));
+        uint64_t current_time = 100000;  // utcTime();
+        blockHeader->setTimestamp(current_time);
+        blockHeader->appendExtraDataArray(dev::jsToBytes("0x1020"));
+        blockHeader->setSealer(dev::u256(12));
+        std::vector<dev::h512> sealer_list;
+        for (unsigned int i = 0; i < 10; i++)
+        {
+            sealer_list.push_back(dev::toPublic(dev::Secret(dev::h256(i))));
+        }
+        blockHeader->setSealerList(sealer_list);
+        return blockHeader;
+    }
+
+    SigList sigList(size_t _size)
+    {
+        SigList retList;
+        /// set sig list
+        dev::Signature sig;
+        dev::h256 block_hash;
+        dev::Secret sec = dev::KeyPair::create().secret();
+        for (size_t i = 0; i < _size; i++)
+        {
+            block_hash = dev::sha3("block " + std::to_string(i));
+            sig = dev::sign(sec, block_hash);
+            retList.push_back(std::make_pair(dev::u256(block_hash), sig));
+        }
+        return retList;
+    }
+
+private:
+    /// transaction pool handler
+    std::shared_ptr<dev::txpool::TxPoolInterface> m_txPool;
+    /// handler of the block chain module
+    std::shared_ptr<dev::blockchain::BlockChainInterface> m_blockChain;
+    /// sync
+    std::shared_ptr<dev::sync::SyncInterface> m_sync;
+    /// block verifier
+    std::shared_ptr<dev::blockverifier::BlockVerifierInterface> m_blockVerifier;
+
+    size_t m_totalTxCommit;
+    dev::PROTOCOL_ID m_protocolId;
+    dev::h512 m_nodeId;
+    dev::GROUP_ID m_groupId;
+    unsigned m_blockGenerationInterval;
+};
+
+class FakeInitializer : public dev::initializer::InitializerInterface
+{
+public:
+    typedef std::shared_ptr<FakeInitializer> Ptr;
+
+    void init(std::string const& _path)
+    {
+        boost::property_tree::ptree pt;
+        boost::property_tree::read_ini(_path, pt);
+
+        m_secureInitializer = std::make_shared<dev::initializer::SecureInitializer>();
+        m_secureInitializer->initConfig(pt);
+
+        m_p2pInitializer = std::make_shared<dev::initializer::P2PInitializer>();
+        m_p2pInitializer->setSSLContext(m_secureInitializer->SSLContext());
+        m_p2pInitializer->setKeyPair(m_secureInitializer->keyPair());
+        m_p2pInitializer->initConfig(pt);
+    }
+
+public:
+    dev::initializer::SecureInitializer::Ptr secureInitializer() { return m_secureInitializer; }
+    dev::initializer::P2PInitializer::Ptr p2pInitializer() { return m_p2pInitializer; }
+
+private:
+    dev::initializer::P2PInitializer::Ptr m_p2pInitializer;
+    dev::initializer::SecureInitializer::Ptr m_secureInitializer;
+};