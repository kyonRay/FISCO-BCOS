/**
 * @CopyRight:
 * FISCO-BCOS is free software: you can redistribute it and/or modify
 * it under the terms of the GNU General Public License as published by
 * the Free Software Foundation, either version 3 of the License, or
 * (at your option) any later version.
 *
 * FISCO-BCOS is distributed in the hope that it will be useful,
 * but WITHOUT ANY WARRANTY; without even the implied warranty of
 * MERCHANTABILITY or FITNESS FOR A PARTICULAR PURPOSE.  See the
 * GNU General Public License for more details.
 *
 * You should have received a copy of the GNU General Public License
 * along with FISCO-BCOS.  If not, see <http://www.gnu.org/licenses/>
 * (c) 2016-2018 fisco-dev contributors.
 *
 * @brief : main Fakes of p2p module
 *
 * @file FakeModule.h
 * @author: caryliao
 * @date 2018-10-26
 */
#pragma once

#include <jsonrpccpp/common/exception.h>
#include <libblockchain/BlockChainInterface.h>
#include <libblockverifier/BlockVerifierInterface.h>
#include <libconsensus/ConsensusInterface.h>
#include <libdevcore/CommonData.h>
#include <libdevcore/easylog.h>
#include <libethcore/Common.h>
#include <libethcore/CommonJS.h>
#include <libethcore/Transaction.h>
#include <libexecutive/ExecutionResult.h>
#include <libledger/LedgerManager.h>
#include <libnetwork/Common.h>
#include <libp2p/Service.h>
#include <libsync/SyncInterface.h>
#include <libsync/SyncStatus.h>
#include <libtxpool/TxPoolInterface.h>

namespace dev
{
namespace demo
{
class MockService : public Service
{
public:
    MockService() : Service()
    {
        p2p::NodeID nodeID = h512(100);
        NodeIPEndpoint m_endpoint(bi::address::from_string("127.0.0.1"), 30303, 30310);
        P2PSessionInfo info(nodeID, m_endpoint, std::set<std::string>());
        std::set<std::string> topics;
        std::string topic = "Topic1";
        topics.insert(topic);
        m_sessionInfos.push_back(P2PSessionInfo(nodeID, m_endpoint, topics));
    }

    virtual dev::p2p::P2PSessionInfos sessionInfos() override { return m_sessionInfos; }
    void setSessionInfos(dev::p2p::P2PSessionInfos& sessionInfos) { m_sessionInfos = sessionInfos; }
    void appendSessionInfo(dev::p2p::P2PSessionInfo const& info) { m_sessionInfos.push_back(info); }
    void clearSessionInfo() { m_sessionInfos.clear(); }
    dev::p2p::P2PSessionInfos sessionInfosByProtocolID(PROTOCOL_ID _protocolID) const
    {
        return m_sessionInfos;
    }

    virtual void asyncSendMessageByNodeID(dev::p2p::NodeID nodeID,
        dev::p2p::P2PMessage::Ptr message, CallbackFuncWithSession callback,
        dev::p2p::Options options = dev::p2p::Options()) override
    {
        if (m_asyncSend.count(nodeID))
            m_asyncSend[nodeID]++;
        else
            m_asyncSend[nodeID] = 1;
        m_asyncSendMsgs[nodeID] = message;
    }
    size_t getAsyncSendSizeByNodeID(dev::p2p::NodeID const& nodeID)
    {
        if (!m_asyncSend.count(nodeID))
            return 0;
        return m_asyncSend[nodeID];
    }

    dev::network::Message::Ptr getAsyncSendMessageByNodeID(NodeID const& nodeID)

    {
        auto msg = m_asyncSendMsgs.find(nodeID);
        if (msg == m_asyncSendMsgs.end())
            return nullptr;
        return msg->second;
    }

    void setConnected() { m_connected = true; }
    bool isConnected(dev::p2p::NodeID const& nodeId) const { return m_connected; }

private:
    dev::p2p::P2PSessionInfos m_sessionInfos;
    std::map<dev::p2p::NodeID, size_t> m_asyncSend;
    std::map<dev::p2p::NodeID, dev::p2p::P2PMessage::Ptr> m_asyncSendMsgs;
    bool m_connected;
};

class MockBlockChain : public dev::blockchain::BlockChainInterface
{
public:
    MockBlockChain()
    {
        m_blockNumber = 1;
        m_totalTransactionCount = 0;
        blockHash = h256("0x067150c07dab4facb7160e075548007e067150c07dab4facb7160e075548007e");
        blockHeader.setNumber(1);
        blockHeader.setParentHash(h256(0x1));
        blockHeader.setLogBloom(h2048(0x2));
        blockHeader.setRoots(h256(0x3), h256(0x4), h256(0x5));
        blockHeader.setSealer(u256(1));
        extraData = bytes();
        byte b = 10;
        extraData.push_back(b);
        blockHeader.appendExtraDataArray(extraData);
        blockHeader.setGasLimit(u256(9));
        blockHeader.setGasUsed(u256(8));
        blockHeader.setTimestamp(9);

        createTransaction();
        transactions.push_back(transaction);

        block.setBlockHeader(blockHeader);
        block.setTransactions(transactions);

        m_blockHash[blockHash] = 0;
        m_blockChain.push_back(std::make_shared<Block>(block));
    }

    virtual ~MockBlockChain() {}

    virtual int64_t number() override { return m_blockNumber - 1; }
    virtual std::pair<int64_t, int64_t> totalTransactionCount() override
    {
        return std::make_pair(m_totalTransactionCount, m_blockNumber - 1);
    }

    void createTransaction()
    {
<<<<<<< HEAD
#ifdef FISCO_GM
        bytes rlpBytes = fromHex(
            "f901309f65f0d06e39dc3c08e32ac10a5070858962bc6c0f5760baca823f2d5582d14485174876e7ff8609"
            "184e729fff8204a294d6f1a71052366dbae2f7ab2d5d5845e77965cf0d80b86448f85bce00000000000000"
            "0000000000000000000000000000000000000000000000001bf5bd8a9e7ba8b936ea704292ff4aaa5797bf"
            "671fdc8526dcd159f23c1f5a05f44e9fa862834dc7cb4541558f2b4961dc39eaaf0af7f7395028658d0e01"
            "b86a37b840c7ca78e7ab80ee4be6d3936ba8e899d8fe12c12114502956ebe8c8629d36d88481dec9973574"
            "2ea523c88cf3becba1cc4375bc9e225143fe1e8e43abc8a7c493a0ba3ce8383b7c91528bede9cf890b4b1e"
            "9b99c1d8e56d6f8292c827470a606827a0ed511490a1666791b2bd7fc4f499eb5ff18fb97ba68ff9aee206"
            "8fd63b88e817");
#else
        bytes rlpBytes = fromHex(
=======
        dev::bytes rlpBytes = fromHex(
>>>>>>> c15d90bd
            "f8ef9f65f0d06e39dc3c08e32ac10a5070858962bc6c0f5760baca823f2d5582d03f85174876e7ff"
            "8609184e729fff82020394d6f1a71052366dbae2f7ab2d5d5845e77965cf0d80b86448f85bce000000"
            "000000000000000000000000000000000000000000000000000000001bf5bd8a9e7ba8b936ea704292"
            "ff4aaa5797bf671fdc8526dcd159f23c1f5a05f44e9fa862834dc7cb4541558f2b4961dc39eaaf0af7"
            "f7395028658d0e01b86a371ca00b2b3fabd8598fefdda4efdb54f626367fc68e1735a8047f0f1c4f84"
            "0255ca1ea0512500bc29f4cfe18ee1c88683006d73e56c934100b8abf4d2334560e1d2f75e");
<<<<<<< HEAD
#endif
        RLP rlpObj(rlpBytes);
        bytesConstRef d = rlpObj.data();
        transaction = Transaction(d, eth::CheckTransaction::Everything);
=======

        dev::RLP rlpObj(rlpBytes);
        dev::bytesConstRef d = rlpObj.data();
        transaction = dev::eth::Transaction(d, eth::CheckTransaction::Everything);
>>>>>>> c15d90bd
    }
    dev::h256 numberHash(int64_t _i) { return blockHash; }

    virtual std::shared_ptr<dev::eth::Block> getBlockByHash(dev::h256 const& _blockHash) override
    {
        if (m_blockHash.count(_blockHash))
            return m_blockChain[m_blockHash[_blockHash]];
        return nullptr;
    }

    virtual dev::eth::LocalisedTransaction getLocalisedTxByHash(dev::h256 const& _txHash) override
    {
        if (_txHash == dev::jsToFixed<32>(
                           "0x7536cf1286b5ce6c110cd4fea5c891467884240c9af366d678eb4191e1c31c6f"))
            return dev::eth::LocalisedTransaction(transaction, blockHash, 0, 1);
        else
            return dev::eth::LocalisedTransaction(Transaction(), h256(0), -1);
    }

    dev::eth::Transaction getTxByHash(dev::h256 const& _txHash) override
    {
        return dev::eth::Transaction();
    }

    virtual dev::eth::TransactionReceipt getTransactionReceiptByHash(
        dev::h256 const& _txHash) override
    {
        if (_txHash ==
            jsToFixed<32>("0x7536cf1286b5ce6c110cd4fea5c891467884240c9af366d678eb4191e1c31c6f"))
        {
            dev::eth::LogEntries entries;
            dev::eth::LogEntry entry;
            entry.address = Address(0x2000);
            entry.data = bytes();
            entry.topics = h256s();
            entries.push_back(entry);
            return dev::eth::TransactionReceipt(
                h256(0x3), u256(8), entries, 0, bytes(), Address(0x1000));
        }
        else
        {
            return dev::eth::TransactionReceipt();
        }
    }

    dev::eth::LocalisedTransactionReceipt getLocalisedTxReceiptByHash(
        dev::h256 const& _txHash) override
    {
        if (_txHash == dev::jsToFixed<32>(
                           "0x7536cf1286b5ce6c110cd4fea5c891467884240c9af366d678eb4191e1c31c6f"))
        {
            auto tx = getLocalisedTxByHash(_txHash);
            auto txReceipt = getTransactionReceiptByHash(_txHash);
            return LocalisedTransactionReceipt(txReceipt, _txHash, tx.blockHash(), tx.blockNumber(),
                tx.from(), tx.to(), tx.transactionIndex(), txReceipt.gasUsed(),
                txReceipt.contractAddress());
        }
        else
            return dev::eth::LocalisedTransactionReceipt(
                TransactionReceipt(), h256(0), h256(0), -1, Address(), Address(), -1, 0);
    }

    std::shared_ptr<dev::eth::Block> getBlockByNumber(int64_t _i) override
    {
        return m_blockChain[_i];
    }

    virtual dev::blockchain::CommitResult commitBlock(
        dev::eth::Block& block, std::shared_ptr<dev::blockverifier::ExecutiveContext>) override
    {
        m_blockHash[block.blockHeader().hash()] = block.blockHeader().number();
        m_blockChain.push_back(std::make_shared<Block>(block));
        m_blockNumber = block.blockHeader().number() + 1;
        m_totalTransactionCount += block.transactions().size();
        m_onReady();
        return dev::blockchain::CommitResult::OK;
    }

    bool checkAndBuildGenesisBlock(GenesisBlockParam& initParam) override { return true; }
    dev::h512s minerList() override { return dev::h512s(); };
    dev::h512s observerList() override { return dev::h512s(); };
    std::string getSystemConfigByKey(std::string const& key, int64_t number = -1) override
    {
        return "300000000";
    };

    dev::bytes getCode(dev::Address _address) override { return bytes(); }

    dev::eth::BlockHeader blockHeader;
    dev::eth::Transactions transactions;
    dev::eth::Transaction transaction;
    dev::bytes extraData;
    dev::eth::Block block;
    dev::h256 blockHash;
    std::map<h256, uint64_t> m_blockHash;
    std::vector<std::shared_ptr<Block>> m_blockChain;
    uint64_t m_blockNumber;
    uint64_t m_totalTransactionCount;
};

class MockBlockVerifier : public dev::blockverifier::BlockVerifierInterface
{
public:
    MockBlockVerifier()
    {
        m_executiveContext = std::make_shared<dev::blockverifier::ExecutiveContext>();
        std::srand(std::time(nullptr));
    };
    virtual ~MockBlockVerifier(){};
    std::shared_ptr<dev::blockverifier::ExecutiveContext> executeBlock(
        dev::eth::Block& block, dev::blockverifier::BlockInfo const& parentBlockInfo) override
    {
        usleep(1000 * (block.getTransactionSize()));
        return m_executiveContext;
    };
    virtual std::pair<dev::executive::ExecutionResult, dev::eth::TransactionReceipt>
    executeTransaction(
        const dev::eth::BlockHeader& blockHeader, dev::eth::Transaction const& _t) override
    {
        dev::executive::ExecutionResult res;
        dev::eth::TransactionReceipt reciept;
        return std::make_pair(res, reciept);
    }

private:
    std::shared_ptr<dev::blockverifier::ExecutiveContext> m_executiveContext;
};

class MockTxPool : public dev::txpool::TxPoolInterface
{
public:
    MockTxPool()
    {
#ifdef FISCO_GM
        bytes rlpBytes = fromHex(
            "f901309f65f0d06e39dc3c08e32ac10a5070858962bc6c0f5760baca823f2d5582d14485174876e7ff8609"
            "184e729fff8204a294d6f1a71052366dbae2f7ab2d5d5845e77965cf0d80b86448f85bce00000000000000"
            "0000000000000000000000000000000000000000000000001bf5bd8a9e7ba8b936ea704292ff4aaa5797bf"
            "671fdc8526dcd159f23c1f5a05f44e9fa862834dc7cb4541558f2b4961dc39eaaf0af7f7395028658d0e01"
            "b86a37b840c7ca78e7ab80ee4be6d3936ba8e899d8fe12c12114502956ebe8c8629d36d88481dec9973574"
            "2ea523c88cf3becba1cc4375bc9e225143fe1e8e43abc8a7c493a0ba3ce8383b7c91528bede9cf890b4b1e"
            "9b99c1d8e56d6f8292c827470a606827a0ed511490a1666791b2bd7fc4f499eb5ff18fb97ba68ff9aee206"
            "8fd63b88e817");
#else
        bytes rlpBytes = fromHex(
            "f8ef9f65f0d06e39dc3c08e32ac10a5070858962bc6c0f5760baca823f2d5582d03f85174876e7ff"
            "8609184e729fff82020394d6f1a71052366dbae2f7ab2d5d5845e77965cf0d80b86448f85bce000000"
            "000000000000000000000000000000000000000000000000000000001bf5bd8a9e7ba8b936ea704292"
            "ff4aaa5797bf671fdc8526dcd159f23c1f5a05f44e9fa862834dc7cb4541558f2b4961dc39eaaf0af7"
            "f7395028658d0e01b86a371ca00b2b3fabd8598fefdda4efdb54f626367fc68e1735a8047f0f1c4f84"
            "0255ca1ea0512500bc29f4cfe18ee1c88683006d73e56c934100b8abf4d2334560e1d2f75e");
<<<<<<< HEAD
#endif
        RLP rlpObj(rlpBytes);
        bytesConstRef d = rlpObj.data();
        transaction = Transaction(d, eth::CheckTransaction::Everything);
=======

        dev::RLP rlpObj(rlpBytes);
        dev::bytesConstRef d = rlpObj.data();
        transaction = dev::eth::Transaction(d, eth::CheckTransaction::Everything);
>>>>>>> c15d90bd
        transactions.push_back(transaction);
    };
    virtual ~MockTxPool(){};
    virtual dev::eth::Transactions pendingList() const override { return transactions; };
    virtual size_t pendingSize() override { return 1; }
    virtual dev::eth::Transactions topTransactions(
        uint64_t const& _limit, dev::h256Hash& _avoid, bool _updateAvoid = false) override
    {
        return transactions;
    }
    virtual dev::eth::Transactions topTransactions(uint64_t const& _limit) override
    {
        return transactions;
    }
    virtual bool drop(h256 const& _txHash) override { return true; }
    virtual bool dropBlockTrans(dev::eth::Block const& block) override { return true; }
    bool handleBadBlock(Block const& block) override { return true; }
    virtual dev::PROTOCOL_ID const& getProtocolId() const override { return protocolId; }
    virtual dev::txpool::TxPoolStatus status() const override
    {
        dev::txpool::TxPoolStatus status;
        status.current = 0;
        status.dropped = 0;
        return status;
    }
    virtual std::pair<dev::h256, dev::Address> submit(dev::eth::Transaction& _tx) override
    {
        return std::make_pair(_tx.sha3(), toAddress(_tx.from(), _tx.nonce()));
    }
    virtual dev::eth::ImportResult import(
        dev::eth::Transaction& _tx, dev::eth::IfDropped _ik = dev::eth::IfDropped::Ignore) override
    {
        return dev::eth::ImportResult::Success;
    }
    virtual dev::eth::ImportResult import(
        dev::bytesConstRef _txBytes, dev::eth::IfDropped _ik = dev::eth::IfDropped::Ignore) override
    {
        return dev::eth::ImportResult::Success;
    }

private:
    dev::eth::Transactions transactions;
    dev::eth::Transaction transaction;
    dev::PROTOCOL_ID protocolId = 0;
};

class MockBlockSync : public dev::sync::SyncInterface
{
public:
    void start() override {}
    void stop() override {}
    dev::sync::SyncStatus status() const override { return m_syncStatus; }
    std::string const syncInfo() const override
    {
        const std::string syncStatus =
            "{\"isSyncing\":true,\"protocolId\":265,\"genesisHash\":"
            "\"eb8b84af3f35165d52cb41abe1a9a3d684703aca4966ce720ecd940bd885517c\","
            "\"currentBlockNumber\":2826,\"currentBlockHash\":"
            "\"1f7a714a5b2f31b6d5b609afb98bcea35c65dd42cfa999f39d0733798f371ca9\","
            "\"knownHighestNumber\":3533,\"knownLatestHash\":"
            "\"c8f36c588f40d280258722c75e927e113d1b69b2e9db230201cc199ab3986b39\",\"txPoolSize\":"
            "562,\"peers\":[{\"nodeId\":"
            "\"46787132f4d6285bfe108427658baf2b48de169bdb745e01610efd7930043dcc414dc6f6ddc3da6fc491"
            "cc1c15f46e621ea7304a9b5f0b3fb85ba20a6b1c0fc1\",\"genesisHash\":"
            "\"eb8b84af3f35165d52cb41abe1a9a3d684703aca4966ce720ecd940bd885517c\",\"blockNumber\":"
            "3533,\"latestHash\":"
            "\"c8f36c588f40d280258722c75e927e113d1b69b2e9db230201cc199ab3986b39\"},{\"nodeId\":"
            "\"7dcce48da1c464c7025614a54a4e26df7d6f92cd4d315601e057c1659796736c5c8730e380fcbe637191"
            "cc2aebf4746846c0db2604adebf9c70c7f418d4d5a61\",\"genesisHash\":"
            "\"eb8b84af3f35165d52cb41abe1a9a3d684703aca4966ce720ecd940bd885517c\",\"blockNumber\":"
            "3533,\"latestHash\":"
            "\"c8f36c588f40d280258722c75e927e113d1b69b2e9db230201cc199ab3986b39\"},{\"nodeId\":"
            "\"f6f4931f56b9963851f43bb857ed5a6170ec1a4208ddcf1a1f2bb66f6d7e7a5c4749a89b5277d6265b1c"
            "12fdbc89290bed7cccf905eef359989275319b331753\",\"genesisHash\":"
            "\"eb8b84af3f35165d52cb41abe1a9a3d684703aca4966ce720ecd940bd885517c\",\"blockNumber\":"
            "3535,\"latestHash\":"
            "\"e2e1ccebe2ace9f45560b970c38b7edb4f80d0592ac7d345394852ff08ec8c08\"}]}";

        return syncStatus;
    }
    bool isSyncing() const override { return m_isSyncing; }
    dev::PROTOCOL_ID const& protocolId() const override { return m_protocolId; };
    void setProtocolId(dev::PROTOCOL_ID const _protocolId) override { m_protocolId = _protocolId; };
    void noteSealingBlockNumber(int64_t _number){};

private:
    dev::sync::SyncStatus m_syncStatus;
    bool m_isSyncing;
    bool m_forceSync;
    dev::eth::Block m_latestSentBlock;
    dev::PROTOCOL_ID m_protocolId;
};

class MockConsensus : public dev::consensus::ConsensusInterface
{
public:
    MockConsensus(){};
    virtual ~MockConsensus(){};
    virtual void start(){};
    virtual void stop(){};
    virtual dev::h512s minerList() const { return m_minerList; };
    virtual void appendMiner(dev::h512 const& _miner){};
    /// get status of consensus
    virtual const std::string consensusStatus() const
    {
        std::string status =
            "[\n    {\n        \"nodeNum\" : 0,\n        \"f\" : 0,\n        "
            "\"consensusedBlockNumber\" : 0,\n        \"highestBlockHeader.blockNumber\" : 0,\n    "
            "    \"highestBlockHeader.blockHash\" : "
            "\"9a4d03c01903850ad99ee7994f51b50f729f6b7c29b04581b0fa7bb138c02a8e\",\n        "
            "\"protocolId\" : 8,\n        \"accountType\" : 98376458,\n        \"minerList\" : "
            "\"43686ea74ed41a4a37b7b5e28a27d0aee21a85477798bf4742754b50537477fc9fb5cc99d0e9c1f451be"
            "a635cb4b9513fa964cc09a98153e59f25650170d3183#\",\n        \"allowFutureBlocks\" : "
            "true,\n        \"connectedNodes\" : 0,\n        \"currentView\" : 0,\n        "
            "\"toView\" : 0,\n        \"leaderFailed\" : false,\n        \"cfgErr\" : false,\n     "
            "   \"omitEmptyBlock\" : true\n    },\n    {\n        \"prepareCache.block_hash\" : "
            "\"0000000000000000000000000000000000000000000000000000000000000000\",\n        "
            "\"prepareCache.height\" : -1,\n        \"prepareCache.idx\" : "
            "\"115792089237316195423570985008687907853269984665640564039457584007913129639935\",\n "
            "       \"prepareCache.view\" : "
            "\"115792089237316195423570985008687907853269984665640564039457584007913129639935\"\n  "
            "  },\n    {\n        \"rawPrepareCache.block_hash\" : "
            "\"0000000000000000000000000000000000000000000000000000000000000000\",\n        "
            "\"rawPrepareCache.height\" : -1,\n        \"rawPrepareCache.idx\" : "
            "\"115792089237316195423570985008687907853269984665640564039457584007913129639935\",\n "
            "       \"rawPrepareCache.view\" : "
            "\"115792089237316195423570985008687907853269984665640564039457584007913129639935\"\n  "
            "  },\n    {\n        \"committedPrepareCache.block_hash\" : "
            "\"0000000000000000000000000000000000000000000000000000000000000000\",\n        "
            "\"committedPrepareCache.height\" : -1,\n        \"committedPrepareCache.idx\" : "
            "\"115792089237316195423570985008687907853269984665640564039457584007913129639935\",\n "
            "       \"committedPrepareCache.view\" : "
            "\"115792089237316195423570985008687907853269984665640564039457584007913129639935\"\n  "
            "  },\n    {\n        \"futureCache.block_hash\" : "
            "\"0000000000000000000000000000000000000000000000000000000000000000\",\n        "
            "\"futureCache.height\" : -1,\n        \"futureCache.idx\" : "
            "\"115792089237316195423570985008687907853269984665640564039457584007913129639935\",\n "
            "       \"futureCache.view\" : "
            "\"115792089237316195423570985008687907853269984665640564039457584007913129639935\"\n  "
            "  },\n    {\n        \"signCache.cachedBlockSize\" : \"0\"\n    },\n    {\n        "
            "\"commitCache.cachedBlockSize\" : \"0\"\n    },\n    {\n        "
            "\"viewChangeCache.cachedBlockSize\" : \"0\"\n    }\n]";
        return status;
    };

    /// protocol id used when register handler to p2p module
    virtual dev::PROTOCOL_ID const& protocolId() const { return protocal_id; };

    /// get node account type
    virtual dev::consensus::NodeAccountType accountType()
    {
        return dev::consensus::NodeAccountType::MinerAccount;
    };
    /// set the node account type
    virtual void setNodeAccountType(dev::consensus::NodeAccountType const&){};
    virtual dev::consensus::IDXTYPE nodeIdx() const { return 0; };
    /// update the context of PBFT after commit a block into the block-chain
    virtual void reportBlock(dev::eth::Block const& block){};

private:
    dev::h512s m_minerList;
    dev::PROTOCOL_ID protocal_id = 0;
};

class FakeLedger : public dev::ledger::LedgerInterface
{
public:
    FakeLedger(std::shared_ptr<dev::p2p::P2PInterface> service, dev::GROUP_ID const& _groupId,
        dev::KeyPair const& _keyPair, std::string const& _baseDir, std::string const& _configFile)
    {
        /// init blockChain
        initBlockChain();
        /// init blockVerifier
        initBlockVerifier();
        /// init txPool
        initTxPool();
        /// init sync
        initBlockSync();
    }
    virtual bool initLedger() override { return true; };
    virtual void initConfig(std::string const& configPath) override{};
    virtual std::shared_ptr<dev::txpool::TxPoolInterface> txPool() const override
    {
        return m_txPool;
    }
    virtual std::shared_ptr<dev::blockverifier::BlockVerifierInterface> blockVerifier()
        const override
    {
        return m_blockVerifier;
    }
    virtual std::shared_ptr<dev::blockchain::BlockChainInterface> blockChain() const override
    {
        return m_blockChain;
    }
    virtual std::shared_ptr<dev::consensus::ConsensusInterface> consensus() const override
    {
        std::shared_ptr<dev::consensus::ConsensusInterface> consensusInterface =
            std::make_shared<MockConsensus>();
        return consensusInterface;
    }
    virtual std::shared_ptr<dev::sync::SyncInterface> sync() const override { return m_sync; }
    void initBlockChain() { m_blockChain = std::make_shared<MockBlockChain>(); }
    void initBlockVerifier() { m_blockVerifier = std::make_shared<MockBlockVerifier>(); }
    void initTxPool() { m_txPool = std::make_shared<MockTxPool>(); }
    void initBlockSync() { m_sync = std::make_shared<MockBlockSync>(); }
    virtual dev::GROUP_ID const& groupId() const override { return m_groupId; }
    virtual std::shared_ptr<dev::ledger::LedgerParamInterface> getParam() const override
    {
        return m_param;
    }
    virtual void startAll() override {}
    virtual void stopAll() override {}

private:
    std::shared_ptr<dev::ledger::LedgerParamInterface> m_param = nullptr;

    std::shared_ptr<dev::p2p::P2PInterface> m_service = nullptr;
    dev::GROUP_ID m_groupId;
    dev::KeyPair m_keyPair;
    std::string m_configFileName = "config";
    std::string m_postfix = ".ini";
    std::shared_ptr<dev::txpool::TxPoolInterface> m_txPool = nullptr;
    std::shared_ptr<dev::blockverifier::BlockVerifierInterface> m_blockVerifier = nullptr;
    std::shared_ptr<dev::blockchain::BlockChainInterface> m_blockChain = nullptr;
    std::shared_ptr<dev::sync::SyncInterface> m_sync = nullptr;
};

}  // namespace demo
}  // namespace dev<|MERGE_RESOLUTION|>--- conflicted
+++ resolved
@@ -143,172 +143,6 @@
 
     void createTransaction()
     {
-<<<<<<< HEAD
-#ifdef FISCO_GM
-        bytes rlpBytes = fromHex(
-            "f901309f65f0d06e39dc3c08e32ac10a5070858962bc6c0f5760baca823f2d5582d14485174876e7ff8609"
-            "184e729fff8204a294d6f1a71052366dbae2f7ab2d5d5845e77965cf0d80b86448f85bce00000000000000"
-            "0000000000000000000000000000000000000000000000001bf5bd8a9e7ba8b936ea704292ff4aaa5797bf"
-            "671fdc8526dcd159f23c1f5a05f44e9fa862834dc7cb4541558f2b4961dc39eaaf0af7f7395028658d0e01"
-            "b86a37b840c7ca78e7ab80ee4be6d3936ba8e899d8fe12c12114502956ebe8c8629d36d88481dec9973574"
-            "2ea523c88cf3becba1cc4375bc9e225143fe1e8e43abc8a7c493a0ba3ce8383b7c91528bede9cf890b4b1e"
-            "9b99c1d8e56d6f8292c827470a606827a0ed511490a1666791b2bd7fc4f499eb5ff18fb97ba68ff9aee206"
-            "8fd63b88e817");
-#else
-        bytes rlpBytes = fromHex(
-=======
-        dev::bytes rlpBytes = fromHex(
->>>>>>> c15d90bd
-            "f8ef9f65f0d06e39dc3c08e32ac10a5070858962bc6c0f5760baca823f2d5582d03f85174876e7ff"
-            "8609184e729fff82020394d6f1a71052366dbae2f7ab2d5d5845e77965cf0d80b86448f85bce000000"
-            "000000000000000000000000000000000000000000000000000000001bf5bd8a9e7ba8b936ea704292"
-            "ff4aaa5797bf671fdc8526dcd159f23c1f5a05f44e9fa862834dc7cb4541558f2b4961dc39eaaf0af7"
-            "f7395028658d0e01b86a371ca00b2b3fabd8598fefdda4efdb54f626367fc68e1735a8047f0f1c4f84"
-            "0255ca1ea0512500bc29f4cfe18ee1c88683006d73e56c934100b8abf4d2334560e1d2f75e");
-<<<<<<< HEAD
-#endif
-        RLP rlpObj(rlpBytes);
-        bytesConstRef d = rlpObj.data();
-        transaction = Transaction(d, eth::CheckTransaction::Everything);
-=======
-
-        dev::RLP rlpObj(rlpBytes);
-        dev::bytesConstRef d = rlpObj.data();
-        transaction = dev::eth::Transaction(d, eth::CheckTransaction::Everything);
->>>>>>> c15d90bd
-    }
-    dev::h256 numberHash(int64_t _i) { return blockHash; }
-
-    virtual std::shared_ptr<dev::eth::Block> getBlockByHash(dev::h256 const& _blockHash) override
-    {
-        if (m_blockHash.count(_blockHash))
-            return m_blockChain[m_blockHash[_blockHash]];
-        return nullptr;
-    }
-
-    virtual dev::eth::LocalisedTransaction getLocalisedTxByHash(dev::h256 const& _txHash) override
-    {
-        if (_txHash == dev::jsToFixed<32>(
-                           "0x7536cf1286b5ce6c110cd4fea5c891467884240c9af366d678eb4191e1c31c6f"))
-            return dev::eth::LocalisedTransaction(transaction, blockHash, 0, 1);
-        else
-            return dev::eth::LocalisedTransaction(Transaction(), h256(0), -1);
-    }
-
-    dev::eth::Transaction getTxByHash(dev::h256 const& _txHash) override
-    {
-        return dev::eth::Transaction();
-    }
-
-    virtual dev::eth::TransactionReceipt getTransactionReceiptByHash(
-        dev::h256 const& _txHash) override
-    {
-        if (_txHash ==
-            jsToFixed<32>("0x7536cf1286b5ce6c110cd4fea5c891467884240c9af366d678eb4191e1c31c6f"))
-        {
-            dev::eth::LogEntries entries;
-            dev::eth::LogEntry entry;
-            entry.address = Address(0x2000);
-            entry.data = bytes();
-            entry.topics = h256s();
-            entries.push_back(entry);
-            return dev::eth::TransactionReceipt(
-                h256(0x3), u256(8), entries, 0, bytes(), Address(0x1000));
-        }
-        else
-        {
-            return dev::eth::TransactionReceipt();
-        }
-    }
-
-    dev::eth::LocalisedTransactionReceipt getLocalisedTxReceiptByHash(
-        dev::h256 const& _txHash) override
-    {
-        if (_txHash == dev::jsToFixed<32>(
-                           "0x7536cf1286b5ce6c110cd4fea5c891467884240c9af366d678eb4191e1c31c6f"))
-        {
-            auto tx = getLocalisedTxByHash(_txHash);
-            auto txReceipt = getTransactionReceiptByHash(_txHash);
-            return LocalisedTransactionReceipt(txReceipt, _txHash, tx.blockHash(), tx.blockNumber(),
-                tx.from(), tx.to(), tx.transactionIndex(), txReceipt.gasUsed(),
-                txReceipt.contractAddress());
-        }
-        else
-            return dev::eth::LocalisedTransactionReceipt(
-                TransactionReceipt(), h256(0), h256(0), -1, Address(), Address(), -1, 0);
-    }
-
-    std::shared_ptr<dev::eth::Block> getBlockByNumber(int64_t _i) override
-    {
-        return m_blockChain[_i];
-    }
-
-    virtual dev::blockchain::CommitResult commitBlock(
-        dev::eth::Block& block, std::shared_ptr<dev::blockverifier::ExecutiveContext>) override
-    {
-        m_blockHash[block.blockHeader().hash()] = block.blockHeader().number();
-        m_blockChain.push_back(std::make_shared<Block>(block));
-        m_blockNumber = block.blockHeader().number() + 1;
-        m_totalTransactionCount += block.transactions().size();
-        m_onReady();
-        return dev::blockchain::CommitResult::OK;
-    }
-
-    bool checkAndBuildGenesisBlock(GenesisBlockParam& initParam) override { return true; }
-    dev::h512s minerList() override { return dev::h512s(); };
-    dev::h512s observerList() override { return dev::h512s(); };
-    std::string getSystemConfigByKey(std::string const& key, int64_t number = -1) override
-    {
-        return "300000000";
-    };
-
-    dev::bytes getCode(dev::Address _address) override { return bytes(); }
-
-    dev::eth::BlockHeader blockHeader;
-    dev::eth::Transactions transactions;
-    dev::eth::Transaction transaction;
-    dev::bytes extraData;
-    dev::eth::Block block;
-    dev::h256 blockHash;
-    std::map<h256, uint64_t> m_blockHash;
-    std::vector<std::shared_ptr<Block>> m_blockChain;
-    uint64_t m_blockNumber;
-    uint64_t m_totalTransactionCount;
-};
-
-class MockBlockVerifier : public dev::blockverifier::BlockVerifierInterface
-{
-public:
-    MockBlockVerifier()
-    {
-        m_executiveContext = std::make_shared<dev::blockverifier::ExecutiveContext>();
-        std::srand(std::time(nullptr));
-    };
-    virtual ~MockBlockVerifier(){};
-    std::shared_ptr<dev::blockverifier::ExecutiveContext> executeBlock(
-        dev::eth::Block& block, dev::blockverifier::BlockInfo const& parentBlockInfo) override
-    {
-        usleep(1000 * (block.getTransactionSize()));
-        return m_executiveContext;
-    };
-    virtual std::pair<dev::executive::ExecutionResult, dev::eth::TransactionReceipt>
-    executeTransaction(
-        const dev::eth::BlockHeader& blockHeader, dev::eth::Transaction const& _t) override
-    {
-        dev::executive::ExecutionResult res;
-        dev::eth::TransactionReceipt reciept;
-        return std::make_pair(res, reciept);
-    }
-
-private:
-    std::shared_ptr<dev::blockverifier::ExecutiveContext> m_executiveContext;
-};
-
-class MockTxPool : public dev::txpool::TxPoolInterface
-{
-public:
-    MockTxPool()
-    {
 #ifdef FISCO_GM
         bytes rlpBytes = fromHex(
             "f901309f65f0d06e39dc3c08e32ac10a5070858962bc6c0f5760baca823f2d5582d14485174876e7ff8609"
@@ -327,17 +161,165 @@
             "ff4aaa5797bf671fdc8526dcd159f23c1f5a05f44e9fa862834dc7cb4541558f2b4961dc39eaaf0af7"
             "f7395028658d0e01b86a371ca00b2b3fabd8598fefdda4efdb54f626367fc68e1735a8047f0f1c4f84"
             "0255ca1ea0512500bc29f4cfe18ee1c88683006d73e56c934100b8abf4d2334560e1d2f75e");
-<<<<<<< HEAD
 #endif
         RLP rlpObj(rlpBytes);
         bytesConstRef d = rlpObj.data();
         transaction = Transaction(d, eth::CheckTransaction::Everything);
-=======
-
-        dev::RLP rlpObj(rlpBytes);
-        dev::bytesConstRef d = rlpObj.data();
-        transaction = dev::eth::Transaction(d, eth::CheckTransaction::Everything);
->>>>>>> c15d90bd
+    }
+    dev::h256 numberHash(int64_t _i) { return blockHash; }
+
+    virtual std::shared_ptr<dev::eth::Block> getBlockByHash(dev::h256 const& _blockHash) override
+    {
+        if (m_blockHash.count(_blockHash))
+            return m_blockChain[m_blockHash[_blockHash]];
+        return nullptr;
+    }
+
+    virtual dev::eth::LocalisedTransaction getLocalisedTxByHash(dev::h256 const& _txHash) override
+    {
+        if (_txHash == dev::jsToFixed<32>(
+                           "0x7536cf1286b5ce6c110cd4fea5c891467884240c9af366d678eb4191e1c31c6f"))
+            return dev::eth::LocalisedTransaction(transaction, blockHash, 0, 1);
+        else
+            return dev::eth::LocalisedTransaction(Transaction(), h256(0), -1);
+    }
+
+    dev::eth::Transaction getTxByHash(dev::h256 const& _txHash) override
+    {
+        return dev::eth::Transaction();
+    }
+
+    virtual dev::eth::TransactionReceipt getTransactionReceiptByHash(
+        dev::h256 const& _txHash) override
+    {
+        if (_txHash ==
+            jsToFixed<32>("0x7536cf1286b5ce6c110cd4fea5c891467884240c9af366d678eb4191e1c31c6f"))
+        {
+            dev::eth::LogEntries entries;
+            dev::eth::LogEntry entry;
+            entry.address = Address(0x2000);
+            entry.data = bytes();
+            entry.topics = h256s();
+            entries.push_back(entry);
+            return dev::eth::TransactionReceipt(
+                h256(0x3), u256(8), entries, 0, bytes(), Address(0x1000));
+        }
+        else
+        {
+            return dev::eth::TransactionReceipt();
+        }
+    }
+
+    dev::eth::LocalisedTransactionReceipt getLocalisedTxReceiptByHash(
+        dev::h256 const& _txHash) override
+    {
+        if (_txHash == dev::jsToFixed<32>(
+                           "0x7536cf1286b5ce6c110cd4fea5c891467884240c9af366d678eb4191e1c31c6f"))
+        {
+            auto tx = getLocalisedTxByHash(_txHash);
+            auto txReceipt = getTransactionReceiptByHash(_txHash);
+            return LocalisedTransactionReceipt(txReceipt, _txHash, tx.blockHash(), tx.blockNumber(),
+                tx.from(), tx.to(), tx.transactionIndex(), txReceipt.gasUsed(),
+                txReceipt.contractAddress());
+        }
+        else
+            return dev::eth::LocalisedTransactionReceipt(
+                TransactionReceipt(), h256(0), h256(0), -1, Address(), Address(), -1, 0);
+    }
+
+    std::shared_ptr<dev::eth::Block> getBlockByNumber(int64_t _i) override
+    {
+        return m_blockChain[_i];
+    }
+
+    virtual dev::blockchain::CommitResult commitBlock(
+        dev::eth::Block& block, std::shared_ptr<dev::blockverifier::ExecutiveContext>) override
+    {
+        m_blockHash[block.blockHeader().hash()] = block.blockHeader().number();
+        m_blockChain.push_back(std::make_shared<Block>(block));
+        m_blockNumber = block.blockHeader().number() + 1;
+        m_totalTransactionCount += block.transactions().size();
+        m_onReady();
+        return dev::blockchain::CommitResult::OK;
+    }
+
+    bool checkAndBuildGenesisBlock(GenesisBlockParam& initParam) override { return true; }
+    dev::h512s minerList() override { return dev::h512s(); };
+    dev::h512s observerList() override { return dev::h512s(); };
+    std::string getSystemConfigByKey(std::string const& key, int64_t number = -1) override
+    {
+        return "300000000";
+    };
+
+    dev::bytes getCode(dev::Address _address) override { return bytes(); }
+
+    dev::eth::BlockHeader blockHeader;
+    dev::eth::Transactions transactions;
+    dev::eth::Transaction transaction;
+    dev::bytes extraData;
+    dev::eth::Block block;
+    dev::h256 blockHash;
+    std::map<h256, uint64_t> m_blockHash;
+    std::vector<std::shared_ptr<Block>> m_blockChain;
+    uint64_t m_blockNumber;
+    uint64_t m_totalTransactionCount;
+};
+
+class MockBlockVerifier : public dev::blockverifier::BlockVerifierInterface
+{
+public:
+    MockBlockVerifier()
+    {
+        m_executiveContext = std::make_shared<dev::blockverifier::ExecutiveContext>();
+        std::srand(std::time(nullptr));
+    };
+    virtual ~MockBlockVerifier(){};
+    std::shared_ptr<dev::blockverifier::ExecutiveContext> executeBlock(
+        dev::eth::Block& block, dev::blockverifier::BlockInfo const& parentBlockInfo) override
+    {
+        usleep(1000 * (block.getTransactionSize()));
+        return m_executiveContext;
+    };
+    virtual std::pair<dev::executive::ExecutionResult, dev::eth::TransactionReceipt>
+    executeTransaction(
+        const dev::eth::BlockHeader& blockHeader, dev::eth::Transaction const& _t) override
+    {
+        dev::executive::ExecutionResult res;
+        dev::eth::TransactionReceipt reciept;
+        return std::make_pair(res, reciept);
+    }
+
+private:
+    std::shared_ptr<dev::blockverifier::ExecutiveContext> m_executiveContext;
+};
+
+class MockTxPool : public dev::txpool::TxPoolInterface
+{
+public:
+    MockTxPool()
+    {
+#ifdef FISCO_GM
+        bytes rlpBytes = fromHex(
+            "f901309f65f0d06e39dc3c08e32ac10a5070858962bc6c0f5760baca823f2d5582d14485174876e7ff8609"
+            "184e729fff8204a294d6f1a71052366dbae2f7ab2d5d5845e77965cf0d80b86448f85bce00000000000000"
+            "0000000000000000000000000000000000000000000000001bf5bd8a9e7ba8b936ea704292ff4aaa5797bf"
+            "671fdc8526dcd159f23c1f5a05f44e9fa862834dc7cb4541558f2b4961dc39eaaf0af7f7395028658d0e01"
+            "b86a37b840c7ca78e7ab80ee4be6d3936ba8e899d8fe12c12114502956ebe8c8629d36d88481dec9973574"
+            "2ea523c88cf3becba1cc4375bc9e225143fe1e8e43abc8a7c493a0ba3ce8383b7c91528bede9cf890b4b1e"
+            "9b99c1d8e56d6f8292c827470a606827a0ed511490a1666791b2bd7fc4f499eb5ff18fb97ba68ff9aee206"
+            "8fd63b88e817");
+#else
+        bytes rlpBytes = fromHex(
+            "f8ef9f65f0d06e39dc3c08e32ac10a5070858962bc6c0f5760baca823f2d5582d03f85174876e7ff"
+            "8609184e729fff82020394d6f1a71052366dbae2f7ab2d5d5845e77965cf0d80b86448f85bce000000"
+            "000000000000000000000000000000000000000000000000000000001bf5bd8a9e7ba8b936ea704292"
+            "ff4aaa5797bf671fdc8526dcd159f23c1f5a05f44e9fa862834dc7cb4541558f2b4961dc39eaaf0af7"
+            "f7395028658d0e01b86a371ca00b2b3fabd8598fefdda4efdb54f626367fc68e1735a8047f0f1c4f84"
+            "0255ca1ea0512500bc29f4cfe18ee1c88683006d73e56c934100b8abf4d2334560e1d2f75e");
+#endif
+        RLP rlpObj(rlpBytes);
+        bytesConstRef d = rlpObj.data();
+        transaction = Transaction(d, eth::CheckTransaction::Everything);
         transactions.push_back(transaction);
     };
     virtual ~MockTxPool(){};
