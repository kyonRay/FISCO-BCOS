--- conflicted
+++ resolved
@@ -21,21 +21,11 @@
  * @date 2018-09-10
  */
 
-<<<<<<< HEAD
-#include <fisco-bcos/ParamParse.h>
-#include <json_spirit/JsonSpiritHeaders.h>
-=======
 #include <initializer/Initializer.h>
 #include <initializer/P2PInitializer.h>
->>>>>>> 946c8a47
 #include <libdevcore/easylog.h>
 #include <stdlib.h>
 
-<<<<<<< HEAD
-using namespace dev;
-using namespace dev::p2p;
-namespace js = json_spirit;
-=======
 INITIALIZE_EASYLOGGINGPP
 
 using namespace dev;
@@ -56,7 +46,6 @@
     auto p2pInitializer = initialize->p2pInitializer();
     auto p2pService = p2pInitializer->p2pService();
     p2pService->setMessageFactory(std::make_shared<P2PMessageFactory>());
->>>>>>> 946c8a47
 
     uint32_t counter = 0;
     while (true)
