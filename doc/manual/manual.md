--- conflicted
+++ resolved
@@ -1,1508 +1,1494 @@
-[toc]
-
-# 前言
-
-本文档是BCOS区块链开源平台的一部分。
-BCOS区块链开源平台由深圳前海微众银行股份有限公司、万向区块链实验室和矩阵元Juzix共同发起。
-本文档面向读者是了解区块链基本概念的区块链技术开发人员、测试人员、产品经理、区块链爱好者、金融行业从业者等等。
-
-为了让大家更好的了解BCOS区块链开源平台的使用方法。本文档按照Step By Step的步骤详细介绍了BCOS区块链的构建、安装、启动，智能合约部署、调用等初阶用法，还包括多节点组网、系统合约等高阶内容的介绍。
-
-本文档不介绍BCOS区块链设计理念及思路，详情请参看白皮书。
-
-# 第一章、搭建BCOS区块链环境 
-本章主要介绍运行BCOS区块链执行程序所需要的软硬件环境、以及从源码编译的环境准备和编译步骤。
-
-## 1.1硬件环境
-
-| 配置	| 最低配置	| 推荐配置 | 
-|-------- |----------|---------|
-|CPU	|1.5GHz	|2.4GHz|
-|内存	  |512MB	|2GB|
-|核心	|1核	|2核|
-|带宽	|512Kb	|1Mb|
-|操作系统|		|Ubuntu（16.04  64位）/CentOS （7.2  64位）|
-
-
-以下代码及操作命令以在Centos7.2操作系统上为示例。
-
-## 1.2软件环境
-
-①　安装nodejs(安装后版本nodejs版本大于6）、babel-node环境
-```bash
-<<<<<<< HEAD
-
-sudo yum install -y nodejs 
-=======
-sudo yum install nodejs 
-sudo yum install 
->>>>>>> db5725b1
-sudo npm config set registry https://registry.npm.taobao.org
-sudo cnpm install -g babel-cli babel-preset-es2017
-echo '{ "presets": ["es2017"] }' > ~/.babelrc
-```
-
-②　安装智能合约solidity编译器
-方式一：直接下载solc二进制执行程序
-```bash
-wget https://github.com/ethereum/solidity/releases/download/v0.4.11/solc-static-linux
-sudo cp solc-static-linux  /usr/bin/solc
-sudo chmod +x /usr/bin/solc
-```
-
-方式二：
-从 [https://github.com/ethereum/solidity/releases](https://github.com/ethereum/solidity/releases) 上获取安装包自行安装
-
-③　安装控制台
-```bash
-<<<<<<< HEAD
-sudo yum install -y git
-sudo npm install -g ethereum-console
-=======
-sudo yum install git
-sudo cnpm install -g ethereum-console
->>>>>>> db5725b1
-```
-
-## 1.3源码编译
-
-### 1.3.1获取源代码
-
-```bash
-git clone https://github.com/bcosorg/bcos.git
-```
-
-### 1.3.2目录结构说明
-
-|目录|	说明|
-|---|---|
-|eth |	主入口目录，其中main.cpp包含main函数入口
-|libdevcore 	|基础通用组件实现目录，如工具类函数、基础数据类型结构定义、IO操作函数、读写锁、内存DB、TrieDB、SHA3实现、RLP编解码实现、Worker模型等等
-|libethcore	|区块链核心数据结构目录。如ABI、秘钥管理、区块头、预编译、交易结构等等
-|libethereum	|区块链主框架逻辑目录。如交易池、系统合约、节点管理、块链、块、链参数等等
-|libevm	|虚拟机主目录。如解释器、JIT等等
-|libevmcore	|OPCODE指令集定义、定价
-|libp2p	|区块链P2P网络主目录。如握手、网络包编解码、会话管理等等
-|libpbftseal|	PBFT共识插件实现目录
-|libraftseal|	RAFT共识插件实现目录
-|libweb3jsonrpc|	web3 RPC实现目录
-|systemproxyv2	|系统合约实现目录
-|tool	|工具脚本目录
-
-### 1.3.3编译前准备
-
-①　检查cmake 版本（cmake3 --version 必须>3.4.3）
-如果版本不满足要求，需要升级。
-方式一：从源升级
-```bash
-sudo yum -y install cmake3
-```
-方式二：到官网https://cmake.org/download/ 下载最新版本安装。
-
-②　安装依赖的开发库
-
-```bash
-sudo yum install -y openssl openssl-devel
-chmod +x scripts/install_deps.sh
-./scripts/install_deps.sh
-```
-
-#### 1.3.4编译可执行程序
-```bash
-mkdir -p build
-cd build/
-cmake3 -DEVMJIT=OFF -DTESTS=OFF -DMINIUPNPC=OFF .. #注意命令末尾的..
-make -j2
-```
-
-编译成功，eth/eth 即是区块链可执行程序。
-
-# 第二章、启动创世节点
-
-区块链节点的启动有两个必选参数。一个是创世块文件，另一个是运行参数配置文件。
-
-其中创世块文件包含内置管理员账号，需要启动前提前生成。
-其中运行参数配置文件包含节点身份NodeId,需要启动前提前生成。
-
-本章开始先介绍程序启动所需的创世块文件、配置文件、日志配置文件的字段含义。接着介绍NodeId的生成方法和管理员外部账号公私钥对的生成方法，及创世块文件、配置文件、日志配置文件的样例。
-最后介绍启动创世节点的命令方法。
-
-## 2.1．创世块文件genesis.json说明
-创世块文件是对区块链第一个块的描述。是唯一的，不可变更的。
-它是节点启动的一个必选参数。
-
-
-源码目录下有示例创世块文件genesis.json，可以根据需要进行修改，关键字段说明如下：
-
-|配置项	|说明|
-|----|----|
-|timestamp|	创世块时间戳(毫秒)|
-|god|	内置链管理员账号地址（生成方法可参看生成公私钥对）|
-|alloc	|内置合约数据|
-|initMinerNodes	|创世块节点NodeId（生成方法可参看生成NodeId）|
-
-在 多节点组网 章节之前，只需要变更god、initMinerNodes字段，其他保持默认即可。 
-
-## 2.2．运行参数配置文件config.json说明
-
-配置文件是对区块链运行时参数的设置。配置值可变更，重启时生效。
-它是节点启动的一个必选参数。
-
-源码目录下有示例创世块文件config.json，可以根据需要进行修改，关键字段说明如下：
-
-|配置项	|说明|
-|----|----|
-|sealEngine	|共识算法（可选PBFT、RAFT、SinglePoint）
-|systemproxyaddress	|系统路由合约地址（生成方法可参看部署系统合约）
-|listenip	|监听IP（建议内网IP）
-|rpcport	|RPC监听端口）（若在同台机器上部署多个节点时，端口不能重复）
-|p2pport|	P2P网络监听端口（若在同台机器上部署多个节点时，端口不能重复）
-|wallet	|钱包文件路径
-|keystoredir|	账号文件目录路径
-|datadir|	节点数据目录路径 
-|vm|	vm引擎 （默认 interpreter ）
-|networkid|	网络ID
-|logverbosity|	日志级别（级别越高日志越详细，>8 TRACE日志，4<=x<8 DEBU G日志，<4 INFO日志）
-|coverlog	|覆盖率插件开关（ON或OFF）
-|eventlog|	合约日志开关（ON或OFF）
-|logconf|	日志配置文件路径（日志配置文件可参看日志配置文件说明）
-|NodeextraInfo|	节点连接配置列表[{NodeId,Ip,port,nodedesc,agencyinfo,identitytype}]（ 节点ID、外网IP、P2P网络端口、节点描述、节点信息、节点类型）
-|dfsNode	|分布式文件服务节点ID ，与节点身份NodeID一致 （可选功能配置参数）
-|dfsGroup	|分布式文件服务组ID （10 - 32个字符）（可选功能配置参数）
-|dfsStorage|	指定分布式文件系统所使用文件存储目录（可选功能配置参数）
-
-在 多节点组网 章节之前，只需要更新rpcport、p2pport、wallet、keystoredir、datadir、NodeextraInfo字段，其他保持默认即可。
-
-在接下来的说明中，假设节点数据目录（注意当前用户对目录需要有写入权限）路径为/mydata/nodedata-1/。
-
-## 2.3．日志配置文件log.conf说明
-日志配置文件是对区块链运行过程日志输出的设置。配置值可变更，重启时生效。
-
-其中log.conf的关键字段说明如下：
-
-|配置项	|说明|
-|----|----|
-|FORMAT|	日志格式，典型如%level|%datetime{%Y-%M-%d %H:%m:%s}|%msg
-|FILENAME	|日志文件输出的文件路径典型如/mydata/nodedata-1/log/log_%datetime{%Y%M%d%H}.log
-|MAX_LOG_FILE_SIZE|	最大日志文件大小
-|LOG_FLUSH_THRESHOLD	|超过多少条日志即可落盘
-
-详细示例看参看创世块文件、运行参数配置文件、日志配置文件示例
-
-## 2.4．生成节点身份NodeId
-节点身份NodeId是一个公钥，代表节点的唯一身份标识。
-```
-./build/eth/eth --gennetworkrlp  /mydata/nodedata-1/network.rlp
-```
-将在/mydata/nodedata-1/ 目录下生成两个文件 network.rlp 和 network.rlp.pub。
-network.rlp是节点身份的私钥二进制文件。
-network.rlp.pub是节点身份的NodeId文件。
-
-读取network.rlp.pub 将其更新到创世块文件genesis.json的initMinerNodes字段及	config.json中的NodeextraInfo字段，同时更新NodeextraInfo中的Nodedesc、	Agencyinfo、Peerip、Port为对应值。（Peerip为外网IP，Port为P2P网络监听端口）
-## 2.5．生成管理员公私钥对
-
-管理员公钥代表着对区块链的管理权限,生成的公钥和私钥是一一对应的,私钥代表着对公钥的所有权,私钥应妥善保管。
-
-```bash
-cd tool
-<<<<<<< HEAD
-npm install
-=======
-cnpm install
->>>>>>> db5725b1
-node accountManager.js
-```
-
-将公钥address更新到创世块文件genesis.json的god字段。
-
-## 2.6．创世块文件、运行参数配置文件、日志配置文件示例
-创世块文件示例如下：
-```json
-{
-     "nonce": "0x0",
-     "difficulty": "0x0",
-     "mixhash": "0x0",
-     "coinbase": "0x0",
-     "timestamp": "0x0",
-     "parentHash": "0x0",
-     "extraData": "0x0",
-     "gasLimit": "0x13880000000000",
-     "god":"0x4d23de3297034cdd4a58db35f659a9b61fc7577b",
-     "alloc": {}, 	
-     "initMinerNodes":["de0fa385816b505799433e54b88788e21cb42092a6ff5bcaa2285d7ace906e5e6ce8ef2b30134ff276a5834d58721291acc5864e07e6d52469b79b28e699dfde"]
-}
-```
-
-运行参数配置文件示例如下：
-```json
-{
-        "sealEngine": "PBFT",
-        "systemproxyaddress":"0x0",
-        "listenip":"127.0.0.1",
-        "rpcport":      "8545",
-        "p2pport":      "30303",
-        "wallet":"/mydata/nodedata-1/keys.info",
-        "keystoredir":"/mydata/nodedata-1/keystore/",
-        "datadir":"/mydata/nodedata-1/",
-        "vm":"interpreter",
-        "networkid":"12345",
-        "logverbosity":"4",
-        "coverlog":"OFF",
-        "eventlog":"ON",
-        "logconf":"/mydata/nodedata-1/log.conf",
-        "params": {
-                "accountStartNonce": "0x0",
-        	  "maximumExtraDataSize": "0x0",
-        	 "tieBreakingGas": false,
-                "blockReward": "0x0",
-                "networkID" : "0x0"
-        },
-        "NodeextraInfo":[
-        {
-         					"Nodeid":"de0fa385816b505799433e54b88788e21cb42092a6ff5bcaa2285d7ace906e5e6ce8ef2b30134ff276a5834d58721291acc5864e07e6d52469b79b28e699dfde", 
-            "Nodedesc": "node1",
-            "Agencyinfo": "node1",
-            "Peerip": "127.0.0.1",
-            "Identitytype": 1,
-            "Port":30303,
-            "Idx":0
-        }
-        ]
-}
-```
-
-日志配置文件示例如下：
-```bash
-* GLOBAL:  
-    ENABLED                 =   true  
-    TO_FILE                 =   true  
-    TO_STANDARD_OUTPUT      =   false  
-    FORMAT                  =   "%level|%datetime{%Y-%M-%d %H:%m:%s}|%msg"   
-    FILENAME                =   "/mydata/nodedata-1/log/log_%datetime{%Y%M%d%H}.log"  
-    MILLISECONDS_WIDTH      =   3  
-    PERFORMANCE_TRACKING    =   false  
-    MAX_LOG_FILE_SIZE       =   209715200 ## 200MB - Comment starts with two hashes (##)
-    LOG_FLUSH_THRESHOLD     =   100  ## Flush after every 100 logs
-      
-* TRACE:  
-    FILENAME                =   "/mydata/nodedata-1/log/trace_log_%datetime{%Y%M%d%H}.log"  
-      
-* DEBUG:  
-    FILENAME                =   "/mydata/nodedata-1/log/debug_log_%datetime{%Y%M%d%H}.log"  
-    FORMAT                  =   "%level|%datetime|%file|%func|%line|%msg" 
-
-* FATAL:  
-    ENABLED                 =   false  
-      
-* ERROR:  
-    FILENAME                =   "/mydata/nodedata-1/log/error_log_%datetime{%Y%M%d%H}.log"  
-      
-* WARNING: 
-     ENABLED                 =   false
- 
-* INFO:  
-    FILENAME                =   "/mydata/nodedata-1/log/info_log_%datetime{%Y%M%d%H}.log"  
-      
-* VERBOSE:  
-    ENABLED                 =   false
-    
-```
-## 2.7．创世节点启动
-命令行：区块链执行程序路径 --genesis 创世块文件 --config 配置文件
-
-``` ./build/eth/eth --genesis ./genesis.json --config ./config.json & ```
-
-查看日志是否正常出块 
-
-``` tail -f /mydata/nodedata-1/log/info* | grep Report ```
-
-日志示例如下：
-
-![log example](./images/i2.1.png)
-
-日志中每行blk=563 都在正常增长，即是在正常出块。
-
-至此，一个完整的区块链节点已经跑起来了！
-# 第三章、开发说明
-
-## 3.1 日志输出接口使用说明
-区块链运行日志文件都位于 日志配置文件说明 config.json所配置的log.conf 所指路径下。
-各个级别日志都有各自的日志文件。如TRACE日志写到trace_开头对应的文件中。
-其中TRACE日志为全量日志、INFO日志为关键信息、DEBUG为调试信息。
-查看区块链主线程日志可执行：
-```bash
-tail -f /mydata/nodedata-1/log/trace_log* | grep "|eth"
-```
-输出示例图如下：
-
-![示例输出](./images/i3.2.png)
-
-日志输出的”Imported and best 3721” 代表块3721已经上链。
-
-## 3.2 分布式文件系统使用说明
-
-### 3.2.1 搭建服务节点群
-
-1.参照多节点组网章节，进行多节点组网，并部署系统合约；系统合约部署成功以后将输出系统代理合约（SystemProxy）、FileInfoManager和FileServerManager三个合约地址, 示例输出如下：
-
-![系统合约部署][systemContract]
-
-2.配置config.json文件中的dfsGroup，dfsNode，dfsStorage三个参数，并更新systemproxyaddress参数为上一步得到的系统代理合约地址，具体参数定义请参看参数配置文件章节；在群组和节点的关系定义上，通常一个节点只允许加入一个群组，多个节点如果配置一样的群组ID，节点启动以后将加入到同一个群组当中，反之亦然。
-
-3.重启群组所有节点即可用启动DFS服务。DFS服务启动后，即可以通过JAVA SDK提供的方法进行文件存取操作。
-
-### 3.2.2使用说明
-JAVA SDK提供的接口功能包括文件上传，文件删除，文件下载，查询文件服务节点，添加服务节点，删除服务节点等。所提供接口为异步回调节接口，用户需要自定义回调监听处理类。SDK的核心类为DfsEngine,位于仓库的tool/java目录，为eclipse工程，依赖于同级目录的web3j项目。
-
-#### 3.2.2.1接口说明
-##### (1). 初始化服务
-
-- 接口名称：init
-- 接口功能说明：初始化服务
-- 参数说明
-
-|输入参数|参数类型|参数说明|
-|:-----|:-----|:-----|
-|host|String|主机地址|
-|port|int|JSONRPC端口|
-|listener|IJuListener|监听回调接口|
-|walletPasswd|String|加密口令|
-|walletFile|String|钱包文件|
-|fileContract|String|文件合约地址|
-|serverContract|String|文件服务合约地址|
-|**输出参数**|**参数说明**|**参数说明**|
-|返回值|int|0 ：成功    其他：失败|
-
-##### (2). 添加服务节点（所有启动的节点都需要添加）
-
-- 接口名称：addServer
-- 接口功能说明：添加服务节点
-- 参数说明
-
-|输入参数|参数类型|参数说明|
-|:-----|:-----|:-----|
-|newServer|FileServer|分布式文件服务节点|
-|**输出参数**|**参数类型**|**参数说明**|
-|返回值|int|0 ：成功    其他：失败|
-
-- 接口名称：addServerCallback
-- 接口功能说明：添加文件服务节点对应回调接口（即注册监听器回调函数）
-- 参数说明
-
-|输入参数|参数类型|参数说明|
-|:-----|:-----|:-----|
-|server|FileInfo |文件信息|
-|ret|int|返回值|
-|**输出参数**|**参数类型**|**参数说明**|
-|NA|NA|NA|
-
-
-##### (3). 文件类操作类接口
-
-###### a. 上传文件
-
-- 接口名称：uploadFile
-- 接口功能说明：上传文件
-- 参数说明
-
-|输入参数|参数类型|参数说明|
-|:-----|:-----|:-----|
-|fileInfo|FileInfo |文件信息|
-|file|String |文件路径|
-|**输出参数**|**参数类型**|**参数说明**|
-|返回值|int|0 ：成功    其他：失败|
-
-- 接口名称：uploadFileCallback
-- 接口功能说明：上传文件对应回调接口（即注册监听器回调函数）
-- 参数说明
-
-|输入参数|参数类型|参数说明|
-|:-----|:-----|:-----|
-|fileInfo|FileInfo|文件信息|
-|ret|int|返回值|
-|**输出参数**|**参数类型**|**参数说明**|
-|NA|NA|NA|
-
-###### b. 下载文件
-
-- 接口名称：downloadFile
-- 接口功能说明：下载文件
-- 参数说明
-
-|输入参数|参数类型|参数说明|
-|:-----|:-----|:-----|
-|fileServer|FileServer|文件服务节点信息|
-|fileid|String |文件ID|
-|store_path|String |文件存储完整路径|
-|ret|int|返回值|
-|**输出参数**|**参数类型**|**参数说明**|
-|NA|NA|NA|
-
-
-- 接口名称：downloadFileCallback
-- 接口功能说明：下载文件对应回调接口（即注册监听器回调函数）
-- 参数说明
-
-|输入参数|参数类型|参数说明|
-|:-----|:-----|:-----|
-|fileInfo|FileInfo|文件信息|
-|ret|int|返回值|
-|**输出参数**|**参数类型**|**参数说明**|
-|NA|NA|NA|
-
-###### c. 删除文件
-
-- 接口名称：deleteFile
-- 接口功能说明：删除文件
-- 参数说明
-
-|输入参数|参数类型|参数说明|
-|:-----|:-----|:-----|
-|fileServer|FileServer|文件服务节点信息|
-|fileid|String |文件ID|
-|**输出参数**|**参数类型**|**参数说明**|
-|返回值|int|0 ：成功    其他：失败|
-
-- 接口名称：deleteFileCallback
-- 接口功能说明：删除文件对应回调接口（即注册监听器回调函数）
-- 参数说明
-
-|输入参数|参数类型|参数说明|
-|:-----|:-----|:-----|
-|fileInfo|FileInfo|文件信息|
-|ret|int|返回值|
-|**输出参数**|**参数类型**|**参数说明**|
-|NA|NA|NA|
-
-##### (4). 文件服务器信息节点操作类接口
-
-###### a. 添加文件服务器节点
-
-- 接口名称：addServer
-- 接口功能说明：添加文件服务器节点
-- 参数说明
-
-|输入参数|参数类型|参数说明|
-|:-----|:-----|:-----|
-|fileServer|FileServer|文件服务节点信息|
-|**输出参数**|**参数类型**|**参数说明**|
-|返回值|int|0 ：成功    其他：失败|
-
-- 接口名称：addServerCallback
-- 接口功能说明：添加文件服务器节点对应回调接口（即注册监听器回调函数）
-- 参数说明
-
-|输入参数|参数类型|参数说明|
-|:-----|:-----|:-----|
-|server|FileInfo |文件信息|
-|ret|int|返回值|
-|**输出参数**|**参数类型**|**参数说明**|
-|NA|NA|NA|
-
-
-- 接口名称：addServer
-- 接口功能说明：添加文件服务器节点
-- 参数说明
-
-|输入参数|参数类型|参数说明|
-|:-----|:-----|:-----|
-|server|FileServer|文件服务节点信息|
-|ret|int|返回值|
-|**输出参数**|**参数类型**|**参数说明**|
-|NA|NA|NA|
-
-###### b. 删除文件服务器节点
-
-- 接口名称：deleteServer
-- 接口功能说明：删除文件服务器节点
-- 参数说明
-
-|输入参数|参数类型|参数说明|
-|:-----|:-----|:-----|
-|serverid|String |文件服务节点ID|
-|**输出参数**|**参数类型**|**参数说明**|
-|返回值|int|0 ：成功    其他：失败|
-
-- 接口名称：deleteServerCallback
-- 接口功能说明：删除文件服务器节点对应回调接口（即注册监听器回调函数）
-- 参数说明
-
-|输入参数|参数类型|参数说明|
-|:-----|:-----|:-----|
-|server|FileServer |文件服务节点信息|
-|ret|int|返回值|
-|**输出参数**|**参数类型**|**参数说明**|
-|NA|NA|NA|
-
-###### c. 查询文件服务器节点列表
-
-- 接口名称：listServers
-- 接口功能说明：获取文件服务节点列表
-- 参数说明
-
-|输入参数|参数类型|参数说明|
-|:-----|:-----|:-----|
-|NA|NA|NA|
-|**输出参数**|**参数类型**|**参数说明**|
-|返回值|int|0 ：成功    其他：失败|
-
-- 接口名称：listServersCallback
-- 接口功能说明：获取文件服务节点列表对应回调接口（即注册监听器回调函数）
-- 参数说明
-
-|输入参数|参数类型|参数说明|
-|:-----|:-----|:-----|
-|fileservers|Vector<FileServer>|文件服务节点信息|
-|ret|int|返回值|
-|**输出参数**|**参数类型**|**参数说明**|
-|NA|NA|NA|
-
-###### d. 按组查询文件服务器节点信息列表
-
-- 接口名称：listFilesByGroup
-- 接口功能说明：按节点群组列举出所有文件信息
-- 参数说明
-
-|输入参数|参数类型|参数说明|
-|:-----|:-----|:-----|
-|group|String |服务节点群ID|
-|**输出参数**|**参数类型**|**参数说明**|
-|返回值|int|0 ：成功    其他：失败|
-
-- 接口名称：listServersByGroupCallback
-- 接口功能说明：按节点群组列举出所有文件信息对应回调接口（即注册监听器回调函数）
-- 参数说明
-
-|输入参数|参数类型|参数说明|
-|:-----|:-----|:-----|
-|fileservers|Vector<FileServer>|文件信息列表|
-|ret|int|返回值|
-|**输出参数**|**参数类型**|**参数说明**|
-|NA|NA|NA|
-
-###### e. 操作异常或错误下的回调接口
-
-- 接口名称：errorCallback
-- 接口功能说明：按节点群组列举出所有文件信息
-- 参数说明
-
-|输入参数|参数类型|参数说明|
-|:-----|:-----|:-----|
-|code|int |错误码|
-|error|String |错误信息|
-|**输出参数**|**参数类型**|**参数说明**|
-|NA|NA|NA|
-
-#### 3.2.2.2使用举例
-下面是一个完整展示如何使用分布式文件存储和访问功能的实例。示例代码可以参看源码工程，源代码具体位置为com.sample包的HelloDfs类。
-
-1.定义回调监听类
-
-```cpp
-public class HelloListener implements IDfsListener{
-//回调接口实现
-...
-...
-}
-```
-2.初始化SDK
-
-```cpp
-String walletPassword = "1111";//钱包口令
-String keyPath = "E:\\keys\\2429feaf-0e46-ddd5-5b72-0594e0a4ab00.json";//钱包文件
-String fileContract = "0x9e86c1b4c4d82607298faac27da7d78364434c58";//文件信息合约地址
-String fileServerContract = "0x0d76426479e438fe0d261dbb165cd3adcc4a1dd7";//文件服务合约地址
-Strign host = "10.10.8.232";//服务节点主机
-int port = 8545;//JSONRPC端口
-init(host, port, TestListener, walletPassword, keyPath, fileContract, fileServerContract);//初始化
-```
-
-3.添加文件服务节点
-
-```cpp
-FileServer fileServer = new FileServer();
-fileServer.setGroup("group1");
-fileServer.setId("0c1585a170e75c14564427f2faa8d74850c65765a10ce9aa4fcc55c7cdd60ab7768dd7fa066145d0ebada2214705fca7f464186e61ea163a18e6ebb9c99c7627");
-fileServer.setHost("10.10.8.232");
-fileServer.setPort(8545);
-fileServer.setInfo("the master node");
-fileServer.setOrganization("weiwan");
-fileServer.setEnable(1);
-Calendar calendar = Calendar.getInstance();
-fileServer.setUpdateTime((int)calendar.getTime().getTime()/1000);   
-addServer(fileServer);//添加文件服务节点，等待回调add_server_back成功
-```
-
-4.上传文件
-
-```cpp
-FileInfo fileInfo = new FileInfo();
-fileInfo.setOwner("weiwan");
-fileInfo.setPriviliges("rwx");
-String file = "E:"+ File.separatorChar + "test.txt";
-uploadFile(fileInfo, file);//上传文件，等待回调upload_file_back
-//...回调成功
-//回调返回文件ID，可以使用文件ID下载和操作文件
-//另外在配置文件目录，可以查看文件
-```
-
-## 3.3 加法同态接口使用说明
-对本版本所提供的加法同态运算功能，提供如下使用说明：
-1.Java的API实现的同态加密算法，可以完成对需要运算的数据完成加解密操作,相关的代码工程路径为：{git_root}\tool\java\Pailler;
-
-2.Solidity合约语言提供一个Library，实现对两个加密后数据实现加法同态运算，相关的合约路径为：{git_root}\systemcontractv2\LibPaillier.sol;
-
-3.提供C语言同态加法算法实现，最终开放接口为智能合约同态加法运算API，相关代码路径为：{git_root}\libpailler;
-
-4.扩展VM中的sha3指令用以支持合约与C代码底层能力的桥接和适配，相关代码路径为：{git_root}\libevm.
-
-### 3.3.1 Java API说明
-
-#### 3.3.1.1. 同态密钥管理对象（PaillierKeyPair）
-
-- 接口名称：generateKeyPair
-- 接口功能说明：生成同态加密的密钥对
-- 参数说明
-
-|输入参数|参数类型|参数说明|
-|:-----|:-----|:-----|
-||||
-|**输出参数**|**参数类型**|**参数说明**|
-|返回值|KeyPair|生成的密钥对 （其他 ：成功    null：失败）|
-
-#### 3.3.1.2. 同态算法对象（PaillierCipher）
-
-- 接口名称：encryption
-- 接口功能说明：对数据进行同态加密
-- 参数说明
-
-|输入参数|参数类型|参数说明|
-|:-----|:-----|:-----|
-|m|BigInteger|待加密的操作数|
-|publickey|PublicKey|加密公钥，可以使用同态密钥管理对象获取|
-|**输出参数**|**参数类型**|**参数说明**|
-|返回值|String|加密后的输出 （其他 ：成功    null：失败）|
-
-- 接口名称：decryption
-- 接口功能说明：对加密数据进行解密还原操作数
-- 参数说明
-
-|输入参数|参数类型|参数说明|
-|:-----|:-----|:-----|
-||||
-|**输出参数**|**参数类型**|**参数说明**|
-|返回值|||
-
-- 接口名称：encryption
-- 接口功能说明：对数据进行同态加密
-- 参数说明
-
-|输入参数|参数类型|参数说明|
-|:-----|:-----|:-----|
-|ciphertext|String|加密的密文数据|
-|privateKey|PrivateKey|加密公钥对应的私钥，可以使用同态密钥管理对象获取|
-|**输出参数**|**参数类型**|**参数说明**|
-|返回值|BigInteger|加密后的操作数 （其他 ：成功    null：失败）|
-
-- 接口名称：ciphertextAdd
-- 接口功能说明：加法同态实现
-- 参数说明
-
-|输入参数|参数类型|参数说明|
-|:-----|:-----|:-----|
-|Ciphertext1|String|同态加密后的操作数1|
-|Ciphertext2|String|同态加密后的操作数2|
-|**输出参数**|**参数类型**|**参数说明**|
-|返回值|String|加法同态后的结果数 （其他 ：成功    null：失败） |
-
-#### 3.3.1.3. 使用样例
-
-```
-// generate the key pair for encrypt and decrypt
-KeyPair keypair = PaillierKeyPair.generateKeyPair();
-RSAPublicKey pubKey = (RSAPublicKey)keypair.getPublic();
-RSAPrivateKey priKey = (RSAPrivateKey)keypair.getPrivate();
-
-// encrypt the first number with public key
-BigInteger i1 = BigInteger.valueOf(1000000);
-String c1 = PaillierCipher.encryption(i1, pubKey);
-
-// encrypt the second number with same public key
-BigInteger i2 = BigInteger.valueOf(2012012012);
-String c2 = PaillierCipher.encryption(i2, pubKey);
-
-// paillier add with numbers
-String c3 = PaillierCipher.ciphertextAdd(c1,c2);
-
-// decrypt the result
-BigInteger o3 = PaillierCipher.decryption(c3, priKey);
-```
-
-
-### 3.3.2 Solidity API说明
-
-#### 3.3.2.1. 同态加法库（LibPaillier.sol）
-
-- 接口名称：pai_add
-- 接口功能说明：加法同态的合约实现
-- 参数说明
-
-|输入参数|参数类型|参数说明|
-|:-----|:-----|:-----|
-|D1|String|加密后的第一个加法操作数|
-|D2|String|加密后的第二个加法操作数|
-|**输出参数**|**参数类型**|**参数说明**|
-|返回值|String|同态加法的结果其他 ：成功    空串：失败 |
-
-*注：该合约实现复用了sha3的机制，采用特定的前缀进行扩展算法实现*
-
-#### 3.3.2.2. 使用样例
-
-```
-import "LibPaillier.sol";
-
-contract Test {
-　　using LibPaillier for *;
-　　
-　　string balance;
-　　
-　　function addBalance(string n) public returns (int) {
-　　    string memory result = LibPaillier.pai_add(balance, n);
-　　    if (bytes(result).length == 0) {
-　　        return 1;
-　　　　}
-　　　　
-　　　　balance = result;
-　　　　return 0;
-　　}
-}
-```
-
-[systemContract]:images/i3.1.png "系统合约部署示例"
-
-# 第四章、部署合约
-本章以一个HelloWorld.sol智能合约为例介绍部署合约的方法。
-该合约中有一个name成员变量。同时有更新接口set和读取接口get,合约源码如下：
-```javascript
-contract HelloWorld{
-    string name;
-    function HelloWorld(){
-       name="Hi,Welcome!";
-    }
-    function get()constant returns(string){
-        return name;
-    }
-    function set(string n){
-    	name=n;
-    }
-}
-```
-工具目录下已有部署脚本。更新目录下config.js中的Ip（内网监听IP）和端口（RPC监听端口），及privKey（注意没有0x前缀）和account（注意有0x前缀）	（生成方法参看生成公私钥对）后直接使用即可。
-```bash
-cd tool
-npm install
-vim config.js  
-babel-node deploy.js HelloWorld
-```
-输出示例如下：
-
-![示例输出](./images/i4.1.png)
-
-输出即是HelloWorld.sol智能合约地址。
-# 第五章、调用合约
-本章以第四章中的HelloWorld.sol智能合约为例介绍调用合约的方法。
-调用更新接口set和读取接口get。
-```bash
-cd tool
-babel-node demoHelloWorld.js
-```
-输出示例如下：
-
-![示例输出](./images/i5.1.png)
-
-输出即是调用合约set接口后的结果。
-以上仅为示例，可以新建智能合约文件或查看、修改HelloWorld.sol，及对应的调用脚本	以符合需要。
-智能合约Solidity语言教程请参考http://solidity.readthedocs.io/en/latest/
-# 第六章、使用控制台
-控制台是通过IPC方式连接区块链节点进程的一种方式。
-控制台可以查看区块信息、查看交易信息、查看节点连接信息。
-打开控制台命令行：ethconsole geth.ipc文件路径
-```bash
-ethconsole /mydata/nodedata-1/geth.ipc
-```
-## 6.1. 查看区块
-命令行 ：web3.eth.getBlock(块号,console.log)
-如输出显示块号1的块信息
-```bash
-web3.eth.getBlock(1,console.log)
-```
-示例输出如下（字段含义请参看区块头结构）：
-![示例输出](./images/i6.1.png)
-## 6.2. 查看交易
-命令行 ：web3.eth.getTransaction(交易哈希,console.log)
-
-如输入
-```bash
-web3.eth.getTransaction('0x32e7970afe197053b6b18771dea01e392da9cf9173b0a9a22ce3778de0a109d3',console.log)
-```
-示例输出如下（字段含义请参看交易结构）：
-
-![示例输出](./images/i6.2.png)
-
-## 6.3. 查看交易回执
-命令行 ：web3.eth.getTransactionReceipt（交易哈希，console.log）
-
-如输入
-```bash
-web3.eth.getTransactionReceipt('0x32e7970afe197053b6b18771dea01e392da9cf9173b0a9a22ce3778de0a109d3',console.log)console.log)
-```
-示例输出如下（字段含义请参看交易回执结构）：
-![示例输出](./images/i6.3.png)
-## 6.4. 查看合约
-命令行 ：web3.eth.getCode(合约地址，console.log)
-
-如输入
-```bash
-web3.eth.getCode('0x932169080dd008768f4bf1fbae7ca706d85525b9',console.log)
-```
-示例输出如下（输出为合约二进制编码，非空即是表示合约存在）：
-![示例输出](./images/i6.4.png)
-## 6.5. 查看节点连接
-命令行 ：web3.admin.getPeers(console.log)
-
-如输入
-```bash
-web3.admin.getPeers(console.log)
-```
-示例输出如下（字段含义请参看节点连接信息）：
-![示例输出](./images/i6.5.png)
-# 第七章、多节点组网
-
-本章详细介绍在一个创始节点已正常运行的前提下，如何一步步操作，加入新的区块链节 点，    组成区块链网络的操作流程。
-
-系统合约是 OpenDL 区块链的重要设计思路之一，也是控制网络节点加入和退出的重要方式，
-
-因此[部署系统合约](#7.1 部署系统合约)是多节点组网的前提条件。并且仅需执行一次。
-
-新节点加入网络的过程主要有三个步骤[新建非创世节点](#7.2 新建非创世节点)、[非创世节点加入网络](#7.3 非创世节点加入网络)、[非创世节点启动](#7.4 非创世节点启动)。
-
-## 7.1 部署系统合约
-
-执行以下命令：
-
-```shell
-cd systemcontractv2
-npm install
-vim config.js 	#更新内网监听Ip和RPC监听端口，及privKey和account（可复用第四章部署合约 中的或重新生成）
-babel-node deploy.js
-```
-
-示例输出如下：
-
-![7.1](images/i7.1.png)
-
-1.从上面输出中获得系统代理合约地址，更新到创世节点运行参数配置文件```config.json```中的```systemproxyaddress``` 字段。然后重启创世节点区块链进程。
-
-2.编辑系统合约目录下的```node1.json```。将其中的字段内容更新为创世节点的```config.json```中的```NodeextraInfo```部分自身的节点信息。（id=NodeId、ip=Peerip、port=Port、desc=Nodedesc、category=Identitytype、CAhash留空字符串即可、agencyinfo=Agencyinfo、idx=Idx注意字段值必须完全一样！）
-
-   示例如下：
-
-   ![7.2](images/i7.2.png)
-
-3.添加创世节点入网 
-
-```shell
-babel-node tool.js NodeAction registerNode node1.json
-```
-
-输出示例如下：
-
-![7.3](images/i7.3.png)
-
-“发送交易成功”即表示交易请求已发出。
-
-4.查看创世节点是否已在节点列表中
-
-```shell
-babel-node tool.js NodeAction all
-```
-
-输出示例如下：
-
-![7.4](images/i7.4.png)
-
-输出中有```NodeIdsLength = 1```即是代表节点列表中有一个节点了。
-
-## 7.2 新建非创世节点
-
-1.新建节点目录，下文设定新节点目录为```/mydata/nodedata-2/ ```
-
-2.参看[生成节点身份NodeId](#2.4 生成节点身份NodeId) ，并将新的```network.rlp network.rlp.pub``` 文件输出到 ```/mydata/nodedata-2/ ```
-
-3.拷贝创世块文件```genesis.json```和创世节点的配置文件 ```config.json``` 及日志配置文件``` log.conf``` 到新节点目录```/mydata/nodedata-2/ ```
-
-4.更新```/mydata/nodedata-2/ ```的```config.json```文件中的```rpcport、p2pport、wallet、keystoredir、datadir```字段（注意：若多个节点同在一台服务器，需要配置rpcport、 p2pport均不互相冲突）。
-
-5.更新```/mydata/nodedata-2/ ```的log.conf中的日志路径。
-
-6.追加非创世节点信息到 ```/mydata/nodedata-2/``` 的```config.json```文件中的 ```NodeextraInfo``` 字段。
-
-示例如下：
-
-```json
-"NodeextraInfo":[
-  {	"Nodeid":"de0fa385816b505799433e54b88788e21cb42092a6ff5bcaa2285d7ace906e5e6ce8ef2b30134ff276a5834d58721291acc5864e07e6d52469b79b28e699dfde",
-     "Nodedesc": "node1",
-     "Agencyinfo": "node1",
-     "Peerip": "119.29.57.154",
-     "Identitytype": 1,
-     "Port":30303,
-     "Idx":0
-  },
-  {   "Nodeid":"2a0cb7425bd63835d346ae20ec6107d28f64009a9dcca7d485713f1dfe7c4edf6e79b7e08a70cb8220beb133327361313e6bc793433311ba997a81e14800a85f",
-      "Nodedesc": "node2",
-      "Agencyinfo": "node2",
-      "Peerip": "xxxx",
-      "Identitytype": 1,
-      "Port":30304,
-      "Idx":1
-  }
-]
-```
-
-其中字段说明如下：
-
-| **字段**       | **说明**            |
-| ------------ | ----------------- |
-| Nodeid       | 节点ID              |
-| Nodedesc     | 节点描述              |
-| Agencyinfo   | 节点信息              |
-| Peerip       | P2P网络监听端口（建议外网IP） |
-| Identitytype | 节点类型              |
-| Port         | P2P网络端口           |
-
-## 7.3 非创世节点加入网络
-
-执行以下命令：
-
-```shell
-cd systemcontractv2/
-vim node2.json
-```
-
-1.编辑系统合约目录下的节点信息文件```node2.json```。将其中的字段内容更新为```/mydata/nodedata-2/``` 的```config.json```中的```NodeextraInfo```部分的```node2```的节点信息。（注意字段值必须完全一样！）
-
-2.添加节点入网 
-
-   ```
-   babel-node tool.js NodeAction registerNode node2.json
-   ```
-
-   输出示例如下：
-
-   ![7.5](images/i7.5.png)
-
-3.查看是否已经入网
-
-   ```shell
-   babel-node tool.js NodeAction all
-   ```
-
-   输出示例如下：
-
-   ![7.6](images/i7.6.png)
-
-   输出中有 ```NodeIdsLength = 2``` 即是代表节点列表中已有个节点了。
-
-## 7.4 非创世节点启动
-
-执行以下命令启动区块链节点进程：
-
-```shell
-./build/eth/eth --genesis /mydata/nodedata-2/genesis.json --config /mydata/nodedata-2/config.json
-```
-
-查看块高变化及连接节点信息：
-
-```shell
-babel-node monitor.js
-```
-
-输出示例如下：
-
-![7.7](images/i7.7.png)
-
-输出中“已连接节点数：1”代表已连接上的对端节点数。
-
-输出中“当前块高11690”代表当前块高，块高不断增长说明在正常运行。
-
- 至此，两个节点的区块链网络已组成功！
-
-若需要继续添加新节点入网，重复本章的[新建非创世节点](#7.2 新建非创世节点)、[非创世节点加入网络](#7.3 非创世节点加入网络)、[非创世节点启动](#7.4 非创世节点启动) 即可。
-
-## 7.5 节点退出网络
-
-命令行：```babel-node tool.js NodeAction cancelNode ``` 节点信息json文件
-
-最后一个参数“节点信息json文件” 即是[非创世节点加入网络](#7.3 非创世节点加入网络) 中节点加入网络时对应的节点信息文件。
-
-执行删除命令后，可以通过执行以下命令来查看当前节点列表：
-
-```shell
-babel-node tool.js NodeAction all
-```
-
-# 第八章、机构证书准入介绍
-
-## 8.1 机构证书的作用说明
-
-机构身份认证功能，为机构备案公钥证书到区块链，作为准入机制，使得区块链上节点能 够与现实身份对应，节点接入联盟链时需验证该节点身份，节点身份验证通过才能接入联    盟链，节点行为可追溯。
-
-## 8.2  注册新证书
-
-生成私钥 private.key 和公钥 public.key 
-
-```shell
-openssl genrsa -out private.key 1024
-openssl rsa -in private.key -pubout -out public.key
-```
-
-## 8.3 启用机构证书验证
-
-### 8.3.1 准备工作
-
-1.假设本地有 public key 和 private key，然后放到如下位置目录：
-
-   ```shell
-   /mydata/nodedata/CA/
-   ```
-
-   public.key的内容如下(内容已省略):
-
-   ```
-   -----BEGIN PUBLIC KEY-----
-   ***
-   ***
-   -----END PUBLIC KEY-----
-   ```
-
-   private.key的内容如下(内容已省略)
-
-   ```
-   -----BEGIN RSA PRIVATE KEY-----
-   ***
-   ***
-   -----END RSA PRIVATE KEY-----
-   ```
-
-2.把公钥public key写入合约
-
-   ```shell
-   babel-node tool.js CAAction update ca.json
-   ```
-
-   ca.json结构：
-
-   ```json
-   {
-       "hash":"xxx",
-       "pubkey":"xxxx",
-       "orgname":"BCOS银行",
-       "notbefore":20170223,
-       "notafter":20180223,
-       "status":1,
-       "whitelist":"192.168.1.1;192.168.1.2;192.168.1.3",
-       "blacklist":"192.168.1.11;192.168.1.12;192.168.1.13"
-   }
-   ```
-其中字段说明如下：
-
-| **字段**       | **说明**            |
-| ------------ | ----------------- |
-| hash      | 对证书的sha256sum后的hash，这里的证书是指能导出public.key的原有证书 |
-| pubkey    | public.key的整个文本信息，注意对换行符的替换              |
-| orgname   | 机构名称                                     |
-| notbefore | 证书生效时间                                   |
-| notafter  | 证书过期时间                                   |
-| status    | 证书状态 0：不可用 1：可用                          |
-| whitelist | ip白名单，只允许哪些ip可以连接当前节点，默认为空字符串，允许所有ip     |
-| blacklist | ip黑名单，不允许哪些ip连接当前节点，默认为空字符串，代表没有禁止ip     |
-
-### 8.3.2 打开开关
-
-开关打开后，会对当前所有节点进行CA验证，如果节点在目录  ```/mydata/nodedata/CA/``` 没有相关的证书，那么会被对方节点拒绝。
-
-开启开关前，先确保当前所有节点的证书已经上链。
-
-开启全局CAVerify开关
-
-```shell
-babel-node tool.js ConfigAction set CAVerify true
-```
-
-查看开关是否生效
-
-```shell
-babel-node tool.js ConfigAction get CAVerify
-```
-
-若出现以下信息，则代表成功：
-
-![](images/i8.png)
-
-### 8.3.3 查看日志
-
-开启开关并且通过CA模块验证后，通过以下命令找出相关记录
-
-```shell
-grep "verify ok" /mydata/nodedata-1/log/*
-```
-
-### 8.4 更新证书状态
-
-如果证书过期或者被注销，可以通过以下命令来剔除用该证书的机构所有连接节点
-
-```shell
-babel-node tool.js CAAction updateStatus ca.json
-```
-
-其中，ca.json的 status 要设置为0。检查日志操作是否生效
-
-```shell
-grep "blockNumber is 0 or status is false" /mydata/nodedata-1/log/*
-```
-
-### 8.5  证书注意事项
-
-1.妥善保管 private.key，切勿泄露，同时应把证书，public.key 和 private.key 备份到安全位置
-
-2.开启全局 CA 开关 CAVerify 开关前，先确保当前所有连接节点已有相应的证书在指定目录，同时注意文件的名字 public.key，private.key。
-
-3.一旦把 CAVerify 开关开启后，不建议再把 CAVerify 关闭。
-
-# 第九章、系统合约介绍
-系统合约是BCOS区块链的内置智能合约。
-主要分为以下几种：系统代理合约、节点管理合约、机构证书合约、权限管理合约、全网配置合约。
-
-系统合约一经部署，全网生效后，一般不轻易变更。
-若需重新部署变更升级，需全网所有节点都认可且重新更新运行参数配置文件的systemproxyaddress字段后重启。
-系统合约原则上只允许管理员账号调用。
-
-以下依次介绍各个系统合约的源码路径、已实现接口说明、调用例子、工具使用方法。
-
-
-
-## 9.1．系统代理合约
-系统代理合约是系统合约的统一入口。
-它提供了路由名称到合约地址的映射关系。
-
-源码路径：systemcontractv2/SystemProxy.sol
-
-### ①　接口说明
-|接口名	|输入	|输出|	备注|
-|----|----|----|----|
-|获取路由信息 getRoute	|路由名称	|路由地址、缓存标志位、生效块号	|无|
-|注册路由信息setRoute|	路由名称、路由地址、缓存标志位	|无	|若该路由名称已存在，则覆盖|
-
-web3调用示例如下（可参看systemcontractv2/deploy.js）：
-```js
-console.log("注册NodeAction.....");
-func = "setRoute(string,address,bool)";
-params = ["NodeAction", NodeAction.address, false];
-receipt = await web3sync.sendRawTransaction(config.account, config.privKey, SystemProxy.address, func, params);
-```
-
-### ②　工具使用方法
-查看所有系统合约信息：
-
-```  babel-node tool.js SystemProxy ```
-
-
-示例输出如下：
-
-![output example](./images/i9.1.png)
-
-输出中即是当前系统路由表的所有路由信息。
-
-
-## 9.2．节点管理合约
-节点管理合约主要功能是维护网络中节点列表。
-网络中节点加入或退出都需要与节点管理合约进行交互。
-
-源码路径：systemcontractv2/NodeAction.sol
-### ①　接口说明
-|接口名	|输入|	输出|	备注|
-|----|----|----|----|
-|节点入网 registerNode	|节点ID、IP、端口、节点类型、节点描述、节点CA哈希、节点agency、节点序号	|布尔结果	|若该节点ID已存在，则忽略|
-|节点出网 cancelNode	|节点ID	|布尔结果	|若该路由名称不存在，则忽略
-
-web3调用示例如下（可参看systemcontractv2/tool.js）：
-```js
-var instance=getAction("NodeAction");
-var func = "registerNode(string,string,uint256,uint8,string,string,string,uint256)";
-var params = [node.id,node.ip,node.port,node.category,node.desc,node.CAhash,node.agencyinfo,node.idx]; 
-var receipt = web3sync.sendRawTransaction(config.account, config.privKey, instance.address, func, params);
-```
-
-### ②　工具使用方法
-请参看 添加非创世节点入网、节点出网
-
-## 9.3．机构证书合约
-机构证书合约主要功能是维护机构证书信息。
-
-源码路径：systemcontractv2/CAAction.sol
-
-### ①　接口说明
-|接口名	|输入	|输出|	备注|
-|----|----|----|----|
-|更新证书信息 update	|证书哈希、公钥、组织名称、证书有效开始时间、证书失效时间、证书状态、白名单列表、黑名单列表	|布尔结果	|若该证书信息不存在，则新建|
-|更新证书状态 updateStatus	|证书哈希、证书状态	|布尔结果	|若该路由名称不存在，则忽略
-|查询证书信息 get	|证书哈希	|证书哈希、公钥、组织名称、证书有效开始时间、证书失效时间、证书状态、块号	|无
-|查询证书黑白名单列表 getIp	|证书哈希	|白名单列表、黑名单列表	|无
-
-web3调用示例如下（可参看systemcontractv2/tool.js）：
-```js
-var instance=getAction("CAAction");
-var func = "update(string,string,string,uint256,uint256,uint8,string,string)";
-var params = 
-[ca.hash,ca.pubkey,ca.orgname,ca.notbefore,ca.notafter,ca.status,ca.whitelist,ca.blacklist]; 
-var receipt = 
-web3sync.sendRawTransaction(config.account, config.privKey, instance.address, func, params);
-```
-
-### ②　工具使用方法
-查看证书列表
-
-```babel-node tool.js CAAction all```
-
-更新证书信息
-
-```babel-node tool.js CAAction update```
-
-更新证书状态
-
-```babel-node tool.js CAAction updateStatus```
-
-
-## 9.4．权限管理合约
-权限管理合约是对区块链权限模型的实现。
-一个外部账户只属于一个角色，一个角色拥有一个权限项列表。
-一个权限项由合约地址加上合约接口来唯一标识。
-
-源码路径：systemcontractv2/AuthorityFilter.sol	交易权限Filter
- systemcontractv2/Group.sol	角色
-
-
-### ①　接口说明
-
-|合约	|接口名	|输入|	输出|	备注|
-|----|----|----|----|----|
-|角色	|设置用户权限组 权限项 setPermission|	合约地址、合约接口、权限标记|	无	|无|
-|  |	获取权限标记 getPermission	|合约地址、合约接口	|权限标记|	无|
-|交易权限Filter	|设置用户所属角色 setUserGroup	|用户外部账户、用户所属角色合约	|无	|无|
-| |	交易权限检查 process	|用户外部账户、交易发起账户、合约地址、合约接口、交易输入数据	|	|无|
-
-web3调用示例如下（可参看systemcontractv2/deploy.js）：
-```js
-func = "setUserGroup(address,address)";
-params = [config.account, Group.address];
-receipt = await web3sync.sendRawTransaction(config.account, config.privKey, AuthorityFilter.address, func, params);
-console.log("授予"+config.account+"角色"+Group.address);
-```
-
-### ②　工具使用方法
-检查用户外部账户权限
-
-```babel-node tool.js AuthorityFilter 用户外部账户、合约地址、合约接口```
-
-
-
-### ③　自主定制
-继承TransactionFilterBase实现新的交易Filter合约。并通过addFilter接口将新Filter注册入TransactionFilterChain即可。
-
-## 9.5．全网配置合约
-全网配置合约维护了区块链中部分全网运行配置信息。
-目标是为了通过交易的全网共识来达成全网配置的一致更新。
-
-源码路径：systemcontractv2/ConfigAction.sol
-
-### ①　全网配置项说明
-|配置项|	说明	|默认值|	推荐值|
-|----|----|----|----|
-|maxBlockHeadGas	|块最大GAS （16进制）|	200000000	|20000000000|
-|intervalBlockTime|	块间隔(ms) （16进制）|	1000|	1000|
-|maxBlockTranscations	|块最大交易数（16进制）	|1000|	1000|
-|maxNonceCheckBlock	|交易nonce检查最大块范围（16进制）|	1000|	1000|
-|maxBlockLimit|	blockLimit超过当前块号的偏移最大值（16进制）	|1000|	1000|
-|maxTranscationGas|	交易的最大gas（16进制）|	20000000	|20000000|
-|CAVerify|	CA验证开关|	FALSE|	FALSE|
-
-### ②　接口说明
-|接口名|	输入|	输出|	备注|
-|----|----|----|----|
-|设置配置项 set|	配置项、配置值	|无	|若配置表中已存在，则覆盖|
-|查询配置值 get|	配置项|	配置值、块号|	无|
-
-web3调用示例如下（可参看systemcontractv2/tool.js）：
-```js
-var func = "set(string,string)";
-var params = [key,value];
-var receipt = web3sync.sendRawTransaction(config.account, config.privKey, instance.address, func, params);
-console.log("配置项:"+key+","+value);
-```
-
-### ③　使用方法
-查询配置项
-
-```babel-node tool.js ConfigAction get配置项```
-
-设置配置项
-
-```babel-node tool.js ConfigAction set配置项 配置值```
-# 第十章、分布式数据库
-区块链进程支持将区块、状态数据存储到数据库，在config.json中增加如下配置：
-
-```
-"dbconf": {
-        "stateDbConf": {
-                "dbInfo": "x.x.x.x:x@db",
-                "dbName": "db",
-                "tableName": "t_state",
-                "userName": "****",
-                "pwd": "******",
-                "cacheSize": 104857600,
-                "engineType": 1 //1-mysql 2-oracle
-        },
-        "blockDbConf": {
-                "dbInfo": "x.x.x.x:x@db",
-                "dbName": "db",
-                "tableName": "t_block",
-                "userName": "****",
-                "pwd": "******",
-                "cacheSize": 104857600,
-                "engineType": 1 //1-mysql 2-oracle
-        },
-        "extrasDbConf": {
-                "dbInfo": "x.x.x.x:x@db",
-                "dbName": "db",
-                "tableName": "tb_extras",
-                "userName": "*****",
-                "pwd": "******",
-                "cacheSize": 104857600,
-                "engineType": 1 //1-mysql 2-oracle
-        }
-}
-```
-
-配置中，一共指定三个表，分别是状态存储、区块存储和额外存储；
-
-重新编译区块链进程，cmake时增加-DETH_ODBC选项，即可开启数据库存储。
-
-
-# 第十一章、其他可选工具介绍
-
-本章介绍两个可选工具的使用场景与使用方法
-
-## 11.1 创世块工具
-创世块工具主要是为了将当前区块链中现有的所有合约数据作为快照导出。
-
-一旦新链以此快照作为创世块文件启动，新链就可以快速拥有了当前区块链的所有合约数据。
-
-命令行：
-
-区块链执行程序路径 --genesis 创世块文件 --config 配置文件 --export-genesis 导出新创世块文件路径
-
-示例如下：
-
-```
-./build/eth/eth --genesis ./genesis.json --config ./config.json 	
---export-genesis ./genesis.file
-```
-
-执行输出的genesis.file即是新创世块文件。
-
-
-## 11.2 监控脚本工具
-
-为了方便快速的查看当前节点的网络连接及块高情况。可使用本工具。
-
-```
-cd tool
-babel-node monitor.js
-```
-
-示例输出如下:
-
-![](images/i10.1.jpg)
-
-输出中“已连接节点数”代表当前节点已连接上的区块链节点数。
-
-输出中“当前块高”代表当前节点的区块链高度。如果在不断增长，代表区块链在正常运行。
-
-
-# 第十二章、问题反馈
-欢迎任何人对本文档指出不足、提出优化建议。
-
-欢迎任何人参与BCOS区块链开源平台的使用、优化、改进。
-
-欢迎任何人反馈BCOS区块链开源平台的任何问题。
-
-若有问题反馈请尽可能包含以下信息：
-
-1.平台源码版本（如有）
-2.所在的操作系统或平台
-3.问题重现的方法或步骤
-4.问题期望的表现
-5.源码文件及行数（如有）
-
-随时联系我们：hi@bcos.org.cn
-
-
-# 第十三章、附录
-
-## 13.1 区块头结构
-关键字段 | 说明
------------- | ------------- 
-hash | 块哈希
-difficulty | 块难度（默认1）
-parentHash | 父块哈希
-timestamp | 块时间戳
-gasLimit | 块GAS最大限制
-gasused | 块已使用GAS
-number | 块号
-sha3uncles | 叔伯块哈希
-stateroot | 世界状态树根
-transcationroot | 交易树根
-receiptsroot | 交易收据树根
-genidx | 记账节点编号
-nodelist | 记账节点公钥列表
-
-## 13.2 交易结构
-关键字段 | 说明
------------- | ------------- 
-sender | 交易发送者外部账号
-gas | 交易GAS上限
-receiveaddress | 合约地址
-data | 交易数据
-sign | 交易签名
-randomid | 交易随机数
-blocklimit | 交易最大块号限制
-
-
-## 13.3 交易回执结构
-关键字段 | 说明
------------- | ------------- 
-blockNumber | 交易所在块号
-contractAddress | 合约地址
-cumulativeGasUsed | 交易预估消耗GAS
-gasUsed | 交易实际消耗GAS
-logs | EventLog列表
-transactionHash | 交易哈希
-transactionIndex | 交易序号
-
-## 13.4 节点连接信息
-关键字段 | 说明
------------- | ------------- 
-id | 节点身份NodeId
-name | 节点软件版本信息
-network | 节点网络IP信息
+[toc]
+
+# 前言
+
+本文档是BCOS区块链开源平台的一部分。
+BCOS区块链开源平台由深圳前海微众银行股份有限公司、万向区块链实验室和矩阵元Juzix共同发起。
+本文档面向读者是了解区块链基本概念的区块链技术开发人员、测试人员、产品经理、区块链爱好者、金融行业从业者等等。
+
+为了让大家更好的了解BCOS区块链开源平台的使用方法。本文档按照Step By Step的步骤详细介绍了BCOS区块链的构建、安装、启动，智能合约部署、调用等初阶用法，还包括多节点组网、系统合约等高阶内容的介绍。
+
+本文档不介绍BCOS区块链设计理念及思路，详情请参看白皮书。
+
+# 第一章、搭建BCOS区块链环境 
+本章主要介绍运行BCOS区块链执行程序所需要的软硬件环境、以及从源码编译的环境准备和编译步骤。
+
+## 1.1硬件环境
+
+| 配置	| 最低配置	| 推荐配置 | 
+|-------- |----------|---------|
+|CPU	|1.5GHz	|2.4GHz|
+|内存	  |512MB	|2GB|
+|核心	|1核	|2核|
+|带宽	|512Kb	|1Mb|
+|操作系统|		|Ubuntu（16.04  64位）/CentOS （7.2  64位）|
+
+
+以下代码及操作命令以在Centos7.2操作系统上为示例。
+
+## 1.2软件环境
+
+①　安装nodejs(安装后版本nodejs版本大于6）、babel-node环境
+```bash
+sudo yum install -y nodejs 
+sudo yum install 
+sudo npm config set registry https://registry.npm.taobao.org
+sudo cnpm install -g babel-cli babel-preset-es2017
+echo '{ "presets": ["es2017"] }' > ~/.babelrc
+```
+
+②　安装智能合约solidity编译器
+方式一：直接下载solc二进制执行程序
+```bash
+wget https://github.com/ethereum/solidity/releases/download/v0.4.11/solc-static-linux
+sudo cp solc-static-linux  /usr/bin/solc
+sudo chmod +x /usr/bin/solc
+```
+
+方式二：
+从 [https://github.com/ethereum/solidity/releases](https://github.com/ethereum/solidity/releases) 上获取安装包自行安装
+
+③　安装控制台
+```bash
+sudo yum install -y git
+sudo cnpm install -g ethereum-console
+```
+
+## 1.3源码编译
+
+### 1.3.1获取源代码
+
+```bash
+git clone https://github.com/bcosorg/bcos.git
+```
+
+### 1.3.2目录结构说明
+
+|目录|	说明|
+|---|---|
+|eth |	主入口目录，其中main.cpp包含main函数入口
+|libdevcore 	|基础通用组件实现目录，如工具类函数、基础数据类型结构定义、IO操作函数、读写锁、内存DB、TrieDB、SHA3实现、RLP编解码实现、Worker模型等等
+|libethcore	|区块链核心数据结构目录。如ABI、秘钥管理、区块头、预编译、交易结构等等
+|libethereum	|区块链主框架逻辑目录。如交易池、系统合约、节点管理、块链、块、链参数等等
+|libevm	|虚拟机主目录。如解释器、JIT等等
+|libevmcore	|OPCODE指令集定义、定价
+|libp2p	|区块链P2P网络主目录。如握手、网络包编解码、会话管理等等
+|libpbftseal|	PBFT共识插件实现目录
+|libraftseal|	RAFT共识插件实现目录
+|libweb3jsonrpc|	web3 RPC实现目录
+|systemproxyv2	|系统合约实现目录
+|tool	|工具脚本目录
+
+### 1.3.3编译前准备
+
+①　检查cmake 版本（cmake3 --version 必须>3.4.3）
+如果版本不满足要求，需要升级。
+方式一：从源升级
+```bash
+sudo yum -y install cmake3
+```
+方式二：到官网https://cmake.org/download/ 下载最新版本安装。
+
+②　安装依赖的开发库
+
+```bash
+sudo yum install -y openssl openssl-devel
+chmod +x scripts/install_deps.sh
+./scripts/install_deps.sh
+```
+
+#### 1.3.4编译可执行程序
+```bash
+mkdir -p build
+cd build/
+cmake3 -DEVMJIT=OFF -DTESTS=OFF -DMINIUPNPC=OFF .. #注意命令末尾的..
+make -j2
+```
+
+编译成功，eth/eth 即是区块链可执行程序。
+
+# 第二章、启动创世节点
+
+区块链节点的启动有两个必选参数。一个是创世块文件，另一个是运行参数配置文件。
+
+其中创世块文件包含内置管理员账号，需要启动前提前生成。
+其中运行参数配置文件包含节点身份NodeId,需要启动前提前生成。
+
+本章开始先介绍程序启动所需的创世块文件、配置文件、日志配置文件的字段含义。接着介绍NodeId的生成方法和管理员外部账号公私钥对的生成方法，及创世块文件、配置文件、日志配置文件的样例。
+最后介绍启动创世节点的命令方法。
+
+## 2.1．创世块文件genesis.json说明
+创世块文件是对区块链第一个块的描述。是唯一的，不可变更的。
+它是节点启动的一个必选参数。
+
+
+源码目录下有示例创世块文件genesis.json，可以根据需要进行修改，关键字段说明如下：
+
+|配置项	|说明|
+|----|----|
+|timestamp|	创世块时间戳(毫秒)|
+|god|	内置链管理员账号地址（生成方法可参看生成公私钥对）|
+|alloc	|内置合约数据|
+|initMinerNodes	|创世块节点NodeId（生成方法可参看生成NodeId）|
+
+在 多节点组网 章节之前，只需要变更god、initMinerNodes字段，其他保持默认即可。 
+
+## 2.2．运行参数配置文件config.json说明
+
+配置文件是对区块链运行时参数的设置。配置值可变更，重启时生效。
+它是节点启动的一个必选参数。
+
+源码目录下有示例创世块文件config.json，可以根据需要进行修改，关键字段说明如下：
+
+|配置项	|说明|
+|----|----|
+|sealEngine	|共识算法（可选PBFT、RAFT、SinglePoint）
+|systemproxyaddress	|系统路由合约地址（生成方法可参看部署系统合约）
+|listenip	|监听IP（建议内网IP）
+|rpcport	|RPC监听端口）（若在同台机器上部署多个节点时，端口不能重复）
+|p2pport|	P2P网络监听端口（若在同台机器上部署多个节点时，端口不能重复）
+|wallet	|钱包文件路径
+|keystoredir|	账号文件目录路径
+|datadir|	节点数据目录路径 
+|vm|	vm引擎 （默认 interpreter ）
+|networkid|	网络ID
+|logverbosity|	日志级别（级别越高日志越详细，>8 TRACE日志，4<=x<8 DEBU G日志，<4 INFO日志）
+|coverlog	|覆盖率插件开关（ON或OFF）
+|eventlog|	合约日志开关（ON或OFF）
+|logconf|	日志配置文件路径（日志配置文件可参看日志配置文件说明）
+|NodeextraInfo|	节点连接配置列表[{NodeId,Ip,port,nodedesc,agencyinfo,identitytype}]（ 节点ID、外网IP、P2P网络端口、节点描述、节点信息、节点类型）
+|dfsNode	|分布式文件服务节点ID ，与节点身份NodeID一致 （可选功能配置参数）
+|dfsGroup	|分布式文件服务组ID （10 - 32个字符）（可选功能配置参数）
+|dfsStorage|	指定分布式文件系统所使用文件存储目录（可选功能配置参数）
+
+在 多节点组网 章节之前，只需要更新rpcport、p2pport、wallet、keystoredir、datadir、NodeextraInfo字段，其他保持默认即可。
+
+在接下来的说明中，假设节点数据目录（注意当前用户对目录需要有写入权限）路径为/mydata/nodedata-1/。
+
+## 2.3．日志配置文件log.conf说明
+日志配置文件是对区块链运行过程日志输出的设置。配置值可变更，重启时生效。
+
+其中log.conf的关键字段说明如下：
+
+|配置项	|说明|
+|----|----|
+|FORMAT|	日志格式，典型如%level|%datetime{%Y-%M-%d %H:%m:%s}|%msg
+|FILENAME	|日志文件输出的文件路径典型如/mydata/nodedata-1/log/log_%datetime{%Y%M%d%H}.log
+|MAX_LOG_FILE_SIZE|	最大日志文件大小
+|LOG_FLUSH_THRESHOLD	|超过多少条日志即可落盘
+
+详细示例看参看创世块文件、运行参数配置文件、日志配置文件示例
+
+## 2.4．生成节点身份NodeId
+节点身份NodeId是一个公钥，代表节点的唯一身份标识。
+```
+./build/eth/eth --gennetworkrlp  /mydata/nodedata-1/network.rlp
+```
+将在/mydata/nodedata-1/ 目录下生成两个文件 network.rlp 和 network.rlp.pub。
+network.rlp是节点身份的私钥二进制文件。
+network.rlp.pub是节点身份的NodeId文件。
+
+读取network.rlp.pub 将其更新到创世块文件genesis.json的initMinerNodes字段及	config.json中的NodeextraInfo字段，同时更新NodeextraInfo中的Nodedesc、	Agencyinfo、Peerip、Port为对应值。（Peerip为外网IP，Port为P2P网络监听端口）
+## 2.5．生成管理员公私钥对
+
+管理员公钥代表着对区块链的管理权限,生成的公钥和私钥是一一对应的,私钥代表着对公钥的所有权,私钥应妥善保管。
+
+```bash
+cd tool
+cnpm install
+node accountManager.js
+```
+
+将公钥address更新到创世块文件genesis.json的god字段。
+
+## 2.6．创世块文件、运行参数配置文件、日志配置文件示例
+创世块文件示例如下：
+```json
+{
+     "nonce": "0x0",
+     "difficulty": "0x0",
+     "mixhash": "0x0",
+     "coinbase": "0x0",
+     "timestamp": "0x0",
+     "parentHash": "0x0",
+     "extraData": "0x0",
+     "gasLimit": "0x13880000000000",
+     "god":"0x4d23de3297034cdd4a58db35f659a9b61fc7577b",
+     "alloc": {}, 	
+     "initMinerNodes":["de0fa385816b505799433e54b88788e21cb42092a6ff5bcaa2285d7ace906e5e6ce8ef2b30134ff276a5834d58721291acc5864e07e6d52469b79b28e699dfde"]
+}
+```
+
+运行参数配置文件示例如下：
+```json
+{
+        "sealEngine": "PBFT",
+        "systemproxyaddress":"0x0",
+        "listenip":"127.0.0.1",
+        "rpcport":      "8545",
+        "p2pport":      "30303",
+        "wallet":"/mydata/nodedata-1/keys.info",
+        "keystoredir":"/mydata/nodedata-1/keystore/",
+        "datadir":"/mydata/nodedata-1/",
+        "vm":"interpreter",
+        "networkid":"12345",
+        "logverbosity":"4",
+        "coverlog":"OFF",
+        "eventlog":"ON",
+        "logconf":"/mydata/nodedata-1/log.conf",
+        "params": {
+                "accountStartNonce": "0x0",
+        	  "maximumExtraDataSize": "0x0",
+        	 "tieBreakingGas": false,
+                "blockReward": "0x0",
+                "networkID" : "0x0"
+        },
+        "NodeextraInfo":[
+        {
+         					"Nodeid":"de0fa385816b505799433e54b88788e21cb42092a6ff5bcaa2285d7ace906e5e6ce8ef2b30134ff276a5834d58721291acc5864e07e6d52469b79b28e699dfde", 
+            "Nodedesc": "node1",
+            "Agencyinfo": "node1",
+            "Peerip": "127.0.0.1",
+            "Identitytype": 1,
+            "Port":30303,
+            "Idx":0
+        }
+        ]
+}
+```
+
+日志配置文件示例如下：
+```bash
+* GLOBAL:  
+    ENABLED                 =   true  
+    TO_FILE                 =   true  
+    TO_STANDARD_OUTPUT      =   false  
+    FORMAT                  =   "%level|%datetime{%Y-%M-%d %H:%m:%s}|%msg"   
+    FILENAME                =   "/mydata/nodedata-1/log/log_%datetime{%Y%M%d%H}.log"  
+    MILLISECONDS_WIDTH      =   3  
+    PERFORMANCE_TRACKING    =   false  
+    MAX_LOG_FILE_SIZE       =   209715200 ## 200MB - Comment starts with two hashes (##)
+    LOG_FLUSH_THRESHOLD     =   100  ## Flush after every 100 logs
+      
+* TRACE:  
+    FILENAME                =   "/mydata/nodedata-1/log/trace_log_%datetime{%Y%M%d%H}.log"  
+      
+* DEBUG:  
+    FILENAME                =   "/mydata/nodedata-1/log/debug_log_%datetime{%Y%M%d%H}.log"  
+    FORMAT                  =   "%level|%datetime|%file|%func|%line|%msg" 
+
+* FATAL:  
+    ENABLED                 =   false  
+      
+* ERROR:  
+    FILENAME                =   "/mydata/nodedata-1/log/error_log_%datetime{%Y%M%d%H}.log"  
+      
+* WARNING: 
+     ENABLED                 =   false
+ 
+* INFO:  
+    FILENAME                =   "/mydata/nodedata-1/log/info_log_%datetime{%Y%M%d%H}.log"  
+      
+* VERBOSE:  
+    ENABLED                 =   false
+    
+```
+## 2.7．创世节点启动
+命令行：区块链执行程序路径 --genesis 创世块文件 --config 配置文件
+
+``` ./build/eth/eth --genesis ./genesis.json --config ./config.json & ```
+
+查看日志是否正常出块 
+
+``` tail -f /mydata/nodedata-1/log/info* | grep Report ```
+
+日志示例如下：
+
+![log example](./images/i2.1.png)
+
+日志中每行blk=563 都在正常增长，即是在正常出块。
+
+至此，一个完整的区块链节点已经跑起来了！
+# 第三章、开发说明
+
+## 3.1 日志输出接口使用说明
+区块链运行日志文件都位于 日志配置文件说明 config.json所配置的log.conf 所指路径下。
+各个级别日志都有各自的日志文件。如TRACE日志写到trace_开头对应的文件中。
+其中TRACE日志为全量日志、INFO日志为关键信息、DEBUG为调试信息。
+查看区块链主线程日志可执行：
+```bash
+tail -f /mydata/nodedata-1/log/trace_log* | grep "|eth"
+```
+输出示例图如下：
+
+![示例输出](./images/i3.2.png)
+
+日志输出的”Imported and best 3721” 代表块3721已经上链。
+
+## 3.2 分布式文件系统使用说明
+
+### 3.2.1 搭建服务节点群
+
+1.参照多节点组网章节，进行多节点组网，并部署系统合约；系统合约部署成功以后将输出系统代理合约（SystemProxy）、FileInfoManager和FileServerManager三个合约地址, 示例输出如下：
+
+![系统合约部署][systemContract]
+
+2.配置config.json文件中的dfsGroup，dfsNode，dfsStorage三个参数，并更新systemproxyaddress参数为上一步得到的系统代理合约地址，具体参数定义请参看参数配置文件章节；在群组和节点的关系定义上，通常一个节点只允许加入一个群组，多个节点如果配置一样的群组ID，节点启动以后将加入到同一个群组当中，反之亦然。
+
+3.重启群组所有节点即可用启动DFS服务。DFS服务启动后，即可以通过JAVA SDK提供的方法进行文件存取操作。
+
+### 3.2.2使用说明
+JAVA SDK提供的接口功能包括文件上传，文件删除，文件下载，查询文件服务节点，添加服务节点，删除服务节点等。所提供接口为异步回调节接口，用户需要自定义回调监听处理类。SDK的核心类为DfsEngine,位于仓库的tool/java目录，为eclipse工程，依赖于同级目录的web3j项目。
+
+#### 3.2.2.1接口说明
+##### (1). 初始化服务
+
+- 接口名称：init
+- 接口功能说明：初始化服务
+- 参数说明
+
+|输入参数|参数类型|参数说明|
+|:-----|:-----|:-----|
+|host|String|主机地址|
+|port|int|JSONRPC端口|
+|listener|IJuListener|监听回调接口|
+|walletPasswd|String|加密口令|
+|walletFile|String|钱包文件|
+|fileContract|String|文件合约地址|
+|serverContract|String|文件服务合约地址|
+|**输出参数**|**参数说明**|**参数说明**|
+|返回值|int|0 ：成功    其他：失败|
+
+##### (2). 添加服务节点（所有启动的节点都需要添加）
+
+- 接口名称：addServer
+- 接口功能说明：添加服务节点
+- 参数说明
+
+|输入参数|参数类型|参数说明|
+|:-----|:-----|:-----|
+|newServer|FileServer|分布式文件服务节点|
+|**输出参数**|**参数类型**|**参数说明**|
+|返回值|int|0 ：成功    其他：失败|
+
+- 接口名称：addServerCallback
+- 接口功能说明：添加文件服务节点对应回调接口（即注册监听器回调函数）
+- 参数说明
+
+|输入参数|参数类型|参数说明|
+|:-----|:-----|:-----|
+|server|FileInfo |文件信息|
+|ret|int|返回值|
+|**输出参数**|**参数类型**|**参数说明**|
+|NA|NA|NA|
+
+
+##### (3). 文件类操作类接口
+
+###### a. 上传文件
+
+- 接口名称：uploadFile
+- 接口功能说明：上传文件
+- 参数说明
+
+|输入参数|参数类型|参数说明|
+|:-----|:-----|:-----|
+|fileInfo|FileInfo |文件信息|
+|file|String |文件路径|
+|**输出参数**|**参数类型**|**参数说明**|
+|返回值|int|0 ：成功    其他：失败|
+
+- 接口名称：uploadFileCallback
+- 接口功能说明：上传文件对应回调接口（即注册监听器回调函数）
+- 参数说明
+
+|输入参数|参数类型|参数说明|
+|:-----|:-----|:-----|
+|fileInfo|FileInfo|文件信息|
+|ret|int|返回值|
+|**输出参数**|**参数类型**|**参数说明**|
+|NA|NA|NA|
+
+###### b. 下载文件
+
+- 接口名称：downloadFile
+- 接口功能说明：下载文件
+- 参数说明
+
+|输入参数|参数类型|参数说明|
+|:-----|:-----|:-----|
+|fileServer|FileServer|文件服务节点信息|
+|fileid|String |文件ID|
+|store_path|String |文件存储完整路径|
+|ret|int|返回值|
+|**输出参数**|**参数类型**|**参数说明**|
+|NA|NA|NA|
+
+
+- 接口名称：downloadFileCallback
+- 接口功能说明：下载文件对应回调接口（即注册监听器回调函数）
+- 参数说明
+
+|输入参数|参数类型|参数说明|
+|:-----|:-----|:-----|
+|fileInfo|FileInfo|文件信息|
+|ret|int|返回值|
+|**输出参数**|**参数类型**|**参数说明**|
+|NA|NA|NA|
+
+###### c. 删除文件
+
+- 接口名称：deleteFile
+- 接口功能说明：删除文件
+- 参数说明
+
+|输入参数|参数类型|参数说明|
+|:-----|:-----|:-----|
+|fileServer|FileServer|文件服务节点信息|
+|fileid|String |文件ID|
+|**输出参数**|**参数类型**|**参数说明**|
+|返回值|int|0 ：成功    其他：失败|
+
+- 接口名称：deleteFileCallback
+- 接口功能说明：删除文件对应回调接口（即注册监听器回调函数）
+- 参数说明
+
+|输入参数|参数类型|参数说明|
+|:-----|:-----|:-----|
+|fileInfo|FileInfo|文件信息|
+|ret|int|返回值|
+|**输出参数**|**参数类型**|**参数说明**|
+|NA|NA|NA|
+
+##### (4). 文件服务器信息节点操作类接口
+
+###### a. 添加文件服务器节点
+
+- 接口名称：addServer
+- 接口功能说明：添加文件服务器节点
+- 参数说明
+
+|输入参数|参数类型|参数说明|
+|:-----|:-----|:-----|
+|fileServer|FileServer|文件服务节点信息|
+|**输出参数**|**参数类型**|**参数说明**|
+|返回值|int|0 ：成功    其他：失败|
+
+- 接口名称：addServerCallback
+- 接口功能说明：添加文件服务器节点对应回调接口（即注册监听器回调函数）
+- 参数说明
+
+|输入参数|参数类型|参数说明|
+|:-----|:-----|:-----|
+|server|FileInfo |文件信息|
+|ret|int|返回值|
+|**输出参数**|**参数类型**|**参数说明**|
+|NA|NA|NA|
+
+
+- 接口名称：addServer
+- 接口功能说明：添加文件服务器节点
+- 参数说明
+
+|输入参数|参数类型|参数说明|
+|:-----|:-----|:-----|
+|server|FileServer|文件服务节点信息|
+|ret|int|返回值|
+|**输出参数**|**参数类型**|**参数说明**|
+|NA|NA|NA|
+
+###### b. 删除文件服务器节点
+
+- 接口名称：deleteServer
+- 接口功能说明：删除文件服务器节点
+- 参数说明
+
+|输入参数|参数类型|参数说明|
+|:-----|:-----|:-----|
+|serverid|String |文件服务节点ID|
+|**输出参数**|**参数类型**|**参数说明**|
+|返回值|int|0 ：成功    其他：失败|
+
+- 接口名称：deleteServerCallback
+- 接口功能说明：删除文件服务器节点对应回调接口（即注册监听器回调函数）
+- 参数说明
+
+|输入参数|参数类型|参数说明|
+|:-----|:-----|:-----|
+|server|FileServer |文件服务节点信息|
+|ret|int|返回值|
+|**输出参数**|**参数类型**|**参数说明**|
+|NA|NA|NA|
+
+###### c. 查询文件服务器节点列表
+
+- 接口名称：listServers
+- 接口功能说明：获取文件服务节点列表
+- 参数说明
+
+|输入参数|参数类型|参数说明|
+|:-----|:-----|:-----|
+|NA|NA|NA|
+|**输出参数**|**参数类型**|**参数说明**|
+|返回值|int|0 ：成功    其他：失败|
+
+- 接口名称：listServersCallback
+- 接口功能说明：获取文件服务节点列表对应回调接口（即注册监听器回调函数）
+- 参数说明
+
+|输入参数|参数类型|参数说明|
+|:-----|:-----|:-----|
+|fileservers|Vector<FileServer>|文件服务节点信息|
+|ret|int|返回值|
+|**输出参数**|**参数类型**|**参数说明**|
+|NA|NA|NA|
+
+###### d. 按组查询文件服务器节点信息列表
+
+- 接口名称：listFilesByGroup
+- 接口功能说明：按节点群组列举出所有文件信息
+- 参数说明
+
+|输入参数|参数类型|参数说明|
+|:-----|:-----|:-----|
+|group|String |服务节点群ID|
+|**输出参数**|**参数类型**|**参数说明**|
+|返回值|int|0 ：成功    其他：失败|
+
+- 接口名称：listServersByGroupCallback
+- 接口功能说明：按节点群组列举出所有文件信息对应回调接口（即注册监听器回调函数）
+- 参数说明
+
+|输入参数|参数类型|参数说明|
+|:-----|:-----|:-----|
+|fileservers|Vector<FileServer>|文件信息列表|
+|ret|int|返回值|
+|**输出参数**|**参数类型**|**参数说明**|
+|NA|NA|NA|
+
+###### e. 操作异常或错误下的回调接口
+
+- 接口名称：errorCallback
+- 接口功能说明：按节点群组列举出所有文件信息
+- 参数说明
+
+|输入参数|参数类型|参数说明|
+|:-----|:-----|:-----|
+|code|int |错误码|
+|error|String |错误信息|
+|**输出参数**|**参数类型**|**参数说明**|
+|NA|NA|NA|
+
+#### 3.2.2.2使用举例
+下面是一个完整展示如何使用分布式文件存储和访问功能的实例。示例代码可以参看源码工程，源代码具体位置为com.sample包的HelloDfs类。
+
+1.定义回调监听类
+
+```cpp
+public class HelloListener implements IDfsListener{
+//回调接口实现
+...
+...
+}
+```
+2.初始化SDK
+
+```cpp
+String walletPassword = "1111";//钱包口令
+String keyPath = "E:\\keys\\2429feaf-0e46-ddd5-5b72-0594e0a4ab00.json";//钱包文件
+String fileContract = "0x9e86c1b4c4d82607298faac27da7d78364434c58";//文件信息合约地址
+String fileServerContract = "0x0d76426479e438fe0d261dbb165cd3adcc4a1dd7";//文件服务合约地址
+Strign host = "10.10.8.232";//服务节点主机
+int port = 8545;//JSONRPC端口
+init(host, port, TestListener, walletPassword, keyPath, fileContract, fileServerContract);//初始化
+```
+
+3.添加文件服务节点
+
+```cpp
+FileServer fileServer = new FileServer();
+fileServer.setGroup("group1");
+fileServer.setId("0c1585a170e75c14564427f2faa8d74850c65765a10ce9aa4fcc55c7cdd60ab7768dd7fa066145d0ebada2214705fca7f464186e61ea163a18e6ebb9c99c7627");
+fileServer.setHost("10.10.8.232");
+fileServer.setPort(8545);
+fileServer.setInfo("the master node");
+fileServer.setOrganization("weiwan");
+fileServer.setEnable(1);
+Calendar calendar = Calendar.getInstance();
+fileServer.setUpdateTime((int)calendar.getTime().getTime()/1000);   
+addServer(fileServer);//添加文件服务节点，等待回调add_server_back成功
+```
+
+4.上传文件
+
+```cpp
+FileInfo fileInfo = new FileInfo();
+fileInfo.setOwner("weiwan");
+fileInfo.setPriviliges("rwx");
+String file = "E:"+ File.separatorChar + "test.txt";
+uploadFile(fileInfo, file);//上传文件，等待回调upload_file_back
+//...回调成功
+//回调返回文件ID，可以使用文件ID下载和操作文件
+//另外在配置文件目录，可以查看文件
+```
+
+## 3.3 加法同态接口使用说明
+对本版本所提供的加法同态运算功能，提供如下使用说明：
+1.Java的API实现的同态加密算法，可以完成对需要运算的数据完成加解密操作,相关的代码工程路径为：{git_root}\tool\java\Pailler;
+
+2.Solidity合约语言提供一个Library，实现对两个加密后数据实现加法同态运算，相关的合约路径为：{git_root}\systemcontractv2\LibPaillier.sol;
+
+3.提供C语言同态加法算法实现，最终开放接口为智能合约同态加法运算API，相关代码路径为：{git_root}\libpailler;
+
+4.扩展VM中的sha3指令用以支持合约与C代码底层能力的桥接和适配，相关代码路径为：{git_root}\libevm.
+
+### 3.3.1 Java API说明
+
+#### 3.3.1.1. 同态密钥管理对象（PaillierKeyPair）
+
+- 接口名称：generateKeyPair
+- 接口功能说明：生成同态加密的密钥对
+- 参数说明
+
+|输入参数|参数类型|参数说明|
+|:-----|:-----|:-----|
+||||
+|**输出参数**|**参数类型**|**参数说明**|
+|返回值|KeyPair|生成的密钥对 （其他 ：成功    null：失败）|
+
+#### 3.3.1.2. 同态算法对象（PaillierCipher）
+
+- 接口名称：encryption
+- 接口功能说明：对数据进行同态加密
+- 参数说明
+
+|输入参数|参数类型|参数说明|
+|:-----|:-----|:-----|
+|m|BigInteger|待加密的操作数|
+|publickey|PublicKey|加密公钥，可以使用同态密钥管理对象获取|
+|**输出参数**|**参数类型**|**参数说明**|
+|返回值|String|加密后的输出 （其他 ：成功    null：失败）|
+
+- 接口名称：decryption
+- 接口功能说明：对加密数据进行解密还原操作数
+- 参数说明
+
+|输入参数|参数类型|参数说明|
+|:-----|:-----|:-----|
+||||
+|**输出参数**|**参数类型**|**参数说明**|
+|返回值|||
+
+- 接口名称：encryption
+- 接口功能说明：对数据进行同态加密
+- 参数说明
+
+|输入参数|参数类型|参数说明|
+|:-----|:-----|:-----|
+|ciphertext|String|加密的密文数据|
+|privateKey|PrivateKey|加密公钥对应的私钥，可以使用同态密钥管理对象获取|
+|**输出参数**|**参数类型**|**参数说明**|
+|返回值|BigInteger|加密后的操作数 （其他 ：成功    null：失败）|
+
+- 接口名称：ciphertextAdd
+- 接口功能说明：加法同态实现
+- 参数说明
+
+|输入参数|参数类型|参数说明|
+|:-----|:-----|:-----|
+|Ciphertext1|String|同态加密后的操作数1|
+|Ciphertext2|String|同态加密后的操作数2|
+|**输出参数**|**参数类型**|**参数说明**|
+|返回值|String|加法同态后的结果数 （其他 ：成功    null：失败） |
+
+#### 3.3.1.3. 使用样例
+
+```
+// generate the key pair for encrypt and decrypt
+KeyPair keypair = PaillierKeyPair.generateKeyPair();
+RSAPublicKey pubKey = (RSAPublicKey)keypair.getPublic();
+RSAPrivateKey priKey = (RSAPrivateKey)keypair.getPrivate();
+
+// encrypt the first number with public key
+BigInteger i1 = BigInteger.valueOf(1000000);
+String c1 = PaillierCipher.encryption(i1, pubKey);
+
+// encrypt the second number with same public key
+BigInteger i2 = BigInteger.valueOf(2012012012);
+String c2 = PaillierCipher.encryption(i2, pubKey);
+
+// paillier add with numbers
+String c3 = PaillierCipher.ciphertextAdd(c1,c2);
+
+// decrypt the result
+BigInteger o3 = PaillierCipher.decryption(c3, priKey);
+```
+
+
+### 3.3.2 Solidity API说明
+
+#### 3.3.2.1. 同态加法库（LibPaillier.sol）
+
+- 接口名称：pai_add
+- 接口功能说明：加法同态的合约实现
+- 参数说明
+
+|输入参数|参数类型|参数说明|
+|:-----|:-----|:-----|
+|D1|String|加密后的第一个加法操作数|
+|D2|String|加密后的第二个加法操作数|
+|**输出参数**|**参数类型**|**参数说明**|
+|返回值|String|同态加法的结果其他 ：成功    空串：失败 |
+
+*注：该合约实现复用了sha3的机制，采用特定的前缀进行扩展算法实现*
+
+#### 3.3.2.2. 使用样例
+
+```
+import "LibPaillier.sol";
+
+contract Test {
+　　using LibPaillier for *;
+　　
+　　string balance;
+　　
+　　function addBalance(string n) public returns (int) {
+　　    string memory result = LibPaillier.pai_add(balance, n);
+　　    if (bytes(result).length == 0) {
+　　        return 1;
+　　　　}
+　　　　
+　　　　balance = result;
+　　　　return 0;
+　　}
+}
+```
+
+[systemContract]:images/i3.1.png "系统合约部署示例"
+
+# 第四章、部署合约
+本章以一个HelloWorld.sol智能合约为例介绍部署合约的方法。
+该合约中有一个name成员变量。同时有更新接口set和读取接口get,合约源码如下：
+```javascript
+contract HelloWorld{
+    string name;
+    function HelloWorld(){
+       name="Hi,Welcome!";
+    }
+    function get()constant returns(string){
+        return name;
+    }
+    function set(string n){
+    	name=n;
+    }
+}
+```
+工具目录下已有部署脚本。更新目录下config.js中的Ip（内网监听IP）和端口（RPC监听端口），及privKey（注意没有0x前缀）和account（注意有0x前缀）	（生成方法参看生成公私钥对）后直接使用即可。
+```bash
+cd tool
+cnpm install
+vim config.js  
+babel-node deploy.js HelloWorld
+```
+输出示例如下：
+
+![示例输出](./images/i4.1.png)
+
+输出即是HelloWorld.sol智能合约地址。
+# 第五章、调用合约
+本章以第四章中的HelloWorld.sol智能合约为例介绍调用合约的方法。
+调用更新接口set和读取接口get。
+```bash
+cd tool
+babel-node demoHelloWorld.js
+```
+输出示例如下：
+
+![示例输出](./images/i5.1.png)
+
+输出即是调用合约set接口后的结果。
+以上仅为示例，可以新建智能合约文件或查看、修改HelloWorld.sol，及对应的调用脚本	以符合需要。
+智能合约Solidity语言教程请参考http://solidity.readthedocs.io/en/latest/
+# 第六章、使用控制台
+控制台是通过IPC方式连接区块链节点进程的一种方式。
+控制台可以查看区块信息、查看交易信息、查看节点连接信息。
+打开控制台命令行：ethconsole geth.ipc文件路径
+```bash
+ethconsole /mydata/nodedata-1/geth.ipc
+```
+## 6.1. 查看区块
+命令行 ：web3.eth.getBlock(块号,console.log)
+如输出显示块号1的块信息
+```bash
+web3.eth.getBlock(1,console.log)
+```
+示例输出如下（字段含义请参看区块头结构）：
+![示例输出](./images/i6.1.png)
+## 6.2. 查看交易
+命令行 ：web3.eth.getTransaction(交易哈希,console.log)
+
+如输入
+```bash
+web3.eth.getTransaction('0x32e7970afe197053b6b18771dea01e392da9cf9173b0a9a22ce3778de0a109d3',console.log)
+```
+示例输出如下（字段含义请参看交易结构）：
+
+![示例输出](./images/i6.2.png)
+
+## 6.3. 查看交易回执
+命令行 ：web3.eth.getTransactionReceipt（交易哈希，console.log）
+
+如输入
+```bash
+web3.eth.getTransactionReceipt('0x32e7970afe197053b6b18771dea01e392da9cf9173b0a9a22ce3778de0a109d3',console.log)console.log)
+```
+示例输出如下（字段含义请参看交易回执结构）：
+![示例输出](./images/i6.3.png)
+## 6.4. 查看合约
+命令行 ：web3.eth.getCode(合约地址，console.log)
+
+如输入
+```bash
+web3.eth.getCode('0x932169080dd008768f4bf1fbae7ca706d85525b9',console.log)
+```
+示例输出如下（输出为合约二进制编码，非空即是表示合约存在）：
+![示例输出](./images/i6.4.png)
+## 6.5. 查看节点连接
+命令行 ：web3.admin.getPeers(console.log)
+
+如输入
+```bash
+web3.admin.getPeers(console.log)
+```
+示例输出如下（字段含义请参看节点连接信息）：
+![示例输出](./images/i6.5.png)
+# 第七章、多节点组网
+
+本章详细介绍在一个创始节点已正常运行的前提下，如何一步步操作，加入新的区块链节 点，    组成区块链网络的操作流程。
+
+系统合约是 OpenDL 区块链的重要设计思路之一，也是控制网络节点加入和退出的重要方式，
+
+因此[部署系统合约](#7.1 部署系统合约)是多节点组网的前提条件。并且仅需执行一次。
+
+新节点加入网络的过程主要有三个步骤[新建非创世节点](#7.2 新建非创世节点)、[非创世节点加入网络](#7.3 非创世节点加入网络)、[非创世节点启动](#7.4 非创世节点启动)。
+
+## 7.1 部署系统合约
+
+执行以下命令：
+
+```shell
+cd systemcontractv2
+cnpm install
+vim config.js 	#更新内网监听Ip和RPC监听端口，及privKey和account（可复用第四章部署合约 中的或重新生成）
+babel-node deploy.js
+```
+
+示例输出如下：
+
+![7.1](images/i7.1.png)
+
+1.从上面输出中获得系统代理合约地址，更新到创世节点运行参数配置文件```config.json```中的```systemproxyaddress``` 字段。然后重启创世节点区块链进程。
+
+2.编辑系统合约目录下的```node1.json```。将其中的字段内容更新为创世节点的```config.json```中的```NodeextraInfo```部分自身的节点信息。（id=NodeId、ip=Peerip、port=Port、desc=Nodedesc、category=Identitytype、CAhash留空字符串即可、agencyinfo=Agencyinfo、idx=Idx注意字段值必须完全一样！）
+
+   示例如下：
+
+   ![7.2](images/i7.2.png)
+
+3.添加创世节点入网 
+
+```shell
+babel-node tool.js NodeAction registerNode node1.json
+```
+
+输出示例如下：
+
+![7.3](images/i7.3.png)
+
+“发送交易成功”即表示交易请求已发出。
+
+4.查看创世节点是否已在节点列表中
+
+```shell
+babel-node tool.js NodeAction all
+```
+
+输出示例如下：
+
+![7.4](images/i7.4.png)
+
+输出中有```NodeIdsLength = 1```即是代表节点列表中有一个节点了。
+
+## 7.2 新建非创世节点
+
+1.新建节点目录，下文设定新节点目录为```/mydata/nodedata-2/ ```
+
+2.参看[生成节点身份NodeId](#2.4 生成节点身份NodeId) ，并将新的```network.rlp network.rlp.pub``` 文件输出到 ```/mydata/nodedata-2/ ```
+
+3.拷贝创世块文件```genesis.json```和创世节点的配置文件 ```config.json``` 及日志配置文件``` log.conf``` 到新节点目录```/mydata/nodedata-2/ ```
+
+4.更新```/mydata/nodedata-2/ ```的```config.json```文件中的```rpcport、p2pport、wallet、keystoredir、datadir```字段（注意：若多个节点同在一台服务器，需要配置rpcport、 p2pport均不互相冲突）。
+
+5.更新```/mydata/nodedata-2/ ```的log.conf中的日志路径。
+
+6.追加非创世节点信息到 ```/mydata/nodedata-2/``` 的```config.json```文件中的 ```NodeextraInfo``` 字段。
+
+示例如下：
+
+```json
+"NodeextraInfo":[
+  {	"Nodeid":"de0fa385816b505799433e54b88788e21cb42092a6ff5bcaa2285d7ace906e5e6ce8ef2b30134ff276a5834d58721291acc5864e07e6d52469b79b28e699dfde",
+     "Nodedesc": "node1",
+     "Agencyinfo": "node1",
+     "Peerip": "119.29.57.154",
+     "Identitytype": 1,
+     "Port":30303,
+     "Idx":0
+  },
+  {   "Nodeid":"2a0cb7425bd63835d346ae20ec6107d28f64009a9dcca7d485713f1dfe7c4edf6e79b7e08a70cb8220beb133327361313e6bc793433311ba997a81e14800a85f",
+      "Nodedesc": "node2",
+      "Agencyinfo": "node2",
+      "Peerip": "xxxx",
+      "Identitytype": 1,
+      "Port":30304,
+      "Idx":1
+  }
+]
+```
+
+其中字段说明如下：
+
+| **字段**       | **说明**            |
+| ------------ | ----------------- |
+| Nodeid       | 节点ID              |
+| Nodedesc     | 节点描述              |
+| Agencyinfo   | 节点信息              |
+| Peerip       | P2P网络监听端口（建议外网IP） |
+| Identitytype | 节点类型              |
+| Port         | P2P网络端口           |
+
+## 7.3 非创世节点加入网络
+
+执行以下命令：
+
+```shell
+cd systemcontractv2/
+vim node2.json
+```
+
+1.编辑系统合约目录下的节点信息文件```node2.json```。将其中的字段内容更新为```/mydata/nodedata-2/``` 的```config.json```中的```NodeextraInfo```部分的```node2```的节点信息。（注意字段值必须完全一样！）
+
+2.添加节点入网 
+
+   ```
+   babel-node tool.js NodeAction registerNode node2.json
+   ```
+
+   输出示例如下：
+
+   ![7.5](images/i7.5.png)
+
+3.查看是否已经入网
+
+   ```shell
+   babel-node tool.js NodeAction all
+   ```
+
+   输出示例如下：
+
+   ![7.6](images/i7.6.png)
+
+   输出中有 ```NodeIdsLength = 2``` 即是代表节点列表中已有个节点了。
+
+## 7.4 非创世节点启动
+
+执行以下命令启动区块链节点进程：
+
+```shell
+./build/eth/eth --genesis /mydata/nodedata-2/genesis.json --config /mydata/nodedata-2/config.json
+```
+
+查看块高变化及连接节点信息：
+
+```shell
+babel-node monitor.js
+```
+
+输出示例如下：
+
+![7.7](images/i7.7.png)
+
+输出中“已连接节点数：1”代表已连接上的对端节点数。
+
+输出中“当前块高11690”代表当前块高，块高不断增长说明在正常运行。
+
+ 至此，两个节点的区块链网络已组成功！
+
+若需要继续添加新节点入网，重复本章的[新建非创世节点](#7.2 新建非创世节点)、[非创世节点加入网络](#7.3 非创世节点加入网络)、[非创世节点启动](#7.4 非创世节点启动) 即可。
+
+## 7.5 节点退出网络
+
+命令行：```babel-node tool.js NodeAction cancelNode ``` 节点信息json文件
+
+最后一个参数“节点信息json文件” 即是[非创世节点加入网络](#7.3 非创世节点加入网络) 中节点加入网络时对应的节点信息文件。
+
+执行删除命令后，可以通过执行以下命令来查看当前节点列表：
+
+```shell
+babel-node tool.js NodeAction all
+```
+
+# 第八章、机构证书准入介绍
+
+## 8.1 机构证书的作用说明
+
+机构身份认证功能，为机构备案公钥证书到区块链，作为准入机制，使得区块链上节点能 够与现实身份对应，节点接入联盟链时需验证该节点身份，节点身份验证通过才能接入联    盟链，节点行为可追溯。
+
+## 8.2  注册新证书
+
+生成私钥 private.key 和公钥 public.key 
+
+```shell
+openssl genrsa -out private.key 1024
+openssl rsa -in private.key -pubout -out public.key
+```
+
+## 8.3 启用机构证书验证
+
+### 8.3.1 准备工作
+
+1.假设本地有 public key 和 private key，然后放到如下位置目录：
+
+   ```shell
+   /mydata/nodedata/CA/
+   ```
+
+   public.key的内容如下(内容已省略):
+
+   ```
+   -----BEGIN PUBLIC KEY-----
+   ***
+   ***
+   -----END PUBLIC KEY-----
+   ```
+
+   private.key的内容如下(内容已省略)
+
+   ```
+   -----BEGIN RSA PRIVATE KEY-----
+   ***
+   ***
+   -----END RSA PRIVATE KEY-----
+   ```
+
+2.把公钥public key写入合约
+
+   ```shell
+   babel-node tool.js CAAction update ca.json
+   ```
+
+   ca.json结构：
+
+   ```json
+   {
+       "hash":"xxx",
+       "pubkey":"xxxx",
+       "orgname":"BCOS银行",
+       "notbefore":20170223,
+       "notafter":20180223,
+       "status":1,
+       "whitelist":"192.168.1.1;192.168.1.2;192.168.1.3",
+       "blacklist":"192.168.1.11;192.168.1.12;192.168.1.13"
+   }
+   ```
+其中字段说明如下：
+
+| **字段**       | **说明**            |
+| ------------ | ----------------- |
+| hash      | 对证书的sha256sum后的hash，这里的证书是指能导出public.key的原有证书 |
+| pubkey    | public.key的整个文本信息，注意对换行符的替换              |
+| orgname   | 机构名称                                     |
+| notbefore | 证书生效时间                                   |
+| notafter  | 证书过期时间                                   |
+| status    | 证书状态 0：不可用 1：可用                          |
+| whitelist | ip白名单，只允许哪些ip可以连接当前节点，默认为空字符串，允许所有ip     |
+| blacklist | ip黑名单，不允许哪些ip连接当前节点，默认为空字符串，代表没有禁止ip     |
+
+### 8.3.2 打开开关
+
+开关打开后，会对当前所有节点进行CA验证，如果节点在目录  ```/mydata/nodedata/CA/``` 没有相关的证书，那么会被对方节点拒绝。
+
+开启开关前，先确保当前所有节点的证书已经上链。
+
+开启全局CAVerify开关
+
+```shell
+babel-node tool.js ConfigAction set CAVerify true
+```
+
+查看开关是否生效
+
+```shell
+babel-node tool.js ConfigAction get CAVerify
+```
+
+若出现以下信息，则代表成功：
+
+![](images/i8.png)
+
+### 8.3.3 查看日志
+
+开启开关并且通过CA模块验证后，通过以下命令找出相关记录
+
+```shell
+grep "verify ok" /mydata/nodedata-1/log/*
+```
+
+### 8.4 更新证书状态
+
+如果证书过期或者被注销，可以通过以下命令来剔除用该证书的机构所有连接节点
+
+```shell
+babel-node tool.js CAAction updateStatus ca.json
+```
+
+其中，ca.json的 status 要设置为0。检查日志操作是否生效
+
+```shell
+grep "blockNumber is 0 or status is false" /mydata/nodedata-1/log/*
+```
+
+### 8.5  证书注意事项
+
+1.妥善保管 private.key，切勿泄露，同时应把证书，public.key 和 private.key 备份到安全位置
+
+2.开启全局 CA 开关 CAVerify 开关前，先确保当前所有连接节点已有相应的证书在指定目录，同时注意文件的名字 public.key，private.key。
+
+3.一旦把 CAVerify 开关开启后，不建议再把 CAVerify 关闭。
+
+# 第九章、系统合约介绍
+系统合约是BCOS区块链的内置智能合约。
+主要分为以下几种：系统代理合约、节点管理合约、机构证书合约、权限管理合约、全网配置合约。
+
+系统合约一经部署，全网生效后，一般不轻易变更。
+若需重新部署变更升级，需全网所有节点都认可且重新更新运行参数配置文件的systemproxyaddress字段后重启。
+系统合约原则上只允许管理员账号调用。
+
+以下依次介绍各个系统合约的源码路径、已实现接口说明、调用例子、工具使用方法。
+
+
+
+## 9.1．系统代理合约
+系统代理合约是系统合约的统一入口。
+它提供了路由名称到合约地址的映射关系。
+
+源码路径：systemcontractv2/SystemProxy.sol
+
+### ①　接口说明
+|接口名	|输入	|输出|	备注|
+|----|----|----|----|
+|获取路由信息 getRoute	|路由名称	|路由地址、缓存标志位、生效块号	|无|
+|注册路由信息setRoute|	路由名称、路由地址、缓存标志位	|无	|若该路由名称已存在，则覆盖|
+
+web3调用示例如下（可参看systemcontractv2/deploy.js）：
+```js
+console.log("注册NodeAction.....");
+func = "setRoute(string,address,bool)";
+params = ["NodeAction", NodeAction.address, false];
+receipt = await web3sync.sendRawTransaction(config.account, config.privKey, SystemProxy.address, func, params);
+```
+
+### ②　工具使用方法
+查看所有系统合约信息：
+
+```  babel-node tool.js SystemProxy ```
+
+
+示例输出如下：
+
+![output example](./images/i9.1.png)
+
+输出中即是当前系统路由表的所有路由信息。
+
+
+## 9.2．节点管理合约
+节点管理合约主要功能是维护网络中节点列表。
+网络中节点加入或退出都需要与节点管理合约进行交互。
+
+源码路径：systemcontractv2/NodeAction.sol
+### ①　接口说明
+|接口名	|输入|	输出|	备注|
+|----|----|----|----|
+|节点入网 registerNode	|节点ID、IP、端口、节点类型、节点描述、节点CA哈希、节点agency、节点序号	|布尔结果	|若该节点ID已存在，则忽略|
+|节点出网 cancelNode	|节点ID	|布尔结果	|若该路由名称不存在，则忽略
+
+web3调用示例如下（可参看systemcontractv2/tool.js）：
+```js
+var instance=getAction("NodeAction");
+var func = "registerNode(string,string,uint256,uint8,string,string,string,uint256)";
+var params = [node.id,node.ip,node.port,node.category,node.desc,node.CAhash,node.agencyinfo,node.idx]; 
+var receipt = web3sync.sendRawTransaction(config.account, config.privKey, instance.address, func, params);
+```
+
+### ②　工具使用方法
+请参看 添加非创世节点入网、节点出网
+
+## 9.3．机构证书合约
+机构证书合约主要功能是维护机构证书信息。
+
+源码路径：systemcontractv2/CAAction.sol
+
+### ①　接口说明
+|接口名	|输入	|输出|	备注|
+|----|----|----|----|
+|更新证书信息 update	|证书哈希、公钥、组织名称、证书有效开始时间、证书失效时间、证书状态、白名单列表、黑名单列表	|布尔结果	|若该证书信息不存在，则新建|
+|更新证书状态 updateStatus	|证书哈希、证书状态	|布尔结果	|若该路由名称不存在，则忽略
+|查询证书信息 get	|证书哈希	|证书哈希、公钥、组织名称、证书有效开始时间、证书失效时间、证书状态、块号	|无
+|查询证书黑白名单列表 getIp	|证书哈希	|白名单列表、黑名单列表	|无
+
+web3调用示例如下（可参看systemcontractv2/tool.js）：
+```js
+var instance=getAction("CAAction");
+var func = "update(string,string,string,uint256,uint256,uint8,string,string)";
+var params = 
+[ca.hash,ca.pubkey,ca.orgname,ca.notbefore,ca.notafter,ca.status,ca.whitelist,ca.blacklist]; 
+var receipt = 
+web3sync.sendRawTransaction(config.account, config.privKey, instance.address, func, params);
+```
+
+### ②　工具使用方法
+查看证书列表
+
+```babel-node tool.js CAAction all```
+
+更新证书信息
+
+```babel-node tool.js CAAction update```
+
+更新证书状态
+
+```babel-node tool.js CAAction updateStatus```
+
+
+## 9.4．权限管理合约
+权限管理合约是对区块链权限模型的实现。
+一个外部账户只属于一个角色，一个角色拥有一个权限项列表。
+一个权限项由合约地址加上合约接口来唯一标识。
+
+源码路径：systemcontractv2/AuthorityFilter.sol	交易权限Filter
+ systemcontractv2/Group.sol	角色
+
+
+### ①　接口说明
+
+|合约	|接口名	|输入|	输出|	备注|
+|----|----|----|----|----|
+|角色	|设置用户权限组 权限项 setPermission|	合约地址、合约接口、权限标记|	无	|无|
+|  |	获取权限标记 getPermission	|合约地址、合约接口	|权限标记|	无|
+|交易权限Filter	|设置用户所属角色 setUserGroup	|用户外部账户、用户所属角色合约	|无	|无|
+| |	交易权限检查 process	|用户外部账户、交易发起账户、合约地址、合约接口、交易输入数据	|	|无|
+
+web3调用示例如下（可参看systemcontractv2/deploy.js）：
+```js
+func = "setUserGroup(address,address)";
+params = [config.account, Group.address];
+receipt = await web3sync.sendRawTransaction(config.account, config.privKey, AuthorityFilter.address, func, params);
+console.log("授予"+config.account+"角色"+Group.address);
+```
+
+### ②　工具使用方法
+检查用户外部账户权限
+
+```babel-node tool.js AuthorityFilter 用户外部账户、合约地址、合约接口```
+
+
+
+### ③　自主定制
+继承TransactionFilterBase实现新的交易Filter合约。并通过addFilter接口将新Filter注册入TransactionFilterChain即可。
+
+## 9.5．全网配置合约
+全网配置合约维护了区块链中部分全网运行配置信息。
+目标是为了通过交易的全网共识来达成全网配置的一致更新。
+
+源码路径：systemcontractv2/ConfigAction.sol
+
+### ①　全网配置项说明
+|配置项|	说明	|默认值|	推荐值|
+|----|----|----|----|
+|maxBlockHeadGas	|块最大GAS （16进制）|	200000000	|20000000000|
+|intervalBlockTime|	块间隔(ms) （16进制）|	1000|	1000|
+|maxBlockTranscations	|块最大交易数（16进制）	|1000|	1000|
+|maxNonceCheckBlock	|交易nonce检查最大块范围（16进制）|	1000|	1000|
+|maxBlockLimit|	blockLimit超过当前块号的偏移最大值（16进制）	|1000|	1000|
+|maxTranscationGas|	交易的最大gas（16进制）|	20000000	|20000000|
+|CAVerify|	CA验证开关|	FALSE|	FALSE|
+
+### ②　接口说明
+|接口名|	输入|	输出|	备注|
+|----|----|----|----|
+|设置配置项 set|	配置项、配置值	|无	|若配置表中已存在，则覆盖|
+|查询配置值 get|	配置项|	配置值、块号|	无|
+
+web3调用示例如下（可参看systemcontractv2/tool.js）：
+```js
+var func = "set(string,string)";
+var params = [key,value];
+var receipt = web3sync.sendRawTransaction(config.account, config.privKey, instance.address, func, params);
+console.log("配置项:"+key+","+value);
+```
+
+### ③　使用方法
+查询配置项
+
+```babel-node tool.js ConfigAction get配置项```
+
+设置配置项
+
+```babel-node tool.js ConfigAction set配置项 配置值```
+# 第十章、分布式数据库
+区块链进程支持将区块、状态数据存储到数据库，在config.json中增加如下配置：
+
+```
+"dbconf": {
+        "stateDbConf": {
+                "dbInfo": "x.x.x.x:x@db",
+                "dbName": "db",
+                "tableName": "t_state",
+                "userName": "****",
+                "pwd": "******",
+                "cacheSize": 104857600,
+                "engineType": 1 //1-mysql 2-oracle
+        },
+        "blockDbConf": {
+                "dbInfo": "x.x.x.x:x@db",
+                "dbName": "db",
+                "tableName": "t_block",
+                "userName": "****",
+                "pwd": "******",
+                "cacheSize": 104857600,
+                "engineType": 1 //1-mysql 2-oracle
+        },
+        "extrasDbConf": {
+                "dbInfo": "x.x.x.x:x@db",
+                "dbName": "db",
+                "tableName": "tb_extras",
+                "userName": "*****",
+                "pwd": "******",
+                "cacheSize": 104857600,
+                "engineType": 1 //1-mysql 2-oracle
+        }
+}
+```
+
+配置中，一共指定三个表，分别是状态存储、区块存储和额外存储；
+
+重新编译区块链进程，cmake时增加-DETH_ODBC选项，即可开启数据库存储。
+
+
+# 第十一章、其他可选工具介绍
+
+本章介绍两个可选工具的使用场景与使用方法
+
+## 11.1 创世块工具
+创世块工具主要是为了将当前区块链中现有的所有合约数据作为快照导出。
+
+一旦新链以此快照作为创世块文件启动，新链就可以快速拥有了当前区块链的所有合约数据。
+
+命令行：
+
+区块链执行程序路径 --genesis 创世块文件 --config 配置文件 --export-genesis 导出新创世块文件路径
+
+示例如下：
+
+```
+./build/eth/eth --genesis ./genesis.json --config ./config.json 	
+--export-genesis ./genesis.file
+```
+
+执行输出的genesis.file即是新创世块文件。
+
+
+## 11.2 监控脚本工具
+
+为了方便快速的查看当前节点的网络连接及块高情况。可使用本工具。
+
+```
+cd tool
+babel-node monitor.js
+```
+
+示例输出如下:
+
+![](images/i10.1.jpg)
+
+输出中“已连接节点数”代表当前节点已连接上的区块链节点数。
+
+输出中“当前块高”代表当前节点的区块链高度。如果在不断增长，代表区块链在正常运行。
+
+
+# 第十二章、问题反馈
+欢迎任何人对本文档指出不足、提出优化建议。
+
+欢迎任何人参与BCOS区块链开源平台的使用、优化、改进。
+
+欢迎任何人反馈BCOS区块链开源平台的任何问题。
+
+若有问题反馈请尽可能包含以下信息：
+
+1.平台源码版本（如有）
+2.所在的操作系统或平台
+3.问题重现的方法或步骤
+4.问题期望的表现
+5.源码文件及行数（如有）
+
+随时联系我们：hi@bcos.org.cn
+
+
+# 第十三章、附录
+
+## 13.1 区块头结构
+关键字段 | 说明
+------------ | ------------- 
+hash | 块哈希
+difficulty | 块难度（默认1）
+parentHash | 父块哈希
+timestamp | 块时间戳
+gasLimit | 块GAS最大限制
+gasused | 块已使用GAS
+number | 块号
+sha3uncles | 叔伯块哈希
+stateroot | 世界状态树根
+transcationroot | 交易树根
+receiptsroot | 交易收据树根
+genidx | 记账节点编号
+nodelist | 记账节点公钥列表
+
+## 13.2 交易结构
+关键字段 | 说明
+------------ | ------------- 
+sender | 交易发送者外部账号
+gas | 交易GAS上限
+receiveaddress | 合约地址
+data | 交易数据
+sign | 交易签名
+randomid | 交易随机数
+blocklimit | 交易最大块号限制
+
+
+## 13.3 交易回执结构
+关键字段 | 说明
+------------ | ------------- 
+blockNumber | 交易所在块号
+contractAddress | 合约地址
+cumulativeGasUsed | 交易预估消耗GAS
+gasUsed | 交易实际消耗GAS
+logs | EventLog列表
+transactionHash | 交易哈希
+transactionIndex | 交易序号
+
+## 13.4 节点连接信息
+关键字段 | 说明
+------------ | ------------- 
+id | 节点身份NodeId
+name | 节点软件版本信息
+network | 节点网络IP信息