/**
 *  Copyright (C) 2021 FISCO BCOS.
 *  SPDX-License-Identifier: Apache-2.0
 *  Licensed under the Apache License, Version 2.0 (the "License");
 *  you may not use this file except in compliance with the License.
 *  You may obtain a copy of the License at
 *
 *   http://www.apache.org/licenses/LICENSE-2.0
 *
 *  Unless required by applicable law or agreed to in writing, software
 *  distributed under the License is distributed on an "AS IS" BASIS,
 *  WITHOUT WARRANTIES OR CONDITIONS OF ANY KIND, either express or implied.
 *  See the License for the specific language governing permissions and
 *  limitations under the License.
 *
 * @brief test for GatewayFactory
 * @file GatewayFactoryTest.cpp
 * @author: octopus
 * @date 2021-05-17
 */

#include <bcos-gateway/GatewayConfig.h>
#include <bcos-gateway/GatewayFactory.h>
#include <bcos-utilities/testutils/TestPromptFixture.h>
#include <boost/algorithm/string.hpp>
#include <boost/filesystem.hpp>
#include <boost/test/unit_test.hpp>

using namespace bcos;
using namespace gateway;
using namespace bcos::test;

BOOST_FIXTURE_TEST_SUITE(GatewayFactoryTest, TestPromptFixture)

BOOST_AUTO_TEST_CASE(test_certPubHexHandler)
{
    auto factory = std::make_shared<GatewayFactory>("", "");
    {
        // sm cert
<<<<<<< HEAD
        std::string cert = "../../bcos-gateway/test/unittests/data/sm_ca/sm_node.crt";
=======
        std::string cert = "../../../bcos-gateway/test/unittests/data/sm_ca/sm_node.crt";
>>>>>>> c63212ce
        std::string pubHex;
        auto r = factory->certPubHexHandler()(cert, pubHex);
        BOOST_CHECK(r);
        BOOST_CHECK_EQUAL(pubHex,
            R"(045a0d065954bbc96dba0e9eea163d970a9187c3e5f1a6329daf2898acb888ac2d668f4e3b34b538dcd1be7839d86a0869ca6478913cfd4e46c1517586f9c0b3c0)");
    }

    {
        // RSA cert
<<<<<<< HEAD
        std::string cert("../../bcos-gateway/test/unittests/data/ca/node.crt");
=======
        std::string cert("../../../bcos-gateway/test/unittests/data/ca/node.crt");
>>>>>>> c63212ce
        std::string pubHex;
        auto r = factory->certPubHexHandler()(cert, pubHex);
        BOOST_CHECK(r);
    }
}

BOOST_AUTO_TEST_CASE(test_buildSSLContext)
{
    auto factory = std::make_shared<GatewayFactory>("", "");

    {
        // SM SSLContext
<<<<<<< HEAD
        std::string configIni("../../bcos-gateway/test/unittests/data/config/config_ipv6.ini");
=======
        std::string configIni("../../../bcos-gateway/test/unittests/data/config/config_ipv6.ini");
>>>>>>> c63212ce
        auto config = std::make_shared<GatewayConfig>();
        config->initConfig(configIni);
        auto context = factory->buildSSLContext(config->smCertConfig());
        BOOST_CHECK(context);
    }

    {
        // SSLContext
<<<<<<< HEAD
        std::string configIni("../../bcos-gateway/test/unittests/data/config/config_ipv4.ini");
=======
        std::string configIni("../../../bcos-gateway/test/unittests/data/config/config_ipv4.ini");
>>>>>>> c63212ce
        auto config = std::make_shared<GatewayConfig>();
        config->initConfig(configIni);
        auto context = factory->buildSSLContext(config->certConfig());
        BOOST_CHECK(context);
    }
}

BOOST_AUTO_TEST_SUITE_END()<|MERGE_RESOLUTION|>--- conflicted
+++ resolved
@@ -37,11 +37,7 @@
     auto factory = std::make_shared<GatewayFactory>("", "");
     {
         // sm cert
-<<<<<<< HEAD
-        std::string cert = "../../bcos-gateway/test/unittests/data/sm_ca/sm_node.crt";
-=======
         std::string cert = "../../../bcos-gateway/test/unittests/data/sm_ca/sm_node.crt";
->>>>>>> c63212ce
         std::string pubHex;
         auto r = factory->certPubHexHandler()(cert, pubHex);
         BOOST_CHECK(r);
@@ -51,11 +47,7 @@
 
     {
         // RSA cert
-<<<<<<< HEAD
-        std::string cert("../../bcos-gateway/test/unittests/data/ca/node.crt");
-=======
         std::string cert("../../../bcos-gateway/test/unittests/data/ca/node.crt");
->>>>>>> c63212ce
         std::string pubHex;
         auto r = factory->certPubHexHandler()(cert, pubHex);
         BOOST_CHECK(r);
@@ -68,11 +60,7 @@
 
     {
         // SM SSLContext
-<<<<<<< HEAD
-        std::string configIni("../../bcos-gateway/test/unittests/data/config/config_ipv6.ini");
-=======
         std::string configIni("../../../bcos-gateway/test/unittests/data/config/config_ipv6.ini");
->>>>>>> c63212ce
         auto config = std::make_shared<GatewayConfig>();
         config->initConfig(configIni);
         auto context = factory->buildSSLContext(config->smCertConfig());
@@ -81,11 +69,7 @@
 
     {
         // SSLContext
-<<<<<<< HEAD
-        std::string configIni("../../bcos-gateway/test/unittests/data/config/config_ipv4.ini");
-=======
         std::string configIni("../../../bcos-gateway/test/unittests/data/config/config_ipv4.ini");
->>>>>>> c63212ce
         auto config = std::make_shared<GatewayConfig>();
         config->initConfig(configIni);
         auto context = factory->buildSSLContext(config->certConfig());
