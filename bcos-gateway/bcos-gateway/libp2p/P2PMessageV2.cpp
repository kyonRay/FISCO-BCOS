/*
 *  Copyright (C) 2021 FISCO BCOS.
 *  SPDX-License-Identifier: Apache-2.0
 *  Licensed under the Apache License, Version 2.0 (the "License");
 *  you may not use this file except in compliance with the License.
 *  You may obtain a copy of the License at
 *
 *   http://www.apache.org/licenses/LICENSE-2.0
 *
 *  Unless required by applicable law or agreed to in writing, software
 *  distributed under the License is distributed on an "AS IS" BASIS,
 *  WITHOUT WARRANTIES OR CONDITIONS OF ANY KIND, either express or implied.
 *  See the License for the specific language governing permissions and
 *  limitations under the License.
 *
 * @file P2PMessageV2.cpp
 * @brief: extend srcNodeID and dstNodeID for message forward
 * @author: yujiechen
 * @date 2021-05-04
 */

#include "P2PMessageV2.h"
#include "Common.h"
using namespace bcos;
using namespace bcos::gateway;

bool P2PMessageV2::encodeHeader(bytes& _buffer)
{
    auto ret = P2PMessage::encodeHeader(_buffer);
    if (m_version <= (uint16_t)(bcos::protocol::ProtocolVersion::V0))
    {
        return ret;
    }
    if (m_srcP2PNodeID.size() > P2PMessageOptions::MAX_NODEID_LENGTH)
    {
        P2PMSG_LOG(ERROR) << LOG_DESC("srcP2PNodeID length valid")
                          << LOG_KV("srcP2PNodeID length", m_srcP2PNodeID.size());
        return false;
    }
    if (m_dstP2PNodeID.size() > P2PMessageOptions::MAX_NODEID_LENGTH)
    {
        P2PMSG_LOG(ERROR) << LOG_DESC("dstP2PNodeID length valid")
                          << LOG_KV("dstP2PNodeID length", m_dstP2PNodeID.size());
        return false;
    }
    // ecode ttl
    auto ttlData = boost::asio::detail::socket_ops::host_to_network_short(m_ttl);
    _buffer.insert(_buffer.end(), (byte*)&ttlData, (byte*)&ttlData + 2);

    // encode srcP2PNodeID
    auto srcP2PNodeIDLen =
        boost::asio::detail::socket_ops::host_to_network_short(m_srcP2PNodeID.size());
    _buffer.insert(_buffer.end(), (byte*)&srcP2PNodeIDLen, (byte*)&srcP2PNodeIDLen + 2);
    _buffer.insert(_buffer.end(), m_srcP2PNodeID.begin(), m_srcP2PNodeID.end());

    // encode dstP2PNodeID
    auto dstP2PNodeIDLen =
        boost::asio::detail::socket_ops::host_to_network_short(m_dstP2PNodeID.size());
    _buffer.insert(_buffer.end(), (byte*)&dstP2PNodeIDLen, (byte*)&dstP2PNodeIDLen + 2);
    _buffer.insert(_buffer.end(), m_dstP2PNodeID.begin(), m_dstP2PNodeID.end());
    return true;
}

int32_t P2PMessageV2::decodeHeader(const bytesConstRef& _buffer)
{
    int32_t offset = P2PMessage::decodeHeader(_buffer);
    if (m_version <= bcos::protocol::ProtocolVersion::V0)
    {
        return offset;
    }

<<<<<<< HEAD
=======
    // The packet was not fully received by the network.
>>>>>>> 56d51c16
    if (_buffer.size() < m_length)
    {
        return MessageDecodeStatus::MESSAGE_INCOMPLETE;
    }

    auto length = static_cast<int32_t>(_buffer.size());
    // decode ttl
    CHECK_OFFSET_WITH_THROW_EXCEPTION(offset + 2, length);
    m_ttl = boost::asio::detail::socket_ops::network_to_host_short(*((uint16_t*)&_buffer[offset]));

    offset += 2;
    CHECK_OFFSET_WITH_THROW_EXCEPTION(offset + 2, length);
    // decode srcP2PNodeID, the length of srcP2PNodeID is 2-bytes
    uint16_t srcP2PNodeIDLen =
        boost::asio::detail::socket_ops::network_to_host_short(*((uint16_t*)&_buffer[offset]));

    offset += 2;
    CHECK_OFFSET_WITH_THROW_EXCEPTION(offset + srcP2PNodeIDLen, length);
    if (srcP2PNodeIDLen > 0)
    {
        m_srcP2PNodeID.assign(&_buffer[offset], &_buffer[offset] + srcP2PNodeIDLen);
    }
    offset += srcP2PNodeIDLen;
    // decode dstP2PNodeID, the length of dstP2PNodeID is 2-bytes
    uint16_t dstP2PNodeIDLen =
        boost::asio::detail::socket_ops::network_to_host_short(*((uint16_t*)&_buffer[offset]));
    offset += 2;
    CHECK_OFFSET_WITH_THROW_EXCEPTION(offset + dstP2PNodeIDLen, length);
    if (dstP2PNodeIDLen > 0)
    {
        m_dstP2PNodeID.assign(&_buffer[offset], &_buffer[offset] + dstP2PNodeIDLen);
    }
    offset += dstP2PNodeIDLen;
    return offset;
}<|MERGE_RESOLUTION|>--- conflicted
+++ resolved
@@ -69,10 +69,7 @@
         return offset;
     }
 
-<<<<<<< HEAD
-=======
     // The packet was not fully received by the network.
->>>>>>> 56d51c16
     if (_buffer.size() < m_length)
     {
         return MessageDecodeStatus::MESSAGE_INCOMPLETE;
