--- conflicted
+++ resolved
@@ -494,7 +494,6 @@
             return;
         }
 
-<<<<<<< HEAD
         P2PSession::Ptr session;
         {
             RecursiveGuard lock(x_sessions);
@@ -505,18 +504,6 @@
             }
         }
 
-=======
-
-        P2PSession::Ptr session = nullptr;
-        {
-            RecursiveGuard lock(x_sessions);
-            auto it = m_sessions.find(nodeID);
-            if (it != m_sessions.end() && it->second->active())
-            {
-                session = it->second;
-            }
-        }
->>>>>>> 8654912b
         if (session)
         {
             if (message->seq() == 0)
