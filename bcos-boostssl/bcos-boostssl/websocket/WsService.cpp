/*
 *  Copyright (C) 2021 FISCO BCOS.
 *  SPDX-License-Identifier: Apache-2.0
 *  Licensed under the Apache License, Version 2.0 (the "License");
 *  you may not use this file except in compliance with the License.
 *  You may obtain a copy of the License at
 *
 *   http://www.apache.org/licenses/LICENSE-2.0
 *
 *  Unless required by applicable law or agreed to in writing, software
 *  distributed under the License is distributed on an "AS IS" BASIS,
 *  WITHOUT WARRANTIES OR CONDITIONS OF ANY KIND, either express or implied.
 *  See the License for the specific language governing permissions and
 *  limitations under the License.
 *
 * @file WsService.cpp
 * @author: octopus
 * @date 2021-07-28
 */
#include "bcos-boostssl/websocket/WsStream.h"
#include "bcos-framework/gateway/GatewayTypeDef.h"
#include <bcos-boostssl/websocket/Common.h>
#include <bcos-boostssl/websocket/WsError.h>
#include <bcos-boostssl/websocket/WsService.h>
#include <bcos-boostssl/websocket/WsSession.h>
#include <bcos-utilities/BoostLog.h>
#include <bcos-utilities/Common.h>
#include <bcos-utilities/ThreadPool.h>
#include <json/json.h>
#include <boost/algorithm/string.hpp>
#include <boost/algorithm/string/case_conv.hpp>
#include <algorithm>
#include <chrono>
#include <cstdint>
#include <exception>
#include <memory>
#include <string>
#include <thread>
#include <tuple>
#include <utility>
#include <vector>

using namespace bcos;
using namespace std::chrono_literals;
using namespace bcos::boostssl;
using namespace bcos::boostssl::ws;

WsService::WsService()
{
    WEBSOCKET_SERVICE(INFO) << LOG_KV("[NEWOBJ][WsService]", this);
}

WsService::~WsService()
{
    stop();
    m_taskGroup.wait();
    WEBSOCKET_SERVICE(INFO) << LOG_KV("[DELOBJ][WsService]", this);
}

void WsService::start()
{
    if (m_running)
    {
        WEBSOCKET_SERVICE(INFO) << LOG_BADGE("start") << LOG_DESC("websocket service is running");
        return;
    }
    m_running = true;

    // init m_timerFactory if it is not not initialized
    if (!m_timerFactory)
    {
        m_timerFactory = std::make_shared<timer::TimerFactory>();
    }

    // start ioc thread
    if (m_ioservicePool)
    {
        m_ioservicePool->start();
    }

    // start as server
    if (m_config->asServer())
    {
        m_httpServer->start();
    }
    auto self = weak_from_this();
    // start as client
    if (m_config->asClient())
    {
        if (m_config->connectPeers() && !m_config->connectPeers()->empty())
        {
            // Connect to peers and wait for at least one connection to be successfully
            // established
            syncConnectToEndpoints(m_config->connectPeers());
        }

        m_reconnectTimer = m_timerFactory->createTimer(
            [self] {
                auto service = self.lock();
                if (service)
                {
                    service->reconnect();
                }
            },
            m_config->reconnectPeriod(), m_config->reconnectPeriod());
        m_reconnectTimer->start();
    }

    // report session status
    m_statTimer = m_timerFactory->createTimer(
        [self]() {
            auto service = self.lock();
            if (service)
            {
                service->reportConnectedNodes();
            }
        },
        m_config->heartbeatPeriod(), m_config->heartbeatPeriod());
    m_statTimer->start();

    // start connect to server
    reportConnectedNodes();

    WEBSOCKET_SERVICE(INFO) << LOG_BADGE("start")
                            << LOG_DESC("start websocket service successfully")
                            << LOG_KV("model", m_config->model())
                            << LOG_KV("taskArenaMaxConcurrency", m_taskArena.max_concurrency())
                            << LOG_KV("max msg size", m_config->maxMsgSize());
}

void WsService::stop()
{
    if (!m_running)
    {
        // WEBSOCKET_SERVICE(INFO) << LOG_DESC("websocket service has been stopped");
        return;
    }
    m_running = false;
    //    {
    //        auto ss = sessions();
    //        for (auto const& session : ss)
    //        {
    //            session->drop(WsError::SessionDisconnect);
    //        }
    //    }

    // stop ioc thread
    if (m_ioservicePool)
    {
        m_ioservicePool->stop();
    }

    m_taskGroup.cancel();
    m_taskGroup.wait();

    if (m_statTimer)
    {
        m_statTimer->stop();
    }

    if (m_reconnectTimer)
    {
        m_reconnectTimer->stop();
    }

    if (m_httpServer)
    {
        m_httpServer->stop();
    }
    if (m_timerFactory)
    {
        m_timerFactory.reset();
    }

    // WEBSOCKET_SERVICE(INFO) << LOG_DESC("stop websocket service successfully");
}


void WsService::reportConnectedNodes()
{
    auto ss = sessions();
    WEBSOCKET_SERVICE(INFO) << LOG_DESC("connected nodes") << LOG_KV("count", ss.size());

    for (auto const& session : ss)
    {
        auto writeQueueSize = session->writeQueueSize();
        auto callbackQueueSize = session->callbackQueueSize();
        if (writeQueueSize > 0 || callbackQueueSize > 0)
        {
            WEBSOCKET_SERVICE(INFO) << LOG_BADGE("stat") << LOG_DESC("session write queue status")
                                    << LOG_KV("endpoint", session->endPoint())
                                    << LOG_KV("writeQueueSize", writeQueueSize)
                                    << LOG_KV("callbackQueueSize", callbackQueueSize);
        }
        else
        {
            WEBSOCKET_SERVICE(DEBUG) << LOG_BADGE("stat") << LOG_DESC("session write queue status")
                                     << LOG_KV("endpoint", session->endPoint())
                                     << LOG_KV("writeQueueSize", writeQueueSize)
                                     << LOG_KV("callbackQueueSize", callbackQueueSize);
        }
    }
}

std::string WsService::genConnectError(
    const std::string& _error, const std::string& endpoint, bool end)
{
    std::stringstream msg;
    msg << _error << ":/" << endpoint;
    if (!end)
    {
        msg << ", ";
    }
    return msg.str();
}

void WsService::syncConnectToEndpoints(EndPointsPtr _peers)
{
    std::string errorMsg;
    std::size_t sucCount = 0;

    auto vPromise = asyncConnectToEndpoints(_peers);

    for (std::size_t i = 0; i < vPromise->size(); ++i)
    {
        auto fut = (*vPromise)[i]->get_future();

        auto status = fut.wait_for(std::chrono::milliseconds(m_waitConnectFinishTimeout));
        auto [errCode, errMsg, endpoint] = fut.get();
        switch (status)
        {
        case std::future_status::deferred:
            break;
        case std::future_status::timeout:
            errorMsg += genConnectError("connection timeout", endpoint, i == vPromise->size() - 1);
            break;
        case std::future_status::ready:

            try
            {
                if (errCode)
                {
                    errorMsg += genConnectError(
                        errMsg.empty() ? errCode.message() : errMsg + " " + errCode.message(),
                        endpoint, i == vPromise->size() - 1);
                }
                else
                {
                    sucCount++;
                }
            }
            catch (std::exception& _e)
            {
                WEBSOCKET_SERVICE(WARNING)
                    << LOG_BADGE("syncConnectToEndpoints") << LOG_DESC("future get throw exception")
                    << LOG_KV("e", _e.what());
            }
            break;
        }
    }

    if (sucCount == 0)
    {
        stop();
        BOOST_THROW_EXCEPTION(std::runtime_error("[" + boost::to_lower_copy(errorMsg) + "]"));
        return;
    }
}

std::shared_ptr<std::vector<
    std::shared_ptr<std::promise<std::tuple<boost::beast::error_code, std::string, std::string>>>>>
WsService::asyncConnectToEndpoints(EndPointsPtr _peers)
{
    auto vPromise = std::make_shared<std::vector<std::shared_ptr<
        std::promise<std::tuple<boost::beast::error_code, std::string, std::string>>>>>();

    for (auto& peer : *_peers)
    {
        std::string connectedEndPoint = peer.address() + ":" + std::to_string(peer.port());

        /*
        WEBSOCKET_SERVICE(DEBUG) << LOG_BADGE("asyncConnect")
                                 << LOG_DESC("try to connect to endpoint")
                                 << LOG_KV("host", (peer.address())) << LOG_KV("port", peer.port());
        */

        auto p = std::make_shared<
            std::promise<std::tuple<boost::beast::error_code, std::string, std::string>>>();
        vPromise->push_back(p);

        std::string host = peer.address();
        uint16_t port = peer.port();

        auto self = std::weak_ptr<WsService>(shared_from_this());
        m_connector->connectToWsServer(host, port, m_config->disableSsl(),
            [p, self, connectedEndPoint](boost::beast::error_code _ec,
                const std::string& _extErrorMsg,
                std::shared_ptr<WsStreamDelegate> _wsStreamDelegate,
                std::shared_ptr<std::string> _nodeId) {
                auto service = self.lock();
                if (!service)
                {
                    return;
                }

                auto futResult = std::make_tuple(_ec, _extErrorMsg, connectedEndPoint);
                p->set_value(futResult);

                if (_ec)
                {
                    return;
                }

                auto session = service->newSession(_wsStreamDelegate, *_nodeId.get());
                session->setEndPoint(connectedEndPoint);
                session->startAsClient();
            });
    }

    return vPromise;
}

void WsService::reconnect()
{
    auto connectPeers = std::make_shared<std::set<NodeIPEndpoint>>();

    // select all disconnected nodes
    ReadGuard l(x_peers);
    {
        for (auto& peer : *m_reconnectedPeers)
        {
            std::string connectedEndPoint = peer.address() + ":" + std::to_string(peer.port());
            auto session = getSession(connectedEndPoint);
            if (session)
            {
                continue;
            }
            connectPeers->insert(peer);
        }
    }

    if (!connectPeers->empty())
    {
        for (auto reconnectPeer : *connectPeers)
        {
            WEBSOCKET_SERVICE(INFO) << ("reconnect")
                                    << LOG_KV("peer", reconnectPeer.address() + ":" +
                                                          std::to_string(reconnectPeer.port()));
        }
        asyncConnectToEndpoints(connectPeers);
    }
}

bool WsService::registerMsgHandler(uint16_t _msgType, MsgHandler _msgHandler)
{
    if (!_msgHandler)
    {
        return false;
    }
    UpgradableGuard l(x_msgTypeHandlers);
    auto it = m_msgType2Method.find(_msgType);
    if (it != m_msgType2Method.end())
    {
        return false;
    }

    UpgradeGuard ul(l);
    m_msgType2Method[_msgType] = _msgHandler;
    return true;
}

MsgHandler WsService::getMsgHandler(uint16_t _type)
{
    ReadGuard l(x_msgTypeHandlers);
    auto it = m_msgType2Method.find(_type);
    if (it != m_msgType2Method.end())
    {
        return it->second;
    }
    return nullptr;
}

bool WsService::eraseMsgHandler(uint16_t _type)
{
    UpgradableGuard l(x_msgTypeHandlers);
    auto it = m_msgType2Method.find(_type);
    if (it == m_msgType2Method.end())
    {
        return false;
    }
    UpgradeGuard ul(l);
    m_msgType2Method.erase(it);
    return true;
}

std::shared_ptr<WsSession> WsService::newSession(
    std::shared_ptr<WsStreamDelegate> _wsStreamDelegate, std::string const& _nodeId)
{
    _wsStreamDelegate->setMaxReadMsgSize(m_config->maxMsgSize());

    std::string endPoint = _wsStreamDelegate->remoteEndpoint();
<<<<<<< HEAD
    auto session = m_sessionFactory->createSession(m_taskGroup);
=======
    auto session = m_sessionFactory->createSession(m_taskArena, m_taskGroup);
>>>>>>> f98deaa4

    session->setWsStreamDelegate(std::move(_wsStreamDelegate));
    session->setIoc(m_ioservicePool->getIOService());
    session->setMessageFactory(messageFactory());
    session->setEndPoint(endPoint);
    session->setMaxWriteMsgSize(m_config->maxMsgSize());
    session->setSendMsgTimeout(m_config->sendMsgTimeout());
    session->setNodeId(_nodeId);

    auto self = std::weak_ptr<WsService>(shared_from_this());
    session->setConnectHandler([self](Error::Ptr _error, std::shared_ptr<WsSession> _session) {
        auto wsService = self.lock();
        if (wsService)
        {
            wsService->onConnect(std::move(_error), std::move(_session));
        }
    });
    session->setDisconnectHandler(
        [self](Error::Ptr _error, std::shared_ptr<ws::WsSession> _session) {
            auto wsService = self.lock();
            if (wsService)
            {
                wsService->onDisconnect(std::move(_error), std::move(_session));
            }
        });
    session->setRecvMessageHandler(
        [self](std::shared_ptr<boostssl::MessageFace> message, std::shared_ptr<WsSession> session) {
            auto wsService = self.lock();
            if (wsService)
            {
                wsService->onRecvMessage(std::move(message), std::move(session));
            }
        });

    WEBSOCKET_SERVICE(INFO) << LOG_BADGE("newSession") << LOG_DESC("start the session")
                            << LOG_KV("endPoint", endPoint);
    return session;
}

void WsService::addSession(std::shared_ptr<WsSession> _session)
{
    auto endpoint = _session->endPoint();
    bool ok = false;
    {
        boost::unique_lock<boost::shared_mutex> lock(x_mutex);
        auto it = m_sessions.find(endpoint);
        if (it == m_sessions.end())
        {
            m_sessions[endpoint] = _session;
            ok = true;
        }
    }

    // thread pool
    for (auto& conHandler : m_connectHandlers)
    {
        conHandler(_session);
    }

    WEBSOCKET_SERVICE(INFO) << LOG_BADGE("addSession") << LOG_DESC("add session to mapping")
                            << LOG_KV("endPoint", endpoint) << LOG_KV("result", ok);
}

void WsService::removeSession(const std::string& _endPoint)
{
    {
        boost::unique_lock<boost::shared_mutex> lock(x_mutex);
        m_sessions.erase(_endPoint);
    }

    WEBSOCKET_SERVICE(INFO) << LOG_BADGE("removeSession") << LOG_KV("endpoint", _endPoint);
}

std::shared_ptr<WsSession> WsService::getSession(const std::string& _endPoint)
{
    boost::shared_lock<boost::shared_mutex> lock(x_mutex);
    auto it = m_sessions.find(_endPoint);
    if (it != m_sessions.end())
    {
        return it->second;
    }
    return nullptr;
}

WsSessions WsService::sessions()
{
    WsSessions sessions;
    {
        boost::shared_lock<boost::shared_mutex> lock(x_mutex);
        for (const auto& session : m_sessions)
        {
            if (session.second && session.second->isConnected())
            {
                sessions.push_back(session.second);
            }
        }
    }

    return sessions;
}
/**
 * @brief: session connect
 * @param _error:
 * @param _session: session
 * @return void:
 */
void WsService::onConnect(Error::Ptr _error, std::shared_ptr<WsSession> _session)
{
    std::ignore = _error;
    std::string endpoint;
    if (_session)
    {
        endpoint = _session->endPoint();
    }

    addSession(_session);

    WEBSOCKET_SERVICE(INFO) << LOG_BADGE("onConnect") << LOG_KV("endpoint", endpoint)
                            << LOG_KV("refCount", _session.use_count());
}

/**
 * @brief: session disconnect
 * @param _error: the reason of disconnection
 * @param _session: session
 * @return void:
 */
void WsService::onDisconnect(Error::Ptr _error, std::shared_ptr<WsSession> _session)
{
    std::ignore = _error;
    std::string endpoint;
    if (_session)
    {
        endpoint = _session->endPoint();
    }

    // clear the session
    removeSession(endpoint);

    for (auto& disHandler : m_disconnectHandlers)
    {
        disHandler(_session);
    }

    WEBSOCKET_SERVICE(INFO) << LOG_BADGE("onDisconnect") << LOG_KV("endpoint", endpoint)
                            << LOG_KV("refCount", _session ? _session.use_count() : -1);
}

void WsService::onRecvMessage(
    std::shared_ptr<boostssl::MessageFace> message, std::shared_ptr<WsSession> session)
{
    const auto& seq = message->seq();

    WEBSOCKET_SERVICE(TRACE) << LOG_BADGE("onRecvMessage")
                             << LOG_DESC("receive message from server")
                             << LOG_KV("type", message->packetType()) << LOG_KV("seq", seq)
                             << LOG_KV("endpoint", session->endPoint())
                             << LOG_KV("data size", message->payload()->size())
                             << LOG_KV("use_count", session.use_count());

    auto typeHandler = getMsgHandler(message->packetType());
    if (typeHandler)
    {
        typeHandler(std::move(message), std::move(session));
    }
    else
    {
        if (message->packetType() == gateway::AMOPMessageType)
        {
            // AMOP May be disable by config.ini
            WEBSOCKET_SERVICE(DEBUG)
                << LOG_BADGE("onRecvMessage") << LOG_DESC("AMOP is disabled!")
                << LOG_KV("type", message->packetType()) << LOG_KV("endpoint", session->endPoint())
                << LOG_KV("seq", seq) << LOG_KV("data size", message->payload()->size())
                << LOG_KV("use_count", session.use_count());
            return;
        }

        WEBSOCKET_SERVICE(WARNING)
            << LOG_BADGE("onRecvMessage") << LOG_DESC("unrecognized message type")
            << LOG_KV("type", message->packetType()) << LOG_KV("endpoint", session->endPoint())
            << LOG_KV("seq", seq) << LOG_KV("data size", message->payload()->size())
            << LOG_KV("use_count", session.use_count());
    }
}

void WsService::asyncSendMessageByEndPoint(const std::string& _endPoint,
    std::shared_ptr<boostssl::MessageFace> _msg, Options _options, RespCallBack _respFunc)
{
    std::shared_ptr<WsSession> session = getSession(_endPoint);
    if (!session)
    {
        if (_respFunc)
        {
            auto error = BCOS_ERROR_PTR(
                WsError::EndPointNotExist, "there has no connection of the endpoint exist");
            _respFunc(error, nullptr, nullptr);
        }

        return;
    }

    session->asyncSendMessage(std::move(_msg), _options, _respFunc);
}

void WsService::asyncSendMessage(
    std::shared_ptr<boostssl::MessageFace> _msg, Options _options, RespCallBack _respCallBack)
{
    return asyncSendMessage(sessions(), std::move(_msg), _options, std::move(_respCallBack));
}

void WsService::asyncSendMessage(const WsSessions& _ss, std::shared_ptr<boostssl::MessageFace> _msg,
    Options _options, RespCallBack _respFunc)
{
    class Retry : public std::enable_shared_from_this<Retry>
    {
    public:
        WsSessions ss;
        std::shared_ptr<boostssl::MessageFace> msg;
        Options options;
        RespCallBack respFunc;

        void trySendMessageWithOutCB()
        {
            if (ss.empty())
            {
                return;
            }

            auto seed = std::chrono::system_clock::now().time_since_epoch().count();
            std::default_random_engine e(seed);
            std::shuffle(ss.begin(), ss.end(), e);

            auto session = *ss.begin();
            ss.erase(ss.begin());


            session->asyncSendMessage(msg, options);
        }

        void trySendMessageWithCB()
        {
            if (ss.empty())
            {
                auto error = BCOS_ERROR_PTR(
                    WsError::NoActiveCons, "there has no active connection available");
                respFunc(error, nullptr, nullptr);
                return;
            }

            auto seed = std::chrono::system_clock::now().time_since_epoch().count();
            std::default_random_engine e(seed);
            std::shuffle(ss.begin(), ss.end(), e);

            auto session = *ss.begin();
            ss.erase(ss.begin());

            auto self = shared_from_this();
            std::string endPoint = session->endPoint();
            // Note: should not pass session to the lamda operator[], this will lead to memory leak
            session->asyncSendMessage(msg, options,
<<<<<<< HEAD
                [self, endPoint, callback = respFunc](auto&& _error, auto&& _msg, auto&& _session) {
                    if (_error && _error->errorCode() != 0)
                    {
                        BOOST_SSL_LOG(WARNING)
                            << LOG_BADGE("asyncSendMessage") << LOG_DESC("callback failed")
                            << LOG_KV("endpoint", endPoint) << LOG_KV("code", _error->errorCode())
=======
                [self, endPoint, callback = respFunc](
                    auto&& _error, auto&& _msg, auto&& _session) {
                    if (_error && _error->errorCode() != 0)
                    {
                        BOOST_SSL_LOG(WARNING)
                            << LOG_BADGE("asyncSendMessage")
                            << LOG_DESC("callback failed") << LOG_KV("endpoint", endPoint)
                            << LOG_KV("code", _error->errorCode())
>>>>>>> f98deaa4
                            << LOG_KV("message", _error->errorMessage());

                        if (self->respFunc)
                        {
                            return self->respFunc(_error, _msg, _session);
                        }
                    }

                    callback(_error, _msg, _session);
                });
        }
    };

    auto retry = std::make_shared<Retry>();
    retry->ss = _ss;
    retry->msg = std::move(_msg);

    retry->options = _options;
    retry->respFunc = std::move(_respFunc);

    if (retry->respFunc)
    {
        retry->trySendMessageWithCB();
    }
    else
    {
        retry->trySendMessageWithOutCB();
    }

    // auto size = _ss.size();
    // auto seq = _msg->seq();
    // int32_t timeout = _options.timeout > 0 ? _options.timeout : m_config->sendMsgTimeout();

    // WEBSOCKET_SERVICE(DEBUG) << LOG_BADGE("asyncSendMessage") <<
    // LOG_KV("seq", seq)
    //                          << LOG_KV("size", size) << LOG_KV("timeout", timeout);
}

void WsService::asyncSendMessage(const std::set<std::string>& _endPoints,
    std::shared_ptr<boostssl::MessageFace> _msg, Options _options, RespCallBack _respFunc)
{
    ws::WsSessions ss;
    for (const std::string& endPoint : _endPoints)
    {
        auto s = getSession(endPoint);
        if (s)
        {
            ss.push_back(s);
        }
        else
        {
            WEBSOCKET_SERVICE(DEBUG)
                << LOG_BADGE("asyncSendMessage")
                << LOG_DESC("there has no connection of the endpoint exist, skip")
                << LOG_KV("endPoint", endPoint);
        }
    }

    return asyncSendMessage(ss, std::move(_msg), _options, std::move(_respFunc));
}

void WsService::broadcastMessage(std::shared_ptr<boostssl::MessageFace> _msg)
{
    broadcastMessage(sessions(), std::move(_msg));
}

void WsService::broadcastMessage(
    const WsSession::Ptrs& _ss, std::shared_ptr<boostssl::MessageFace> _msg)
{
    for (const auto& session : _ss)
    {
        if (session->isConnected())
        {
            session->asyncSendMessage(_msg);
        }
    }

    WEBSOCKET_SERVICE(DEBUG) << LOG_BADGE("broadcastMessage");
}<|MERGE_RESOLUTION|>--- conflicted
+++ resolved
@@ -399,11 +399,7 @@
     _wsStreamDelegate->setMaxReadMsgSize(m_config->maxMsgSize());
 
     std::string endPoint = _wsStreamDelegate->remoteEndpoint();
-<<<<<<< HEAD
-    auto session = m_sessionFactory->createSession(m_taskGroup);
-=======
     auto session = m_sessionFactory->createSession(m_taskArena, m_taskGroup);
->>>>>>> f98deaa4
 
     session->setWsStreamDelegate(std::move(_wsStreamDelegate));
     session->setIoc(m_ioservicePool->getIOService());
@@ -665,23 +661,12 @@
             std::string endPoint = session->endPoint();
             // Note: should not pass session to the lamda operator[], this will lead to memory leak
             session->asyncSendMessage(msg, options,
-<<<<<<< HEAD
                 [self, endPoint, callback = respFunc](auto&& _error, auto&& _msg, auto&& _session) {
                     if (_error && _error->errorCode() != 0)
                     {
                         BOOST_SSL_LOG(WARNING)
                             << LOG_BADGE("asyncSendMessage") << LOG_DESC("callback failed")
                             << LOG_KV("endpoint", endPoint) << LOG_KV("code", _error->errorCode())
-=======
-                [self, endPoint, callback = respFunc](
-                    auto&& _error, auto&& _msg, auto&& _session) {
-                    if (_error && _error->errorCode() != 0)
-                    {
-                        BOOST_SSL_LOG(WARNING)
-                            << LOG_BADGE("asyncSendMessage")
-                            << LOG_DESC("callback failed") << LOG_KV("endpoint", endPoint)
-                            << LOG_KV("code", _error->errorCode())
->>>>>>> f98deaa4
                             << LOG_KV("message", _error->errorMessage());
 
                         if (self->respFunc)
