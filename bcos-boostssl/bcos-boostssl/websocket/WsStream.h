--- conflicted
+++ resolved
@@ -54,13 +54,9 @@
     using Ptr = std::shared_ptr<WsStream>;
     using ConstPtr = std::shared_ptr<const WsStream>;
 
-<<<<<<< HEAD
-    WsStream(std::shared_ptr<boost::beast::websocket::stream<STREAM>> _stream) : m_stream(_stream)
-=======
     WsStream(
         std::shared_ptr<boost::beast::websocket::stream<STREAM>> _stream)
       : m_stream(_stream)
->>>>>>> f98deaa4
     {
         initDefaultOpt();
         WEBSOCKET_STREAM(INFO) << LOG_KV("[NEWOBJ][WsStream]", this);
@@ -139,11 +135,6 @@
             // socket
             auto& ss = boost::beast::get_lowest_layer(*m_stream);
             ws::WsTools::close(ss.socket());
-<<<<<<< HEAD
-
-=======
-        
->>>>>>> f98deaa4
             WEBSOCKET_STREAM(INFO)
                 << LOG_DESC("the real action to close the stream") << LOG_KV("this", this);
         }
@@ -155,18 +146,6 @@
     }
 
     void shutdown(boost::beast::ssl_stream<boost::beast::tcp_stream>& sslStream)
-    {
-        // websocket stream
-        boost::beast::error_code ec;
-        sslStream.shutdown(ec);
-    }
-
-    void shutdown(boost::beast::tcp_stream &tcpStream) 
-    {
-        // do nothing
-    }
-
-    void shutdown(boost::beast::ssl_stream<boost::beast::tcp_stream> &sslStream) 
     {
         // websocket stream
         boost::beast::error_code ec;
@@ -338,23 +317,13 @@
     using ConstPtr = std::shared_ptr<const WsStreamDelegateBuilder>;
 
 public:
-<<<<<<< HEAD
     WsStreamDelegate::Ptr build(std::shared_ptr<boost::beast::tcp_stream> _tcpStream)
-=======
-    WsStreamDelegate::Ptr build(
-        std::shared_ptr<boost::beast::tcp_stream> _tcpStream)
->>>>>>> f98deaa4
     {
         _tcpStream->socket().set_option(boost::asio::ip::tcp::no_delay(true));
         auto wsStream = std::make_shared<boost::beast::websocket::stream<boost::beast::tcp_stream>>(
             std::move(*_tcpStream));
-<<<<<<< HEAD
         auto rawWsStream =
             std::make_shared<bcos::boostssl::ws::WsStream<boost::beast::tcp_stream>>(wsStream);
-=======
-        auto rawWsStream = std::make_shared<bcos::boostssl::ws::WsStream<boost::beast::tcp_stream>>(
-            wsStream);
->>>>>>> f98deaa4
         return std::make_shared<WsStreamDelegate>(rawWsStream);
     }
 
