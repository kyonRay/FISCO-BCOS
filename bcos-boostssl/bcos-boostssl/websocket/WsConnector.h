/*
 *  Copyright (C) 2021 FISCO BCOS.
 *  SPDX-License-Identifier: Apache-2.0
 *  Licensed under the Apache License, Version 2.0 (the "License");
 *  you may not use this file except in compliance with the License.
 *  You may obtain a copy of the License at
 *
 *   http://www.apache.org/licenses/LICENSE-2.0
 *
 *  Unless required by applicable law or agreed to in writing, software
 *  distributed under the License is distributed on an "AS IS" BASIS,
 *  WITHOUT WARRANTIES OR CONDITIONS OF ANY KIND, either express or implied.
 *  See the License for the specific language governing permissions and
 *  m_limitations under the License.
 *
 * @file WsConnector.h
 * @author: octopus
 * @date 2021-08-23
 */
#pragma once
#include <bcos-boostssl/websocket/WsStream.h>
#include <bcos-utilities/DataConvertUtility.h>
#include <bcos-utilities/IOServicePool.h>
#include <boost/asio/ssl.hpp>
#include <boost/beast/core.hpp>
#include <boost/beast/ssl/ssl_stream.hpp>
#include <boost/beast/websocket.hpp>
#include <functional>
#include <mutex>
#include <set>
#include <string>
#include <type_traits>
#include <utility>

namespace bcos::boostssl::ws
{
class WsConnector : public std::enable_shared_from_this<WsConnector>
{
public:
    using Ptr = std::shared_ptr<WsConnector>;
    using ConstPtr = std::shared_ptr<const WsConnector>;

    explicit WsConnector(std::shared_ptr<boost::asio::ip::tcp::resolver> _resolver)
      : m_resolver(std::move(_resolver))
    {}

    /**
     * @brief: connect to the server
     * @param _host: the remote server host, support ipv4, ipv6, domain name
     * @param _port: the remote server port
     * @param _disableSsl: disable ssl
     * @param _callback:
     * @return void:
     */
    void connectToWsServer(const std::string& _host, uint16_t _port, bool _disableSsl,
        std::function<void(boost::beast::error_code, const std::string& extErrorMsg,
            std::shared_ptr<WsStreamDelegate>, std::shared_ptr<std::string>)>
            _callback);

    bool erasePendingConns(const std::string& _nodeIPEndpoint)
    {
        std::lock_guard<std::mutex> lock(x_pendingConns);
        return m_pendingConns.erase(_nodeIPEndpoint) != 0U;
    }

    bool insertPendingConns(const std::string& _nodeIPEndpoint)
    {
        std::lock_guard<std::mutex> lock(x_pendingConns);
        auto result = m_pendingConns.insert(_nodeIPEndpoint);
        return result.second;
    }

    void setResolver(std::shared_ptr<boost::asio::ip::tcp::resolver> _resolver)
    {
        m_resolver = std::move(_resolver);
    }
    std::shared_ptr<boost::asio::ip::tcp::resolver> resolver() const { return m_resolver; }

    void setIOServicePool(IOServicePool::Ptr _ioservicePool)
    {
        m_ioservicePool = std::move(_ioservicePool);
    }

    void setCtx(std::shared_ptr<boost::asio::ssl::context> _ctx) { m_ctx = std::move(_ctx); }
    std::shared_ptr<boost::asio::ssl::context> ctx() const { return m_ctx; }

    void setBuilder(std::shared_ptr<WsStreamDelegateBuilder> _builder)
    {
        m_builder = std::move(_builder);
    }
    std::shared_ptr<WsStreamDelegateBuilder> builder() const { return m_builder; }

private:
    std::shared_ptr<WsStreamDelegateBuilder> m_builder;
    std::shared_ptr<boost::asio::ip::tcp::resolver> m_resolver;
    std::shared_ptr<boost::asio::ssl::context> m_ctx;

    mutable std::mutex x_pendingConns;
    std::set<std::string> m_pendingConns;
<<<<<<< HEAD

=======
    
>>>>>>> f98deaa4
    IOServicePool::Ptr m_ioservicePool;
};
}  // namespace bcos::boostssl::ws<|MERGE_RESOLUTION|>--- conflicted
+++ resolved
@@ -97,11 +97,6 @@
 
     mutable std::mutex x_pendingConns;
     std::set<std::string> m_pendingConns;
-<<<<<<< HEAD
-
-=======
-    
->>>>>>> f98deaa4
     IOServicePool::Ptr m_ioservicePool;
 };
 }  // namespace bcos::boostssl::ws