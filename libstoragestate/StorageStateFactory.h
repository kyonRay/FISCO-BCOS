--- conflicted
+++ resolved
@@ -23,11 +23,8 @@
 
 
 #pragma once
-#include "libexecutive/StateFactoryInterface.h"
+#include <libexecutive/StateFactoryInterface.h>
 
-<<<<<<< HEAD
-#include <libexecutive/StateFactoryInterface.h>
-=======
 namespace dev
 {
 namespace storagestate
@@ -43,4 +40,3 @@
 };
 }  // namespace storagestate
 }  // namespace dev
->>>>>>> 0f0b7b47
