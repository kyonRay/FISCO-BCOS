--- conflicted
+++ resolved
@@ -114,11 +114,7 @@
     /// @returns bytes() if no account exists at that address.
     /// @warning The reference to the code is only valid until the access to
     ///          other account. Do not keep it.
-<<<<<<< HEAD
-    virtual bytes const code(Address const& _address) const override;
-=======
-    bytes const& code(Address const& _address) const override;
->>>>>>> 57203d6c
+    bytes const code(Address const& _address) const override;
 
     /// Get the code hash of an account.
     /// @returns EmptySHA3 if no account exists at that address or if there is no code associated
