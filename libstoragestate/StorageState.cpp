/*
 * @CopyRight:
 * FISCO-BCOS is free software: you can redistribute it and/or modify
 * it under the terms of the GNU General Public License as published by
 * the Free Software Foundation, either version 3 of the License, or
 * (at your option) any later version.
 *
 * FISCO-BCOS is distributed in the hope that it will be useful,
 * but WITHOUT ANY WARRANTY; without even the implied warranty of
 * MERCHANTABILITY or FITNESS FOR A PARTICULAR PURPOSE.  See the
 * GNU General Public License for more details.
 *
 * You should have received a copy of the GNU General Public License
 * along with FISCO-BCOS.  If not, see <http://www.gnu.org/licenses/>
 * (c) 2016-2018 fisco-dev contributors.
 */
/**
 * @Mpt state interface for EVM
 *
 * @file StorageState.cpp
 * @author xingqiangbai
 * @date 2018-10-22
 */

#include "StorageState.h"
#include "libdevcrypto/Hash.h"
#include "libethcore/Exceptions.h"
#include "libstorage/MemoryTableFactory.h"

using namespace dev;
using namespace dev::eth;
using namespace dev::storagestate;
using namespace dev::storage;
using namespace dev::executive;

bool StorageState::addressInUse(Address const& _address) const
{
    auto table = getTable(_address);
    if (table && !table->data()->empty())
    {
        return true;
    }
    return false;
}

bool StorageState::accountNonemptyAndExisting(Address const& _address) const
{
    auto table = getTable(_address);
    if (table)
    {
        if (balance(_address) > u256(0) || codeHash(_address) != EmptySHA3 ||
            getNonce(_address) != m_accountStartNonce)
            return true;
    }
    return false;
}

bool StorageState::addressHasCode(Address const& _address) const
{
    auto table = getTable(_address);
    if (table)
    {
        auto entries = table->select(ACCOUNT_CODE_HASH, table->newCondition());
        if (entries->size() != 0u)
        {
            auto codeHash = h256(fromHex(entries->get(0)->getField(STORAGE_VALUE)));
            return codeHash != EmptySHA3;
        }
    }
    return false;
}

u256 StorageState::balance(Address const& _address) const
{
    auto table = getTable(_address);
    if (table)
    {
        auto entries = table->select(ACCOUNT_BALANCE, table->newCondition());
        if (entries->size() != 0u)
        {
            return u256(entries->get(0)->getField(STORAGE_VALUE));
        }
    }
    return 0;
}

void StorageState::addBalance(Address const& _address, u256 const& _amount)
{
    auto table = getTable(_address);
    if (table)
    {
        auto entries = table->select(ACCOUNT_BALANCE, table->newCondition());
        if (entries->size() != 0u)
        {
            auto entry = entries->get(0);
            auto balance = u256(entry->getField(STORAGE_VALUE));
            balance += _amount;
            entry = table->newEntry();
            entry->setField(STORAGE_VALUE, balance.str());
            table->update(ACCOUNT_BALANCE, entry, table->newCondition());
        }
    }
    else
    {
        createAccount(_address, requireAccountStartNonce(), _amount);
    }
}

void StorageState::subBalance(Address const& _address, u256 const& _amount)
{
    auto table = getTable(_address);
    if (table)
    {
        auto entries = table->select(ACCOUNT_BALANCE, table->newCondition());
        if (entries->size() != 0u)
        {
            auto entry = entries->get(0);
            auto balance = u256(entry->getField(STORAGE_VALUE));
            if (balance < _amount)
                BOOST_THROW_EXCEPTION(NotEnoughCash());
            balance -= _amount;
            entry = table->newEntry();
            entry->setField(STORAGE_VALUE, balance.str());
            table->update(ACCOUNT_BALANCE, entry, table->newCondition());
        }
    }
    else
    {
        BOOST_THROW_EXCEPTION(NotEnoughCash());
    }
}

void StorageState::setBalance(Address const& _address, u256 const& _amount)
{
    auto table = getTable(_address);
    if (table)
    {
        auto entries = table->select(ACCOUNT_BALANCE, table->newCondition());
        if (entries->size() != 0u)
        {
            auto entry = entries->get(0);
            auto balance = u256(entry->getField(STORAGE_VALUE));
            balance = _amount;
            entry = table->newEntry();
            entry->setField(STORAGE_VALUE, balance.str());
            table->update(ACCOUNT_BALANCE, entry, table->newCondition());
        }
    }
    else
    {
        createAccount(_address, requireAccountStartNonce(), _amount);
    }
}

void StorageState::transferBalance(Address const& _from, Address const& _to, u256 const& _value)
{
    subBalance(_from, _value);
    addBalance(_to, _value);
}

h256 StorageState::storageRoot(Address const& _address) const
{
    auto table = getTable(_address);
    if (table)
    {
        return table->hash();
    }
    return h256();
}

u256 StorageState::storage(Address const& _address, u256 const& _key)
{
    auto table = getTable(_address);
    if (table)
    {
        auto entries = table->select(_key.str(), table->newCondition());
        if (entries->size() != 0u)
        {
            return u256(entries->get(0)->getField(STORAGE_VALUE));
        }
    }
    return u256();
}

void StorageState::setStorage(Address const& _address, u256 const& _location, u256 const& _value)
{
    auto table = getTable(_address);
    if (table)
    {
        auto entries = table->select(_location.str(), table->newCondition());
        if (entries->size() == 0u)
        {
            auto entry = table->newEntry();
            entry->setField(STORAGE_KEY, _location.str());
            entry->setField(STORAGE_VALUE, _value.str());
            table->insert(_location.str(), entry);
        }
        else
        {
            auto entry = table->newEntry();
            entry->setField(STORAGE_KEY, _location.str());
            entry->setField(STORAGE_VALUE, _value.str());
            table->update(_location.str(), entry, table->newCondition());
        }
    }
}

void StorageState::clearStorage(Address const&) {}

void StorageState::setCode(Address const& _address, bytes&& _code)
{
    auto table = getTable(_address);
    if (table)
    {
        auto entry = table->newEntry();
        entry->setField(STORAGE_VALUE, toHex(_code));
        table->update(ACCOUNT_CODE, entry, table->newCondition());
        entry = table->newEntry();
        entry->setField(STORAGE_VALUE, toHex(sha3(_code)));
        table->update(ACCOUNT_CODE_HASH, entry, table->newCondition());
    }
    m_cache[_address] = _code;
}

void StorageState::kill(Address _address)
{
    auto table = getTable(_address);
    if (table)
    {
        auto entry = table->newEntry();
        entry->setField(STORAGE_VALUE, m_accountStartNonce.str());
        table->update(ACCOUNT_NONCE, entry, table->newCondition());
        entry = table->newEntry();
        entry->setField(STORAGE_VALUE, u256(0).str());
        table->update(ACCOUNT_BALANCE, entry, table->newCondition());
        entry = table->newEntry();
        entry->setField(STORAGE_VALUE, "");
        table->update(ACCOUNT_CODE, entry, table->newCondition());
        entry = table->newEntry();
        entry->setField(STORAGE_VALUE, toHex(EmptySHA3));
        table->update(ACCOUNT_CODE_HASH, entry, table->newCondition());
        entry = table->newEntry();
        entry->setField(STORAGE_VALUE, "false");
        table->update(ACCOUNT_ALIVE, entry, table->newCondition());
    }
    clear();
}

bytes const& StorageState::code(Address const& _address) const
{
    auto it = m_cache.find(_address);
    if (it != m_cache.end())
        return it->second;
    if (codeHash(_address) == EmptySHA3)
        return NullBytes;
    auto table = getTable(_address);
    if (table)
    {
        auto entries = table->select(ACCOUNT_CODE, table->newCondition());
        if (entries->size() != 0u)
        {
            m_cache[_address] = fromHex(entries->get(0)->getField(STORAGE_VALUE));
            return m_cache[_address];
        }
    }
    return NullBytes;
}

h256 StorageState::codeHash(Address const& _address) const
{
    auto table = getTable(_address);
    if (table)
    {
        auto entries = table->select(ACCOUNT_CODE_HASH, table->newCondition());
        if (entries->size() != 0u)
        {
            return h256(fromHex(entries->get(0)->getField(STORAGE_VALUE)));
        }
    }
    return EmptySHA3;
}

size_t StorageState::codeSize(Address const& _address) const
{
    return code(_address).size();
}

void StorageState::createContract(Address const& _address)
{
    createAccount(_address, requireAccountStartNonce());
}

void StorageState::incNonce(Address const& _address)
{
    auto table = getTable(_address);
    if (table)
    {
        auto entries = table->select(ACCOUNT_NONCE, table->newCondition());
        if (entries->size() != 0u)
        {
            auto entry = entries->get(0);
            auto nonce = u256(entry->getField(STORAGE_VALUE));
            ++nonce;
            entry = table->newEntry();
            entry->setField(STORAGE_VALUE, nonce.str());
            table->update(ACCOUNT_NONCE, entry, table->newCondition());
        }
    }
    else
        createAccount(_address, requireAccountStartNonce() + 1);
}

void StorageState::setNonce(Address const& _address, u256 const& _newNonce)
{
    auto table = getTable(_address);
    if (table)
    {
        auto entry = table->newEntry();
        entry->setField(STORAGE_VALUE, _newNonce.str());
        table->update(ACCOUNT_NONCE, entry, table->newCondition());
    }
    else
        createAccount(_address, _newNonce);
}

u256 StorageState::getNonce(Address const& _address) const
{
    auto table = getTable(_address);
    if (table)
    {
        auto entries = table->select(ACCOUNT_NONCE, table->newCondition());
        if (entries->size() != 0u)
        {
            auto entry = entries->get(0);
            return u256(entry->getField(STORAGE_VALUE));
        }
    }
    return m_accountStartNonce;
}

<<<<<<< HEAD
h256 StorageState::rootHash(bool _needCal) const
{
    if (_needCal)
=======
h256 StorageState::rootHash(bool needCalculate) const
{
    if (needCalculate)
>>>>>>> cdd32f2f
    {
        return m_memoryTableFactory->hash();
    }
    return h256();
}

void StorageState::commit()
{
    m_memoryTableFactory->commit();
}

void StorageState::dbCommit(h256 const&, int64_t)
{
    // ExecutiveContext will commit
    // m_memoryTableFactory->commitDB(_blockHash, _blockNumber);
}

void StorageState::setRoot(h256 const&) {}

u256 const& StorageState::accountStartNonce() const
{
    return m_accountStartNonce;
}

u256 const& StorageState::requireAccountStartNonce() const
{
    if (m_accountStartNonce == Invalid256)
        BOOST_THROW_EXCEPTION(InvalidAccountStartNonceInState());
    return m_accountStartNonce;
}

void StorageState::noteAccountStartNonce(u256 const& _actual)
{
    if (m_accountStartNonce == Invalid256)
        m_accountStartNonce = _actual;
    else if (m_accountStartNonce != _actual)
        BOOST_THROW_EXCEPTION(IncorrectAccountStartNonceInState());
}

size_t StorageState::savepoint() const
{
    return m_memoryTableFactory->savepoint();
}

void StorageState::rollback(size_t _savepoint)
{
    m_memoryTableFactory->rollback(_savepoint);
}

void StorageState::clear()
{
    m_cache.clear();
}

bool StorageState::checkAuthority(Address const& _origin, Address const& _contract) const
{
    auto table = getTable(_contract);
    if (table)
        return table->checkAuthority(_origin);
    else
        return true;
}

void StorageState::createAccount(Address const& _address, u256 const& _nonce, u256 const& _amount)
{
    std::string tableName("_contract_data_" + _address.hex() + "_");
    auto table = m_memoryTableFactory->createTable(tableName, STORAGE_KEY, STORAGE_VALUE, false);
    if (!table)
    {
        return;
    }
    auto entry = table->newEntry();
    entry->setField(STORAGE_KEY, ACCOUNT_BALANCE);
    entry->setField(STORAGE_VALUE, _amount.str());
    table->insert(ACCOUNT_BALANCE, entry);
    entry = table->newEntry();
    entry->setField(STORAGE_KEY, ACCOUNT_CODE_HASH);
    entry->setField(STORAGE_VALUE, toHex(EmptySHA3));
    table->insert(ACCOUNT_CODE_HASH, entry);
    entry = table->newEntry();
    entry->setField(STORAGE_KEY, ACCOUNT_CODE);
    entry->setField(STORAGE_VALUE, "");
    table->insert(ACCOUNT_CODE, entry);
    entry = table->newEntry();
    entry->setField(STORAGE_KEY, ACCOUNT_NONCE);
    entry->setField(STORAGE_VALUE, _nonce.str());
    table->insert(ACCOUNT_NONCE, entry);
    entry = table->newEntry();
    entry->setField(STORAGE_KEY, ACCOUNT_ALIVE);
    entry->setField(STORAGE_VALUE, "true");
    table->insert(ACCOUNT_ALIVE, entry);
}

inline storage::Table::Ptr StorageState::getTable(Address const& _address) const
{
    std::string tableName("_contract_data_" + _address.hex() + "_");
    return m_memoryTableFactory->openTable(tableName);
}<|MERGE_RESOLUTION|>--- conflicted
+++ resolved
@@ -338,15 +338,10 @@
     return m_accountStartNonce;
 }
 
-<<<<<<< HEAD
-h256 StorageState::rootHash(bool _needCal) const
-{
-    if (_needCal)
-=======
+
 h256 StorageState::rootHash(bool needCalculate) const
 {
     if (needCalculate)
->>>>>>> cdd32f2f
     {
         return m_memoryTableFactory->hash();
     }
