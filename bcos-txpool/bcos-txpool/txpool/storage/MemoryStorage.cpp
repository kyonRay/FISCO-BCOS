/**
 *  Copyright (C) 2021 FISCO BCOS.
 *  SPDX-License-Identifier: Apache-2.0
 *  Licensed under the Apache License, Version 2.0 (the "License");
 *  you may not use this file except in compliance with the License.
 *  You may obtain a copy of the License at
 *
 *   http://www.apache.org/licenses/LICENSE-2.0
 *
 *  Unless required by applicable law or agreed to in writing, software
 *  distributed under the License is distributed on an "AS IS" BASIS,
 *  WITHOUT WARRANTIES OR CONDITIONS OF ANY KIND, either express or implied.
 *  See the License for the specific language governing permissions and
 *  limitations under the License.
 *
 * @brief an implementation of using memory to store transactions
 * @file MemoryStorage.cpp
 * @author: yujiechen
 * @date 2021-05-07
 */
#include "bcos-txpool/txpool/storage/MemoryStorage.h"
#include <tbb/parallel_invoke.h>
#include <memory>
#include <tuple>

using namespace bcos;
using namespace bcos::txpool;
using namespace bcos::crypto;
using namespace bcos::protocol;

MemoryStorage::MemoryStorage(TxPoolConfig::Ptr _config, size_t _notifyWorkerNum) : m_config(_config)
{
    m_notifier = std::make_shared<ThreadPool>("txNotifier", _notifyWorkerNum);
    m_worker = std::make_shared<ThreadPool>("txpoolWorker", 1);
    m_blockNumberUpdatedTime = utcTime();
    TXPOOL_LOG(INFO) << LOG_DESC("init MemoryStorage of txpool")
                     << LOG_KV("txNotifierWorkerNum", _notifyWorkerNum);
}

void MemoryStorage::stop()
{
    if (m_notifier)
    {
        m_notifier->stop();
    }
    if (m_worker)
    {
        m_worker->stop();
    }
}

TransactionStatus MemoryStorage::submitTransaction(
    bytesPointer _txData, TxSubmitCallback _txSubmitCallback)
{
    try
    {
        auto tx = m_config->txFactory()->createTransaction(ref(*_txData), false);
        auto result = submitTransaction(tx, _txSubmitCallback);
        if (result != TransactionStatus::None)
        {
            notifyInvalidReceipt(tx->hash(), result, _txSubmitCallback);
        }
        return result;
    }
    catch (std::exception const& e)
    {
        TXPOOL_LOG(WARNING) << LOG_DESC("Invalid transaction for decode exception")
                            << LOG_KV("error", boost::diagnostic_information(e));
        notifyInvalidReceipt(HashType(), TransactionStatus::Malform, _txSubmitCallback);
        return TransactionStatus::Malform;
    }
}

TransactionStatus MemoryStorage::txpoolStorageCheck(Transaction::ConstPtr _tx)
{
    auto txHash = _tx->hash();
    if (exist(txHash))
    {
        return TransactionStatus::AlreadyInTxPool;
    }
    return TransactionStatus::None;
}

// Note: the signature of the tx has already been verified
TransactionStatus MemoryStorage::enforceSubmitTransaction(Transaction::Ptr _tx)
{
    // the transaction has already onChain, reject it
    auto result = m_config->txValidator()->submittedToChain(_tx);
    if (result == TransactionStatus::NonceCheckFail)
    {
        return TransactionStatus::NonceCheckFail;
    }

    {
        auto txHash = _tx->hash();
        // use writeGuard here in case of the transaction status will be modified by other
        // interfaces
        UpgradableGuard l(x_txpoolMutex);
        if (m_txsTable.count(txHash))
        {
            auto tx = m_txsTable[txHash];
            if (!tx->sealed() || tx->batchHash() == HashType())
            {
                UpgradeGuard ul(l);
                if (!tx->sealed())
                {
                    m_sealedTxsSize++;
                    tx->setSealed(true);
                }
                tx->setBatchId(_tx->batchId());
                tx->setBatchHash(_tx->batchHash());
                TXPOOL_LOG(TRACE) << LOG_DESC("enforce to seal:") << tx->hash().abridged()
                                  << LOG_KV("num", tx->batchId())
                                  << LOG_KV("hash", tx->batchHash().abridged());
                return TransactionStatus::None;
            }
            // sealed for the same proposal
            if (tx->batchId() == _tx->batchId() && tx->batchHash() == _tx->batchHash())
            {
                return TransactionStatus::None;
            }
            // The transaction has already been sealed by another node
            return TransactionStatus::AlreadyInTxPool;
        }
    }

    // enforce import the transaction with duplicated nonce(for the consensus proposal)
    if (!_tx->sealed())
    {
        m_sealedTxsSize++;
        // avoid the sealed txs be sealed again
        _tx->setSealed(true);
    }
    insert(_tx);
    {
        WriteGuard l(x_missedTxs);
        m_missedTxs.unsafe_erase(_tx->hash());
    }
    // TODO: notifyUnsealedTxs()
    return TransactionStatus::None;
}

TransactionStatus MemoryStorage::submitTransaction(Transaction::Ptr _tx,
    TxSubmitCallback _txSubmitCallback, bool _enforceImport, bool _checkPoolLimit)
{
    if (!_enforceImport)
    {
        return verifyAndSubmitTransaction(_tx, _txSubmitCallback, _checkPoolLimit);
    }
    return enforceSubmitTransaction(_tx);
}

TransactionStatus MemoryStorage::verifyAndSubmitTransaction(
    Transaction::Ptr _tx, TxSubmitCallback _txSubmitCallback, bool _checkPoolLimit)
{
    // Note: In order to ensure that transactions can reach all nodes, transactions from P2P are not
    // restricted
    if (_checkPoolLimit && size() >= m_config->poolLimit())
    {
        return TransactionStatus::TxPoolIsFull;
    }
    if (_txSubmitCallback)
    {
        _tx->setSubmitCallback(_txSubmitCallback);
    }

    auto result = txpoolStorageCheck(_tx);
    if (result != TransactionStatus::None)
    {
        return result;
    }
    // verify the transaction
    result = m_config->txValidator()->verify(_tx);
    if (result == TransactionStatus::None)
    {
        _tx->setImportTime(utcTime());
        result = insert(_tx);
        {
            WriteGuard l(x_missedTxs);
            m_missedTxs.unsafe_erase(_tx->hash());
        }
    }
    return result;
}

void MemoryStorage::notifyInvalidReceipt(
    HashType const& _txHash, TransactionStatus _status, TxSubmitCallback _txSubmitCallback)
{
    if (!_txSubmitCallback)
    {
        return;
    }
    // notify txResult
    auto txResult = m_config->txResultFactory()->createTxSubmitResult();
    txResult->setTxHash(_txHash);
    txResult->setStatus((uint32_t)_status);
    std::stringstream errorMsg;
    errorMsg << _status;
    _txSubmitCallback(std::make_shared<Error>((int32_t)_status, errorMsg.str()), txResult);
    TXPOOL_LOG(WARNING) << LOG_DESC("notifyReceipt: reject invalid tx")
                        << LOG_KV("tx", _txHash.abridged()) << LOG_KV("exception", _status);
}

TransactionStatus MemoryStorage::insert(Transaction::ConstPtr _tx)
{
    ReadGuard l(x_txpoolMutex);
    // check again to ensure the same transaction not be imported many times
    if (m_txsTable.count(_tx->hash()))
    {
        return TransactionStatus::AlreadyInTxPool;
    }
    m_txsTable[_tx->hash()] = _tx;
    m_onReady();
    preCommitTransaction(_tx);
    notifyUnsealedTxsSize();
#if FISCO_DEBUG
    // TODO: remove this, now just for bug tracing
    TXPOOL_LOG(DEBUG) << LOG_DESC("submit tx:") << _tx->hash().abridged()
                      << LOG_KV("txPointer", _tx);
#endif
    return TransactionStatus::None;
}

void MemoryStorage::preCommitTransaction(Transaction::ConstPtr _tx, size_t _retryTime)
{
    if (_retryTime > 3)
    {
        return;
    }
    auto self = std::weak_ptr<MemoryStorage>(shared_from_this());
    m_worker->enqueue([self, _tx, _retryTime]() {
        try
        {
            auto txpoolStorage = self.lock();
            if (!txpoolStorage)
            {
                return;
            }
            auto encodedData = _tx->encode(false);
            auto txsToStore = std::make_shared<std::vector<bytesConstPtr>>();
            txsToStore->emplace_back(
                std::make_shared<bytes>(encodedData.begin(), encodedData.end()));
            auto txsHash = std::make_shared<HashList>();
            txsHash->emplace_back(_tx->hash());
            txpoolStorage->m_config->ledger()->asyncStoreTransactions(
                txsToStore, txsHash, [txpoolStorage, _tx, _retryTime](Error::Ptr _error) {
                    if (_error == nullptr)
                    {
                        return;
                    }
                    std::this_thread::sleep_for(std::chrono::milliseconds(100));
                    txpoolStorage->preCommitTransaction(_tx, (_retryTime + 1));
                    TXPOOL_LOG(WARNING) << LOG_DESC("asyncPreStoreTransaction failed")
                                        << LOG_KV("errorCode", _error->errorCode())
                                        << LOG_KV("errorMsg", _error->errorMessage())
                                        << LOG_KV("tx", _tx->hash().abridged());
                });
        }
        catch (std::exception const& e)
        {
            TXPOOL_LOG(WARNING) << LOG_DESC("preCommitTransaction exception")
                                << LOG_KV("error", boost::diagnostic_information(e))
                                << LOG_KV("tx", _tx->hash().abridged());
        }
    });
}

void MemoryStorage::batchInsert(Transactions const& _txs)
{
    for (auto tx : _txs)
    {
        insert(tx);
    }
    WriteGuard l(x_missedTxs);
    for (auto tx : _txs)
    {
        m_missedTxs.unsafe_erase(tx->hash());
    }
}

Transaction::ConstPtr MemoryStorage::removeWithoutLock(HashType const& _txHash)
{
    if (!m_txsTable.count(_txHash))
    {
        return nullptr;
    }
    auto tx = m_txsTable[_txHash];
    m_txsTable.unsafe_erase(_txHash);
    if (tx && tx->sealed())
    {
        m_sealedTxsSize--;
    }
#if FISCO_DEBUG
    // TODO: remove this, now just for bug tracing
    TXPOOL_LOG(DEBUG) << LOG_DESC("remove tx: ") << tx->hash().abridged()
                      << LOG_KV("index", tx->batchId())
                      << LOG_KV("hash", tx->batchHash().abridged()) << LOG_KV("txPointer", tx);
#endif
    return tx;
}

Transaction::ConstPtr MemoryStorage::remove(HashType const& _txHash)
{
    WriteGuard l(x_txpoolMutex);
    auto tx = removeWithoutLock(_txHash);
    notifyUnsealedTxsSize();
    return tx;
}

Transaction::ConstPtr MemoryStorage::removeSubmittedTxWithoutLock(
    TransactionSubmitResult::Ptr _txSubmitResult)
{
    auto tx = removeWithoutLock(_txSubmitResult->txHash());
    if (!tx)
    {
        return nullptr;
    }
    notifyTxResult(tx, _txSubmitResult);
    return tx;
}

Transaction::ConstPtr MemoryStorage::removeSubmittedTx(TransactionSubmitResult::Ptr _txSubmitResult)
{
    auto tx = remove(_txSubmitResult->txHash());
    if (!tx)
    {
        return nullptr;
    }
    notifyTxResult(tx, _txSubmitResult);
    return tx;
}
void MemoryStorage::notifyTxResult(
    Transaction::ConstPtr _tx, TransactionSubmitResult::Ptr _txSubmitResult)
{
    if (!_txSubmitResult)
    {
        return;
    }
    if (!_tx->submitCallback())
    {
        return;
    }
    auto txSubmitCallback = _tx->submitCallback();
    // notify the transaction result to RPC
    auto self = std::weak_ptr<MemoryStorage>(shared_from_this());

    m_notifier->enqueue([self, _tx, _txSubmitResult, txSubmitCallback]() {
        try
        {
            auto memoryStorage = self.lock();
            if (!memoryStorage)
            {
                return;
            }
            txSubmitCallback(nullptr, _txSubmitResult);
        }
        catch (std::exception const& e)
        {
            TXPOOL_LOG(WARNING) << LOG_DESC("notifyTxResult failed")
                                << LOG_KV("tx", _tx->hash().abridged())
                                << LOG_KV("errorInfo", boost::diagnostic_information(e));
        }
    });
}

// TODO: remove this, now just for bug tracing
void MemoryStorage::printPendingTxs()
{
    if (m_printed)
    {
        return;
    }
    if (utcTime() - m_blockNumberUpdatedTime <= 1000 * 50)
    {
        return;
    }
    if (unSealedTxsSize() > 0 || size() == 0)
    {
        return;
    }
    TXPOOL_LOG(DEBUG) << LOG_DESC("printPendingTxs for some txs unhandle")
                      << LOG_KV("pendingSize", size());
    for (auto item : m_txsTable)
    {
        auto tx = item.second;
        TXPOOL_LOG(DEBUG) << LOG_KV("hash", tx->hash().abridged()) << LOG_KV("id", tx->batchId())
                          << LOG_KV("hash", tx->batchHash().abridged())
                          << LOG_KV("seal", tx->sealed());
    }
    TXPOOL_LOG(DEBUG) << LOG_DESC("printPendingTxs for some txs unhandle finish");
    m_printed = true;
}
void MemoryStorage::batchRemove(BlockNumber _batchId, TransactionSubmitResults const& _txsResult)
{
    m_blockNumberUpdatedTime = utcTime();
    size_t succCount = 0;
    NonceListPtr nonceList = std::make_shared<NonceList>();
    {
        // batch remove
        WriteGuard l(x_txpoolMutex);
        for (auto txResult : _txsResult)
        {
            auto tx = removeSubmittedTxWithoutLock(txResult);

            if (!tx && txResult->nonce() != NonceType(-1))
            {
                nonceList->emplace_back(txResult->nonce());
            }
            else if (tx)
            {
                succCount++;
                nonceList->emplace_back(tx->nonce());
            }
        }
        // Note: must update the blockNumber after the txs removed
        if (_batchId > m_blockNumber)
        {
            m_blockNumber = _batchId;
        }
    }
    notifyUnsealedTxsSize();
    TXPOOL_LOG(INFO) << LOG_DESC("batchRemove txs success")
                     << LOG_KV("expectedSize", _txsResult.size()) << LOG_KV("succCount", succCount)
                     << LOG_KV("batchId", _batchId);
    // update the ledger nonce
    m_config->txValidator()->ledgerNonceChecker()->batchInsert(_batchId, nonceList);
    // update the txpool nonce
    m_config->txPoolNonceChecker()->batchRemove(*nonceList);
}

TransactionsPtr MemoryStorage::fetchTxs(HashList& _missedTxs, HashList const& _txs)
{
    ReadGuard l(x_txpoolMutex);
    auto fetchedTxs = std::make_shared<Transactions>();
    _missedTxs.clear();
    for (auto const& hash : _txs)
    {
        if (!m_txsTable.count(hash))
        {
            _missedTxs.emplace_back(hash);
            continue;
        }
        auto tx = m_txsTable[hash];
        fetchedTxs->emplace_back(std::const_pointer_cast<Transaction>(tx));
    }
    return fetchedTxs;
}

ConstTransactionsPtr MemoryStorage::fetchNewTxs(size_t _txsLimit)
{
    ReadGuard l(x_txpoolMutex);
    auto fetchedTxs = std::make_shared<ConstTransactions>();
    for (auto const& it : m_txsTable)
    {
        auto tx = it.second;
        // Note: When inserting data into tbb::concurrent_unordered_map while traversing, it.second
        // will occasionally be a null pointer.
        if (!tx)
        {
            continue;
        }
        if (tx->synced())
        {
            continue;
        }
        tx->setSynced(true);
        fetchedTxs->emplace_back(tx);
        if (fetchedTxs->size() >= _txsLimit)
        {
            break;
        }
    }
    return fetchedTxs;
}

void MemoryStorage::batchFetchTxs(Block::Ptr _txsList, Block::Ptr _sysTxsList, size_t _txsLimit,
    TxsHashSetPtr _avoidTxs, bool _avoidDuplicate)
{
    auto blockFactory = m_config->blockFactory();
    ReadGuard l(x_txpoolMutex);
    for (auto it : m_txsTable)
    {
        auto tx = it.second;
        // Note: When inserting data into tbb::concurrent_unordered_map while traversing,
        // it.second will occasionally be a null pointer.
        if (!tx)
        {
            continue;
        }
        auto txHash = tx->hash();
        if (m_invalidTxs.count(txHash))
        {
            continue;
        }
        /// check nonce again when obtain transactions
        // since the invalid nonce has already been checked before the txs import into the
        // txPool the txs with duplicated nonce here are already-committed, but have not been
        // dropped
        auto result = m_config->txValidator()->submittedToChain(tx);
        if (result == TransactionStatus::NonceCheckFail)
        {
            // in case of the same tx notified more than once
            auto transaction = std::const_pointer_cast<Transaction>(tx);
            transaction->takeSubmitCallback();
            // add to m_invalidTxs to be deleted
            m_invalidTxs.insert(txHash);
            m_invalidTxs.insert(tx->nonce());
            continue;
        }
        // blockLimit expired
        if (result == TransactionStatus::BlockLimitCheckFail && !tx->sealed())
        {
            m_invalidTxs.insert(txHash);
            m_invalidNonces.insert(tx->nonce());
            continue;
        }
        if (_avoidTxs && _avoidTxs->count(txHash))
        {
            continue;
        }
        // the transaction has already been sealed for newer proposal
        if (_avoidDuplicate && tx->sealed())
        {
            continue;
        }
        auto txMetaData = m_config->blockFactory()->createTransactionMetaData();

        txMetaData->setHash(tx->hash());
        txMetaData->setTo(std::string(tx->to()));
        txMetaData->setAttribute(tx->attribute());
        if (tx->systemTx())
        {
            _sysTxsList->appendTransactionMetaData(txMetaData);
        }
        else
        {
            _txsList->appendTransactionMetaData(txMetaData);
        }
        if (!tx->sealed())
        {
            m_sealedTxsSize++;
        }
#if FISCO_DEBUG
        // TODO: remove this, now just for bug tracing
        TXPOOL_LOG(INFO) << LOG_DESC("fetch ") << tx->hash().abridged()
                         << LOG_KV("sealed", tx->sealed()) << LOG_KV("batchId", tx->batchId())
                         << LOG_KV("batchHash", tx->batchHash().abridged())
                         << LOG_KV("txPointer", tx);
#endif
        tx->setSealed(true);
        tx->setBatchId(-1);
        tx->setBatchHash(HashType());
        if ((_txsList->transactionsMetaDataSize() + _sysTxsList->transactionsMetaDataSize()) >=
            _txsLimit)
        {
            break;
        }
    }
    notifyUnsealedTxsSize();
    removeInvalidTxs();
}

void MemoryStorage::removeInvalidTxs()
{
    auto self = std::weak_ptr<MemoryStorage>(shared_from_this());
    m_notifier->enqueue([self]() {
        try
        {
            auto memoryStorage = self.lock();
            if (!memoryStorage)
            {
                return;
            }
            if (memoryStorage->m_invalidTxs.size() == 0)
            {
                return;
            }
            WriteGuard l(memoryStorage->x_txpoolMutex);
            tbb::parallel_invoke(
                [memoryStorage]() {
                    // remove invalid txs
                    for (auto const& txHash : memoryStorage->m_invalidTxs)
                    {
                        auto txResult =
                            memoryStorage->m_config->txResultFactory()->createTxSubmitResult();
                        txResult->setTxHash(txHash);
                        txResult->setStatus((uint32_t)TransactionStatus::BlockLimitCheckFail);

                        memoryStorage->removeSubmittedTxWithoutLock(txResult);
                    }
                    memoryStorage->notifyUnsealedTxsSize();
                },
                [memoryStorage]() {
                    // remove invalid nonce
                    memoryStorage->m_config->txPoolNonceChecker()->batchRemove(
                        memoryStorage->m_invalidNonces);
                });
            TXPOOL_LOG(DEBUG) << LOG_DESC("removeInvalidTxs")
                              << LOG_KV("size", memoryStorage->m_invalidTxs.size());
            memoryStorage->m_invalidTxs.clear();
            memoryStorage->m_invalidNonces.clear();
        }
        catch (std::exception const& e)
        {
            TXPOOL_LOG(WARNING) << LOG_DESC("removeInvalidTxs exception")
                                << LOG_KV("errorInfo", boost::diagnostic_information(e));
        }
    });
}

void MemoryStorage::clear()
{
    WriteGuard l(x_txpoolMutex);
    m_txsTable.clear();
}

HashListPtr MemoryStorage::filterUnknownTxs(HashList const& _txsHashList, NodeIDPtr _peer)
{
    ReadGuard l(x_txpoolMutex);
    for (auto txHash : _txsHashList)
    {
        if (!m_txsTable.count(txHash))
        {
            continue;
        }
        auto tx = m_txsTable[txHash];
        if (!tx)
        {
            continue;
        }
        tx->appendKnownNode(_peer);
    }
    auto unknownTxsList = std::make_shared<HashList>();
    UpgradableGuard missedTxsLock(x_missedTxs);
    for (auto const& txHash : _txsHashList)
    {
        if (m_txsTable.count(txHash))
        {
            continue;
        }
        if (m_missedTxs.count(txHash))
        {
            continue;
        }
        unknownTxsList->push_back(txHash);
        m_missedTxs.insert(txHash);
    }
    if (m_missedTxs.size() >= m_config->poolLimit())
    {
        UpgradeGuard ul(missedTxsLock);
        m_missedTxs.clear();
    }
    return unknownTxsList;
}

void MemoryStorage::batchMarkTxs(
    HashList const& _txsHashList, BlockNumber _batchId, HashType const& _batchHash, bool _sealFlag)
{
    ReadGuard l(x_txpoolMutex);
    ssize_t successCount = 0;
    for (auto txHash : _txsHashList)
    {
        if (!m_txsTable.count(txHash))
        {
            TXPOOL_LOG(TRACE) << LOG_DESC("batchMarkTxs: missing transaction")
                              << LOG_KV("tx", txHash.abridged()) << LOG_KV("sealFlag", _sealFlag);
            continue;
        }
        auto tx = m_txsTable[txHash];
        if (!tx)
        {
            continue;
        }
        // the tx has already been re-sealed, can not enforce unseal
        if (tx->batchHash() != HashType() && tx->batchHash() != _batchHash && !_sealFlag)
        {
            continue;
        }
        if (_sealFlag && !tx->sealed())
        {
            m_sealedTxsSize++;
        }
        if (!_sealFlag && tx->sealed())
        {
            m_sealedTxsSize--;
        }
        tx->setSealed(_sealFlag);
        successCount += 1;
        // set the block information for the transaction
        if (_sealFlag)
        {
            tx->setBatchId(_batchId);
            tx->setBatchHash(_batchHash);
        }
#if FISCO_DEBUG
        // TODO: remove this, now just for bug tracing
        TXPOOL_LOG(DEBUG) << LOG_DESC("mark ") << tx->hash().abridged() << ":" << _sealFlag
                          << LOG_KV("index", tx->batchId())
                          << LOG_KV("hash", tx->batchHash().abridged()) << LOG_KV("txPointer", tx);
#endif
    }
    TXPOOL_LOG(DEBUG) << LOG_DESC("batchMarkTxs ") << LOG_KV("txsSize", _txsHashList.size())
                      << LOG_KV("batchId", _batchId) << LOG_KV("hash", _batchHash.abridged())
                      << LOG_KV("flag", _sealFlag) << LOG_KV("succ", successCount);
<<<<<<< HEAD

=======
>>>>>>> 5b8090af
    notifyUnsealedTxsSize();
}

void MemoryStorage::batchMarkAllTxs(bool _sealFlag)
{
    ReadGuard l(x_txpoolMutex);
    for (auto item : m_txsTable)
    {
        auto tx = item.second;
        if (!tx)
        {
            continue;
        }
        tx->setSealed(_sealFlag);
        if (!_sealFlag)
        {
            tx->setBatchId(-1);
            tx->setBatchHash(HashType());
        }
    }
    if (_sealFlag)
    {
        m_sealedTxsSize = m_txsTable.size();
    }
    else
    {
        m_sealedTxsSize = 0;
    }
    notifyUnsealedTxsSize();
}

size_t MemoryStorage::size() const
{
    ReadGuard l(x_txpoolMutex);
    return m_txsTable.size();
}

size_t MemoryStorage::unSealedTxsSize()
{
    ReadGuard l(x_txpoolMutex);
    return unSealedTxsSizeWithoutLock();
}

size_t MemoryStorage::unSealedTxsSizeWithoutLock()
{
    if (m_txsTable.size() < m_sealedTxsSize)
    {
        m_sealedTxsSize = m_txsTable.size();
        return 0;
    }
    return (m_txsTable.size() - m_sealedTxsSize);
}

void MemoryStorage::notifyUnsealedTxsSize(size_t _retryTime)
{
    // Note: must set the notifier
    if (!m_unsealedTxsNotifier)
    {
        return;
    }
    auto unsealedTxsSize = unSealedTxsSizeWithoutLock();
    m_unsealedTxsNotifier(unsealedTxsSize, [_retryTime, this](Error::Ptr _error) {
        if (_error == nullptr)
        {
            return;
        }
        TXPOOL_LOG(WARNING) << LOG_DESC("notifyUnsealedTxsSize failed")
                            << LOG_KV("errorCode", _error->errorCode())
                            << LOG_KV("errorMsg", _error->errorMessage());
        if (_retryTime >= c_maxRetryTime)
        {
            return;
        }
        this->notifyUnsealedTxsSize((_retryTime + 1));
    });
}

std::shared_ptr<HashList> MemoryStorage::batchVerifyProposal(Block::Ptr _block)
{
    auto missedTxs = std::make_shared<HashList>();
    auto txsSize = _block->transactionsHashSize();
    if (txsSize == 0)
    {
        return missedTxs;
    }
    ReadGuard l(x_txpoolMutex);
    for (size_t i = 0; i < txsSize; i++)
    {
        auto txHash = _block->transactionHash(i);
        if (!(m_txsTable.count(txHash)))
        {
            missedTxs->emplace_back(txHash);
        }
    }
    return missedTxs;
}
bool MemoryStorage::batchVerifyProposal(std::shared_ptr<HashList> _txsHashList)
{
    ReadGuard l(x_txpoolMutex);
    for (auto const& txHash : *_txsHashList)
    {
        if (!(m_txsTable.count(txHash)))
        {
            return false;
        }
    }
    return true;
}

HashListPtr MemoryStorage::getAllTxsHash()
{
    auto txsHash = std::make_shared<HashList>();
    ReadGuard l(x_txpoolMutex);
    for (auto const& it : m_txsTable)
    {
        txsHash->emplace_back(it.first);
    }
    return txsHash;
}<|MERGE_RESOLUTION|>--- conflicted
+++ resolved
@@ -702,10 +702,6 @@
     TXPOOL_LOG(DEBUG) << LOG_DESC("batchMarkTxs ") << LOG_KV("txsSize", _txsHashList.size())
                       << LOG_KV("batchId", _batchId) << LOG_KV("hash", _batchHash.abridged())
                       << LOG_KV("flag", _sealFlag) << LOG_KV("succ", successCount);
-<<<<<<< HEAD
-
-=======
->>>>>>> 5b8090af
     notifyUnsealedTxsSize();
 }
 
