--- conflicted
+++ resolved
@@ -43,11 +43,6 @@
       - name: Remove cache if correspond dir change
         run: ./tools/.ci/clear_build_cache.sh
 
-<<<<<<< HEAD
-
-
-=======
->>>>>>> 1143b81e
       - name: update vcpkg
         run: |
           cd ${{ env.VCPKG_ROOT }} && git fetch --all && git checkout master && git pull
