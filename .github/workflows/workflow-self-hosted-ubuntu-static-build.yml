name: Ubuntu Static Build
on:
  pull_request:
    branches:
      - release-3.*
      - feature-3.*
      - master
    types: [closed]

concurrency:
  group: ${{ github.workflow }}-${{ github.event.pull_request.number || github.ref }}
  cancel-in-progress: true

jobs:
  build_ubuntu:
    name: ubuntu static build
    if:  github.event.pull_request.merged == true
    runs-on: self-hosted-static-ubuntu
    strategy:
      fail-fast: false
    env:
      VCPKG_ROOT: ~/cache/vcpkg
      DEPS_ROOT: ~/cache/deps
    steps:
      - uses: actions/checkout@v3
        with:
          clean: false
      - name: Set up JDK 1.8
        uses: actions/setup-java@v3
        with:
          distribution: 'zulu'
          java-version: 8
          java-package: jdk

      - name: apt install
        run: |
          sudo apt update
          sudo apt install -y  lcov ccache wget python3-dev git curl zip unzip tar
          sudo apt install -y --no-install-recommends \
              clang make build-essential cmake libssl-dev zlib1g-dev ca-certificates \
              libgmp-dev flex bison patch libzstd-dev ninja-build pkg-config ccache uuid-runtime automake

      - uses: actions-rs/toolchain@v1
        with:
          toolchain: nightly-2022-07-28
          override: true

      - name: Reuse build cache
        run: |
          mkdir -p ./build
          rm -rf deps
          ln -s ${{ env.DEPS_ROOT }} deps

      - name: Remove cache if correspond dir change
        run: ./tools/.ci/clear_build_cache.sh

      - name: Config vcpkg registry proxy
        run: sed -i "s/https:\/\/github.com/http:\/\/ghproxy.com\/https:\/\/github.com/g" vcpkg-configuration.json

      - name: update vcpkg
        run: |
          cd ${{ env.VCPKG_ROOT }} && git checkout master
          git pull && cd -

      - name: Build for linux
        run: |
          export PATH="/usr/lib/ccache:/usr/local/opt/ccache/libexec:$PATH"
<<<<<<< HEAD
          cd build && cmake -DCMAKE_BUILD_TYPE=Debug -DBUILD_STATIC=ON -DWITH_LIGHTNODE=ON -DWITH_CPPSDK=ON -DWITH_TIKV=ON -DWITH_TARS_SERVICES=ON .. || cat *.log
          make -j8
=======
          cd build && cmake -DCMAKE_BUILD_TYPE=Debug -DBUILD_STATIC=On -DWITH_LIGHTNODE=ON -DWITH_CPPSDK=ON -DWITH_TIKV=ON -DWITH_TARS_SERVICES=ON -DURL_BASE=ghproxy.com/github.com .. || cat *.log
          make -j4
>>>>>>> 8654912b
<|MERGE_RESOLUTION|>--- conflicted
+++ resolved
@@ -65,10 +65,5 @@
       - name: Build for linux
         run: |
           export PATH="/usr/lib/ccache:/usr/local/opt/ccache/libexec:$PATH"
-<<<<<<< HEAD
-          cd build && cmake -DCMAKE_BUILD_TYPE=Debug -DBUILD_STATIC=ON -DWITH_LIGHTNODE=ON -DWITH_CPPSDK=ON -DWITH_TIKV=ON -DWITH_TARS_SERVICES=ON .. || cat *.log
-          make -j8
-=======
           cd build && cmake -DCMAKE_BUILD_TYPE=Debug -DBUILD_STATIC=On -DWITH_LIGHTNODE=ON -DWITH_CPPSDK=ON -DWITH_TIKV=ON -DWITH_TARS_SERVICES=ON -DURL_BASE=ghproxy.com/github.com .. || cat *.log
           make -j4
->>>>>>> 8654912b
