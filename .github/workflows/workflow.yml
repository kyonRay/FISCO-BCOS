--- conflicted
+++ resolved
@@ -174,51 +174,9 @@
         run: make -j2
       - name: run integration testing
         run: cd tools && bash ci/ci_check.sh
-<<<<<<< HEAD
-
-  ubuntu20_integration_test:
-    name: ubuntu20_test
-    runs-on: ubuntu-20.04
-    steps:
-      - uses: actions/checkout@v2
-        with:
-          fetch-depth: 5
-      - uses: actions/cache@v2
-        id: cache
-        with:
-          path: deps/src
-          key: deps-v2-notest-${{ runner.temp }}-${{ github.base_ref }}-${{ hashFiles('.github/workflows/workflow.yml') }}
-          restore-keys: |
-            deps-v2-notest-${{ runner.temp }}-${{ github.base_ref }}-${{ hashFiles('.github/workflows/workflow.yml') }}
-            deps-v2-notest-${{ runner.temp }}-${{ github.base_ref }}-
-            deps-v2-notest-${{ runner.temp }}-
-            deps-v2-${{ runner.temp }}-
-      - uses: actions/cache@v2
-        id: ccache
-        with:
-          path: ccache
-          key: ccache-v2-notest-${{ runner.temp }}-${{ github.base_ref }}-${{ hashFiles('.github/workflows/workflow.yml') }}
-          restore-keys: |
-            ccache-v2-notest-${{ runner.temp }}-${{ github.base_ref }}-${{ hashFiles('.github/workflows/workflow.yml') }}
-            ccache-v2-notest-${{ runner.temp }}-${{ github.base_ref }}-
-            ccache-v2-notest-${{ runner.temp }}-
-      - name: install ubuntu dependencies
-        run: sudo apt install -y git curl build-essential clang cmake openssl libssl-dev zlib1g-dev ccache libgmp-dev flex bison
-      - name: configure
-        run: cmake . -DBUILD_STATIC=ON
-      - name: compile
-        run: make -j2
-      - name: run integration testing
-        run: cd tools && bash ci/ci_check.sh
       - name: tar fisco-bcos for Linux
         run: cp tools/build_chain.sh bin/ && cd bin && strip fisco-bcos && tar -zcf fisco-bcos.tar.gz fisco-bcos build_chain.sh
       - uses: actions/upload-artifact@v2
         with:
-=======
-      - name: tar fisco-bcos for Linux
-        run: cp tools/build_chain.sh bin/ && cd bin && strip fisco-bcos && tar -zcf fisco-bcos.tar.gz fisco-bcos build_chain.sh
-      - uses: actions/upload-artifact@v2
-        with:
->>>>>>> 27862288
           name: fisco-bcos.tar.gz
           path: bin/fisco-bcos.tar.gz