--- conflicted
+++ resolved
@@ -177,11 +177,7 @@
           toolchain: nightly-2021-06-17
           override: true
       - name: install Ubuntu dependencies
-<<<<<<< HEAD
         run: sudo apt install -y libzstd-dev git curl build-essential cmake ccache gcc-10 
-=======
-        run: sudo apt install -y libzstd-dev git curl build-essential cmake ccache  openssl libssl-dev wget
->>>>>>> 8805b88a
       - name: configure
         # Note: must run test inner build directory, otherwise the gateway ut maybe failed
         run: mkdir -p build && cd build && CC=gcc-10 CXX=g++-10 cmake .. -DTESTS=OFF -DTOOLS=ON -DHUNTER_CONFIGURATION_TYPES=Debug
@@ -189,49 +185,6 @@
         run: cd build && make -j3
       - name: run integration test
         run: cd tools && bash .ci/ci_check.sh
-<<<<<<< HEAD
-=======
-
-  ubuntu18_04_build_with_gcc:
-    name: ubuntu18_04_build_with_gcc
-    runs-on: ${{ matrix.os }}
-    strategy:
-      matrix:
-        os: [ubuntu-18.04]
-    steps:
-      - uses: actions/checkout@v2
-        with:
-          fetch-depth: 5
-      - name: install rust language
-        uses: actions-rs/toolchain@v1
-        with:
-          toolchain: nightly-2021-06-17
-          override: true
-      - uses: actions/cache@v2
-        id: cache
-        with:
-          path: |
-            /home/runner/.hunter
-            /Users/runner/.hunter/
-            /Users/runner/.fisco/
-            /home/runner/.fisco/
-            deps/src
-            ccache
-          key: hunter-ubuntu-v8-notest-${{ runner.temp }}-${{ github.base_ref }}-${{ hashFiles('.github/workflows/workflow.yml') }}
-          restore-keys: |
-            hunter-ubuntu-v8-notest-${{ runner.temp }}-${{ github.base_ref }}-${{ hashFiles('.github/workflows/workflow.yml') }}
-            hunter-ubuntu-v8-notest-${{ runner.temp }}-${{ github.base_ref }}-
-            hunter-ubuntu-v8-notest-${{ runner.temp }}-
-      - name: install Ubuntu dependencies
-        run: sudo apt-get install -y git curl build-essential cmake ccache lcov libzstd-dev wget
-      - name: configure
-        run: mkdir build && cd build && cmake .. -DTESTS=OFF -DHUNTER_CONFIGURATION_TYPES=Debug
-      - name: compile
-        run: cd build && make -j2
-      - name: run integration test
-        run: cd tools && bash .ci/ci_check.sh
-
->>>>>>> 8805b88a
   build_with_arm_linux:
     name: build_with_arm_linux
     runs-on: ubuntu-20.04
@@ -281,11 +234,7 @@
           # compile things in the container
           run: |
             apt-get update -q -y
-<<<<<<< HEAD
             apt-get install -y git curl build-essential cmake ccache lcov libzstd-dev zlib1g zlib1g-dev flex bison gcc-10 g++-10
-=======
-            apt-get install -y git curl build-essential cmake ccache lcov libzstd-dev zlib1g zlib1g-dev flex bison wget
->>>>>>> 8805b88a
             /usr/sbin/update-ccache-symlinks
             echo 'export PATH="/usr/lib/ccache:$PATH"' | tee -a ~/.bashrc
             curl https://sh.rustup.rs -sSf | bash -s -- -y
