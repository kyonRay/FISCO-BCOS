name: FISCO-BCOS GitHub Actions
on:
  push:
    paths-ignore:
      - "docs/**"
      - "Changelog.md"
      - "README.md"
  pull_request:
    paths-ignore:
      - "docs/**"
      - "Changelog.md"
      - "README.md"
  release:
    types: [published, created, edited]
env:
  CCACHE_DIR: ${{ github.workspace }}/ccache

jobs:
  build_with_clang:
    name: build_with_clang
    runs-on: ${{ matrix.os }}
    strategy:
      matrix:
        os: [macos-latest]
    steps:
      - uses: actions/checkout@v2
        with:
          fetch-depth: 5
      - name: install rust language
        uses: actions-rs/toolchain@v1
        with:
          toolchain: nightly-2021-06-17
          override: true
      - uses: actions/cache@v2
        id: cache
        with:
          path: |
            /home/runner/.hunter
            /Users/runner/.hunter/
            deps/src
            ccache
          key: hunter-clang-v8-notest-${{ runner.temp }}-${{ github.base_ref }}-${{ hashFiles('.github/workflows/workflow.yml') }}
          restore-keys: |
            hunter-clang-v8-notest-${{ runner.temp }}-${{ github.base_ref }}-${{ hashFiles('.github/workflows/workflow.yml') }}
            hunter-clang-v8-notest-${{ runner.temp }}-${{ github.base_ref }}-
            hunter-clang-v8-notest-${{ runner.temp }}-
      - name: install macOS dependencies
        if: runner.os == 'macOS'
        run: brew install ccache libomp
      - name: install Ubuntu dependencies
        if: runner.os == 'Linux'
        run: sudo apt install -y git curl build-essential clang cmake ccache libzstd-dev
      - name: configure
        if: runner.os == 'macOS'
        run: mkdir build && cd build && export SDKROOT=$(xcrun --sdk macosx --show-sdk-path) && cmake .. -DTESTS=ON -DCMAKE_BUILD_TYPE=Release -DBUILD_STATIC=ON -DHUNTER_CONFIGURATION_TYPES=Release
      - name: compile
        run: cd build && make -j3 && make tar
      - name: run test
        run: cd build && CTEST_OUTPUT_ON_FAILURE=TRUE make test
      - name: tar fisco-bcos for MacOS
        run: cd build && mv fisco-bcos-air/ bin/ && cp ../tools/BcosAirBuilder/build_chain.sh bin/ && cd bin && strip fisco-bcos && tar -cvzf fisco-bcos.tar.gz fisco-bcos build_chain.sh
      - uses: actions/upload-artifact@v2
        with:
          name: fisco-bcos-MacOS.zip
          path: bin/fisco-bcos.tar.gz
      - uses: actions/upload-artifact@v2
        with:
          name: BcosRpcService-MacOS.zip
          path: fisco-bcos-pro/BcosRpcService.tgz
      - uses: actions/upload-artifact@v2
        with:
          name: BcosGatewayService-MacOS.zip
          path: fisco-bcos-pro/BcosGatewayService.tgz
      - uses: actions/upload-artifact@v2
        with:
          name: BcosNodeService-MacOS.zip
          path: fisco-bcos-pro/BcosNodeService.tgz
  build_with_gcc:
    name: build_with_gcc
    runs-on: ${{ matrix.os }}
    strategy:
      matrix:
        os: [ubuntu-20.04]
    steps:
      - uses: actions/checkout@v2
        with:
          fetch-depth: 5
      - uses: actions/cache@v2
        id: cache
        with:
          path: |
            /home/runner/.hunter
            /Users/runner/.hunter/
            deps/src
            ccache
          key: hunter-gcc-v8-notest-${{ runner.temp }}-${{ github.base_ref }}-${{ hashFiles('.github/workflows/workflow.yml') }}
          restore-keys: |
            hunter-gcc-v8-notest-${{ runner.temp }}-${{ github.base_ref }}-${{ hashFiles('.github/workflows/workflow.yml') }}
            hunter-gcc-v8-notest-${{ runner.temp }}-${{ github.base_ref }}-
            hunter-gcc-v8-notest-${{ runner.temp }}-
      - name: install rust language
        uses: actions-rs/toolchain@v1
        with:
          toolchain: nightly-2021-06-17
          override: true
      - name: install Ubuntu dependencies
        run: sudo apt install -y libzstd-dev git curl build-essential cmake ccache
      - name: configure
        # Note: must run test inner build directory, otherwise the gateway ut maybe failed
        run: mkdir -p build && cd build && cmake .. -DTESTS=OFF -DTOOLS=ON -DHUNTER_CONFIGURATION_TYPES=Debug
      - name: compile
        run: cd build && make -j3
  ubuntu18_04_build_with_gcc:
    name: ubuntu18_04_build_with_gcc
    runs-on: ${{ matrix.os }}
    strategy:
      matrix:
        os: [ubuntu-18.04]
    steps:
      - uses: actions/checkout@v2
        with:
          fetch-depth: 5
      - name: install rust language
        uses: actions-rs/toolchain@v1
        with:
          toolchain: nightly-2021-06-17
          override: true
      - uses: actions/cache@v2
        id: cache
        with:
          path: |
            /home/runner/.hunter
            /Users/runner/.hunter/
            deps/src
            ccache
          key: hunter-ubuntu-v8-notest-${{ runner.temp }}-${{ github.base_ref }}-${{ hashFiles('.github/workflows/workflow.yml') }}
          restore-keys: |
            hunter-ubuntu-v8-notest-${{ runner.temp }}-${{ github.base_ref }}-${{ hashFiles('.github/workflows/workflow.yml') }}
            hunter-ubuntu-v8-notest-${{ runner.temp }}-${{ github.base_ref }}-
            hunter-ubuntu-v8-notest-${{ runner.temp }}-
      - name: install Ubuntu dependencies
        run: sudo apt-get install -y git curl build-essential cmake ccache lcov libzstd-dev
      - name: configure
        run: mkdir build && cd build && cmake .. -DTESTS=OFF -DHUNTER_CONFIGURATION_TYPES=Debug
      - name: compile
        run: cd build && make -j2
  build_with_centos:
    name: build_with_centos
    runs-on: ubuntu-latest
    container:
      image: docker.io/centos:7
      volumes:
        - /github/home/.hunter:/github/home/.hunter
        - /__w/FISCO-BCOS:/__w/FISCO-BCOS
    steps:
      - name: install CentOS dependencies
        run: |
          yum install -y epel-release centos-release-scl
          yum install -y git make gcc gcc-c++ glibc-static glibc-devel cmake3 ccache llvm-toolset-7 devtoolset-7 libzstd-devel zlib-devel flex bison python-devel python3-devel
          source /opt/rh/devtoolset-7/enable
          alias cmake='cmake3'
          yum install -y https://repo.ius.io/ius-release-el7.rpm https://dl.fedoraproject.org/pub/epel/epel-release-latest-7.noarch.rpm
          yum swap -y git git224-core
          git --version
      - uses: actions/checkout@v2
        with:
          fetch-depth: 5
      - name: install rust language
        uses: actions-rs/toolchain@v1
        with:
          toolchain: nightly-2021-06-17
          override: true
      - uses: actions/cache@v2
        id: cache
        with:
          path: |
            /home/runner/.hunter
            /github/home/.hunter
            deps/src
            ccache
          key: hunter-centos-v7-notest-${{ runner.temp }}-${{ github.base_ref }}-${{ hashFiles('.github/workflows/workflow.yml') }}
          restore-keys: |
            hunter-centos-v7-notest-${{ runner.temp }}-${{ github.base_ref }}-${{ hashFiles('.github/workflows/workflow.yml') }}
            hunter-centos-v7-notest-${{ runner.temp }}-${{ github.base_ref }}-
            hunter-centos-v7-notest-${{ runner.temp }}-
      - name: configure and compile
        run: |
          source /opt/rh/devtoolset-7/enable
<<<<<<< HEAD
          mkdir build && cd build && cmake3 .. -DTESTS=ON -DCMAKE_BUILD_TYPE=Release -DBUILD_STATIC=ON -DHUNTER_CONFIGURATION_TYPES=Release
=======
          export LIBCLANG_PATH=/opt/rh/llvm-toolset-7/root/lib64/
          source /opt/rh/llvm-toolset-7/enable
          cmake3 . -DCMAKE_BUILD_TYPE=Release -DBUILD_STATIC=ON -DHUNTER_CONFIGURATION_TYPES=Release
>>>>>>> f926439d
          make -j3
          CTEST_OUTPUT_ON_FAILURE=TRUE make test
          make tar
      - name: tar fisco-bcos for CentOS
        run: cd build && mv fisco-bcos-air bin && cp ../tools/BcosAirBuilder/build_chain.sh bin/ && cd bin && strip fisco-bcos && tar -cvzf fisco-bcos.tar.gz fisco-bcos build_chain.sh
      - uses: actions/upload-artifact@v2
        with:
          name: fisco-bcos-linux.zip
          path: bin/fisco-bcos.tar.gz
      - uses: actions/upload-artifact@v2
        with:
          name: BcosRpcService.zip
          path: fisco-bcos-pro/BcosRpcService.tgz
      - uses: actions/upload-artifact@v2
        with:
          name: BcosGatewayService.zip
          path: fisco-bcos-pro/BcosGatewayService.tgz
      - uses: actions/upload-artifact@v2
        with:
          name: BcosNodeService.zip
          path: fisco-bcos-pro/BcosNodeService.tgz<|MERGE_RESOLUTION|>--- conflicted
+++ resolved
@@ -186,13 +186,9 @@
       - name: configure and compile
         run: |
           source /opt/rh/devtoolset-7/enable
-<<<<<<< HEAD
-          mkdir build && cd build && cmake3 .. -DTESTS=ON -DCMAKE_BUILD_TYPE=Release -DBUILD_STATIC=ON -DHUNTER_CONFIGURATION_TYPES=Release
-=======
           export LIBCLANG_PATH=/opt/rh/llvm-toolset-7/root/lib64/
           source /opt/rh/llvm-toolset-7/enable
-          cmake3 . -DCMAKE_BUILD_TYPE=Release -DBUILD_STATIC=ON -DHUNTER_CONFIGURATION_TYPES=Release
->>>>>>> f926439d
+          mkdir build && cd build && cmake3 .. -DTESTS=ON -DCMAKE_BUILD_TYPE=Release -DBUILD_STATIC=ON -DHUNTER_CONFIGURATION_TYPES=Release
           make -j3
           CTEST_OUTPUT_ON_FAILURE=TRUE make test
           make tar
