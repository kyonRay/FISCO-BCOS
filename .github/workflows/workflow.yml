name: FISCO-BCOS GitHub Actions
on:
  push:
    paths-ignore:
      - "docs/**"
      - "Changelog.md"
      - "README.md"
  pull_request:
    paths-ignore:
      - "docs/**"
      - "Changelog.md"
      - "README.md"
  release:
    types: [published, created, edited]

jobs:
  build:
    name: build
    runs-on: ${{ matrix.os }}
    continue-on-error: true
    strategy:
      fail-fast: false
      matrix:
        os: [ubuntu-22.04, windows-2019, macos-12]
    steps:
      - uses: actions/checkout@v2
        with:
          fetch-depth: 5
      - uses: actions-rs/toolchain@v1
        with:
          toolchain: nightly-2022-07-28
          override: true
      - name: Prepare vcpkg
        if: runner.os != 'Windows'
        uses: friendlyanon/setup-vcpkg@v1
        with: { committish: 7e3dcf74e37034eea358934a90a11d618520e139 }
      - uses: hendrikmuhs/ccache-action@v1.2
        with:
          max-size: 4G
      - uses: actions/cache@v2
        id: deps_cache
        with:
          path: |
            /home/runner/.cargo
            /Users/runner/.cargo/
            /home/runner/.ccache
            /Users/runner/.ccache/
            deps/src
            c:/vcpkg
            !c:/vcpkg/.git
            !c:/vcpkg/buildtrees
            !c:/vcpkg/packages
            !c:/vcpkg/downloads
            ${{ github.workspace }}/build/vcpkg_installed
          key: build-${{ matrix.os }}-${{ github.base_ref }}-${{ hashFiles('.github/workflows/workflow.yml') }}
          restore-keys: |
            build-${{ matrix.os }}-${{ github.base_ref }}-${{ hashFiles('.github/workflows/workflow.yml') }}
            build-${{ matrix.os }}-${{ github.base_ref }}-
            build-${{ matrix.os }}-
      - name: Build for windows
        if: runner.os == 'Windows'
        run: |
          mkdir -p build && cd build && cmake -DCMAKE_BUILD_TYPE=Release -DTESTS=OFF -DFULLNODE=OFF -DWITH_LIGHTNODE=OFF -DWITH_CPPSDK=ON -DWITH_TIKV=OFF -DWITH_ETCD=OFF -DVCPKG_TARGET_TRIPLET=x64-windows-static -DCMAKE_TOOLCHAIN_FILE=c:/vcpkg/scripts/buildsystems/vcpkg.cmake ../
          cmake --build . --parallel 3
      - name: Build for linux
        if: runner.os == 'Linux'
        run: |
          sudo apt install -y lcov ccache wget libgmp-dev
          export GCC='gcc-11'
          export CXX='g++-11'
          export PATH="/usr/lib/ccache:/usr/local/opt/ccache/libexec:$PATH"
<<<<<<< HEAD
          mkdir -p build && cd build && cmake -DCMAKE_BUILD_TYPE=Release -DTESTS=ON -DWITH_LIGHTNODE=ON -DWITH_CPPSDK=ON -DWITH_ETCD=ON -DWITH_TARS_SERVICES=ON -DWITH_TIKV=OFF -DCMAKE_TOOLCHAIN_FILE=${{ env.VCPKG_ROOT }}/scripts/buildsystems/vcpkg.cmake ../
=======
          mkdir -p build && cd build && cmake -DCMAKE_BUILD_TYPE=Release -DTESTS=ON -DCOVERAGE=ON -DWITH_LIGHTNODE=ON -DWITH_CPPSDK=ON -DWITH_TIKV=OFF -DWITH_TARS_SERVICES=ON -DCMAKE_TOOLCHAIN_FILE=${{ env.VCPKG_ROOT }}/scripts/buildsystems/vcpkg.cmake ../
>>>>>>> 8b198e79
          cmake --build . --parallel 3
      - name: Build for macos
        if: runner.os == 'macOS'
        run: |
          brew install ccache gmp lcov
          export PATH="/usr/lib/ccache:/usr/local/opt/ccache/libexec:$PATH"
<<<<<<< HEAD
          mkdir -p build && cd build && cmake -DCMAKE_BUILD_TYPE=Release -DTESTS=ON -DWITH_LIGHTNODE=ON -DWITH_CPPSDK=ON -DWITH_ETCD=ON -DWITH_TARS_SERVICES=ON -DWITH_TIKV=OFF -DCMAKE_TOOLCHAIN_FILE=${{ env.VCPKG_ROOT }}/scripts/buildsystems/vcpkg.cmake ../
=======
          mkdir -p build && cd build && cmake -DCMAKE_BUILD_TYPE=Release -DTESTS=ON -DCOVERAGE=ON -DWITH_LIGHTNODE=ON -DWITH_CPPSDK=ON -DWITH_TIKV=OFF -DWITH_TARS_SERVICES=ON -DCMAKE_TOOLCHAIN_FILE=${{ env.VCPKG_ROOT }}/scripts/buildsystems/vcpkg.cmake ../
>>>>>>> 8b198e79
          cmake --build . --parallel 3
      - name: Test
        if: runner.os != 'Windows'
        run: |
          cd build && CTEST_OUTPUT_ON_FAILURE=TRUE ctest 
          make cov
      - name: Generate covreage report
        if: runner.os == 'Linux'
        uses: codecov/codecov-action@v3
        with:
          file: ./build/coverage.info
          name: FISCO BCOS 3.0.0 coverage
          fail_ci_if_error: true
  build_centos:
    name: build_centos
    runs-on: ${{ matrix.os }}
    continue-on-error: true
    strategy:
      fail-fast: false
      matrix:
        os: [ubuntu-20.04]
        tikv: ['WITH_TIKV=ON', 'WITH_TIKV=OFF']
    container: docker.io/centos:7
    steps:
      - uses: actions/checkout@v2
        with:
          fetch-depth: 5
      - uses: actions/cache@v2
        id: deps_cache
        with:
          path: |
            /home/runner/.cargo
            /Users/runner/.cargo/
            /home/runner/.ccache
            /Users/runner/.ccache/
            deps/src
          key: centos-notest-${{ matrix.os }}-${{ github.base_ref }}-${{ hashFiles('.github/workflows/workflow.yml') }}
          restore-keys: |
            centos-notest-${{ matrix.os }}-${{ github.base_ref }}-${{ hashFiles('.github/workflows/workflow.yml') }}
            centos-notest-${{ matrix.os }}-${{ github.base_ref }}-
            centos-notest-${{ matrix.os }}-
      - name: Prepare centos tools
        run: |
          yum install -y epel-release centos-release-scl flex bison patch gmp-static
<<<<<<< HEAD
          yum install -y devtoolset-11 llvm-toolset-7 rh-perl530-perl cmake3 zlib-devel ccache
=======
          yum install -y devtoolset-10 llvm-toolset-7 rh-perl530-perl cmake3 zlib-devel ccache lcov
>>>>>>> 8b198e79
          yum install -y https://packages.endpointdev.com/rhel/7/os/x86_64/endpoint-repo.x86_64.rpm
          yum install -y git
      - name: Prepare vcpkg
        if: runner.os != 'Windows'
        uses: friendlyanon/setup-vcpkg@v1
        with: { committish: 7e3dcf74e37034eea358934a90a11d618520e139 }
      - uses: actions-rs/toolchain@v1
        with:
          toolchain: nightly-2022-07-28
          override: true
      - name: Build
        run: |
          alias cmake='cmake3'
          . /opt/rh/devtoolset-11/enable
          . /opt/rh/rh-perl530/enable
          export LIBCLANG_PATH=/opt/rh/llvm-toolset-7/root/lib64/
          export PATH="/usr/lib/ccache:/usr/local/opt/ccache/libexec:$PATH"
          . /opt/rh/llvm-toolset-7/enable
          mkdir -p build
          cd build
          cmake3 -DCMAKE_BUILD_TYPE=Release -DTESTS=ON -DWITH_LIGHTNODE=OFF -DWITH_CPPSDK=OFF -DWITH_TARS_SERVICES=ON -D${{ matrix.tikv }} -DCMAKE_TOOLCHAIN_FILE=${{ env.VCPKG_ROOT }}/scripts/buildsystems/vcpkg.cmake ../
          cmake3 --build . --parallel 3
      - name: Test with tikv
        if: matrix.tikv == 'WITH_TIKV=ON'
        run: |
          export PATH="/usr/lib/ccache:/usr/local/opt/ccache/libexec:$PATH"
          mkdir -p /root/.tiup/bin/
          curl --proto '=https' --tlsv1.2 -sSf https://tiup-mirrors.pingcap.com/install.sh | sh
          source /github/home/.profile
          tiup update --self && tiup update playground
          tiup clean --all
          tiup playground v5.4.2 --mode tikv-slim &
          sleep 15
          export OMP_NUM_THREADS=1
          cd build && CTEST_OUTPUT_ON_FAILURE=TRUE make test
      - name: Test
        if: matrix.tikv == 'WITH_TIKV=OFF'
        run: |
          export OMP_NUM_THREADS=1
          cd build && CTEST_OUTPUT_ON_FAILURE=TRUE make test<|MERGE_RESOLUTION|>--- conflicted
+++ resolved
@@ -69,22 +69,14 @@
           export GCC='gcc-11'
           export CXX='g++-11'
           export PATH="/usr/lib/ccache:/usr/local/opt/ccache/libexec:$PATH"
-<<<<<<< HEAD
-          mkdir -p build && cd build && cmake -DCMAKE_BUILD_TYPE=Release -DTESTS=ON -DWITH_LIGHTNODE=ON -DWITH_CPPSDK=ON -DWITH_ETCD=ON -DWITH_TARS_SERVICES=ON -DWITH_TIKV=OFF -DCMAKE_TOOLCHAIN_FILE=${{ env.VCPKG_ROOT }}/scripts/buildsystems/vcpkg.cmake ../
-=======
-          mkdir -p build && cd build && cmake -DCMAKE_BUILD_TYPE=Release -DTESTS=ON -DCOVERAGE=ON -DWITH_LIGHTNODE=ON -DWITH_CPPSDK=ON -DWITH_TIKV=OFF -DWITH_TARS_SERVICES=ON -DCMAKE_TOOLCHAIN_FILE=${{ env.VCPKG_ROOT }}/scripts/buildsystems/vcpkg.cmake ../
->>>>>>> 8b198e79
+          mkdir -p build && cd build && cmake -DCMAKE_BUILD_TYPE=Release -DTESTS=ON -DCOVERAGE=ON -DWITH_LIGHTNODE=ON -DWITH_CPPSDK=ON -DWITH_ETCD=ON -DWITH_TIKV=OFF -DWITH_TARS_SERVICES=ON -DCMAKE_TOOLCHAIN_FILE=${{ env.VCPKG_ROOT }}/scripts/buildsystems/vcpkg.cmake ../
           cmake --build . --parallel 3
       - name: Build for macos
         if: runner.os == 'macOS'
         run: |
           brew install ccache gmp lcov
           export PATH="/usr/lib/ccache:/usr/local/opt/ccache/libexec:$PATH"
-<<<<<<< HEAD
-          mkdir -p build && cd build && cmake -DCMAKE_BUILD_TYPE=Release -DTESTS=ON -DWITH_LIGHTNODE=ON -DWITH_CPPSDK=ON -DWITH_ETCD=ON -DWITH_TARS_SERVICES=ON -DWITH_TIKV=OFF -DCMAKE_TOOLCHAIN_FILE=${{ env.VCPKG_ROOT }}/scripts/buildsystems/vcpkg.cmake ../
-=======
-          mkdir -p build && cd build && cmake -DCMAKE_BUILD_TYPE=Release -DTESTS=ON -DCOVERAGE=ON -DWITH_LIGHTNODE=ON -DWITH_CPPSDK=ON -DWITH_TIKV=OFF -DWITH_TARS_SERVICES=ON -DCMAKE_TOOLCHAIN_FILE=${{ env.VCPKG_ROOT }}/scripts/buildsystems/vcpkg.cmake ../
->>>>>>> 8b198e79
+          mkdir -p build && cd build && cmake -DCMAKE_BUILD_TYPE=Release -DTESTS=ON -DCOVERAGE=ON -DWITH_LIGHTNODE=ON -DWITH_CPPSDK=ON -DWITH_TIKV=OFF -DWITH_ETCD=ON -DWITH_TARS_SERVICES=ON -DCMAKE_TOOLCHAIN_FILE=${{ env.VCPKG_ROOT }}/scripts/buildsystems/vcpkg.cmake ../
           cmake --build . --parallel 3
       - name: Test
         if: runner.os != 'Windows'
@@ -129,11 +121,7 @@
       - name: Prepare centos tools
         run: |
           yum install -y epel-release centos-release-scl flex bison patch gmp-static
-<<<<<<< HEAD
-          yum install -y devtoolset-11 llvm-toolset-7 rh-perl530-perl cmake3 zlib-devel ccache
-=======
-          yum install -y devtoolset-10 llvm-toolset-7 rh-perl530-perl cmake3 zlib-devel ccache lcov
->>>>>>> 8b198e79
+          yum install -y devtoolset-11 llvm-toolset-7 rh-perl530-perl cmake3 zlib-devel ccache lcov
           yum install -y https://packages.endpointdev.com/rhel/7/os/x86_64/endpoint-repo.x86_64.rpm
           yum install -y git
       - name: Prepare vcpkg
