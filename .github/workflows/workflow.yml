--- conflicted
+++ resolved
@@ -18,7 +18,6 @@
     runs-on: ${{ matrix.os }}
     strategy:
       matrix:
-        # os: [ubuntu-20.04,windows-2019,macos-11]
         os: [ubuntu-20.04]
         buildtype: ['Debug', 'Release']
     steps:
@@ -29,7 +28,6 @@
         with:
           toolchain: nightly-2021-06-17
           override: true
-<<<<<<< HEAD
       - name: Prepare windows msbuild
         if: runner.os == 'Windows'
         uses: microsoft/setup-msbuild@v1.1
@@ -59,184 +57,6 @@
           cd build && CTEST_OUTPUT_ON_FAILURE=TRUE ctest
   build_centos:
     name: build_centos
-=======
-      - name: install Ubuntu dependencies
-        run: sudo apt install -y libzstd-dev git curl build-essential cmake lcov ccache openssl libssl-dev wget libgmp-dev
-      - name: configure
-        # Note: must run test inner build directory, otherwise the gateway ut maybe failed
-        run: mkdir -p build && cd build && cmake .. -DTESTS=ON -DBUILD_DEMO=ON -DCOVERAGE=ON -DCMAKE_BUILD_TYPE=Debug
-      - name: compile
-        run: cd build && make -j3
-      - name: make test
-        run: cd build && CTEST_OUTPUT_ON_FAILURE=TRUE make test
-      - name: generate coverage
-        run: cd build && make cov
-      - name: upload code coverage to codecov
-        uses: codecov/codecov-action@v2
-        with:
-          file: ./build/coverage.info
-          name: bcos rc4 coverage
-          fail_ci_if_error: true
-
-  build_with_clang:
-    name: build_with_clang
-    runs-on: ${{ matrix.os }}
-    strategy:
-      matrix:
-        os: [macos-latest]
-    steps:
-      - uses: actions/checkout@v2
-        with:
-          fetch-depth: 5
-      - name: install rust language
-        uses: actions-rs/toolchain@v1
-        with:
-          toolchain: nightly-2021-06-17
-          override: true
-      - uses: actions/cache@v2
-        id: cache
-        with:
-          path: |
-            /home/runner/.hunter
-            /Users/runner/.hunter/
-            /Users/runner/.fisco/
-            /home/runner/.fisco/
-            deps/src
-            ccache
-          key: hunter-clang-v8-notest-${{ runner.temp }}-${{ github.base_ref }}-${{ hashFiles('.github/workflows/workflow.yml') }}
-          restore-keys: |
-            hunter-clang-v8-notest-${{ runner.temp }}-${{ github.base_ref }}-${{ hashFiles('.github/workflows/workflow.yml') }}
-            hunter-clang-v8-notest-${{ runner.temp }}-${{ github.base_ref }}-
-            hunter-clang-v8-notest-${{ runner.temp }}-
-      - name: install macOS dependencies
-        if: runner.os == 'macOS'
-        run: brew install ccache libomp openjdk gmp
-      - name: install Ubuntu dependencies
-        if: runner.os == 'Linux'
-        run: sudo apt install -y git curl build-essential clang cmake ccache libgmp-dev libzstd-dev default-jdk openssl libssl-dev wget
-      - name: configure
-        if: runner.os == 'macOS'
-        run: mkdir build && cd build && export SDKROOT=$(xcrun --sdk macosx --show-sdk-path) && cmake .. -DTESTS=ON -DCMAKE_BUILD_TYPE=Release -DBUILD_STATIC=ON -DHUNTER_CONFIGURATION_TYPES=Release
-      - name: compile
-        run: cd build && make -j3 && make tar
-      - name: run test
-        run: cd build && CTEST_OUTPUT_ON_FAILURE=TRUE make test
-      - name: tar fisco-bcos for MacOS
-        run: cd build && cp -r fisco-bcos-air/ bin/ && cp ../tools/BcosAirBuilder/build_chain.sh bin/ && cd bin && strip fisco-bcos && tar -cvzf fisco-bcos.tar.gz fisco-bcos build_chain.sh
-      - uses: actions/upload-artifact@v2
-        with:
-          name: fisco-bcos-MacOS.zip
-          path: build/bin/fisco-bcos.tar.gz
-      - uses: actions/upload-artifact@v2
-        with:
-          name: BcosRpcService-MacOS.zip
-          path: build/fisco-bcos-tars-service/BcosRpcService.tgz
-      - uses: actions/upload-artifact@v2
-        with:
-          name: BcosGatewayService-MacOS.zip
-          path: build/fisco-bcos-tars-service/BcosGatewayService.tgz
-      - uses: actions/upload-artifact@v2
-        with:
-          name: BcosNodeService-MacOS.zip
-          path: build/fisco-bcos-tars-service/BcosNodeService.tgz
-      - uses: actions/upload-artifact@v2
-        with:
-          name: BcosMaxNodeService-MacOS.zip
-          path: build/fisco-bcos-tars-service/BcosMaxNodeService.tgz
-      - uses: actions/upload-artifact@v2
-        with:
-          name: BcosExecutorService-MacOS.zip
-          path: build/fisco-bcos-tars-service/BcosExecutorService.tgz
-      - name: run integration test
-        run: cd tools && bash .ci/ci_check.sh
-
-  build_with_gcc:
-    name: build_with_gcc
-    runs-on: ${{ matrix.os }}
-    strategy:
-      matrix:
-        os: [ubuntu-20.04]
-    steps:
-      - uses: actions/checkout@v2
-        with:
-          fetch-depth: 5
-      - name: install rust language
-        uses: actions-rs/toolchain@v1
-        with:
-          toolchain: nightly-2021-06-17
-          override: true
-      - uses: actions/cache@v2
-        id: cache
-        with:
-          path: |
-            /home/runner/.hunter
-            /Users/runner/.hunter/
-            /Users/runner/.fisco/
-            /home/runner/.fisco/
-            deps/src
-            ccache
-          key: hunter-gcc-v8-notest-${{ runner.temp }}-${{ github.base_ref }}-${{ hashFiles('.github/workflows/workflow.yml') }}
-          restore-keys: |
-            hunter-gcc-v8-notest-${{ runner.temp }}-${{ github.base_ref }}-${{ hashFiles('.github/workflows/workflow.yml') }}
-            hunter-gcc-v8-notest-${{ runner.temp }}-${{ github.base_ref }}-
-            hunter-gcc-v8-notest-${{ runner.temp }}-
-      - name: install rust language
-        uses: actions-rs/toolchain@v1
-        with:
-          toolchain: nightly-2021-06-17
-          override: true
-      - name: install Ubuntu dependencies
-        run: sudo apt install -y libzstd-dev git curl build-essential cmake ccache  openssl libssl-dev wget libgmp-dev
-      - name: configure
-        # Note: must run test inner build directory, otherwise the gateway ut maybe failed
-        run: mkdir -p build && cd build && cmake .. -DTESTS=OFF -DTOOLS=ON -DHUNTER_CONFIGURATION_TYPES=Debug
-      - name: compile
-        run: cd build && make -j3
-      - name: run integration test
-        run: cd tools && bash .ci/ci_check.sh
-
-  ubuntu18_04_build_with_gcc:
-    name: ubuntu18_04_build_with_gcc
-    runs-on: ${{ matrix.os }}
-    strategy:
-      matrix:
-        os: [ubuntu-18.04]
-    steps:
-      - uses: actions/checkout@v2
-        with:
-          fetch-depth: 5
-      - name: install rust language
-        uses: actions-rs/toolchain@v1
-        with:
-          toolchain: nightly-2021-06-17
-          override: true
-      - uses: actions/cache@v2
-        id: cache
-        with:
-          path: |
-            /home/runner/.hunter
-            /Users/runner/.hunter/
-            /Users/runner/.fisco/
-            /home/runner/.fisco/
-            deps/src
-            ccache
-          key: hunter-ubuntu-v8-notest-${{ runner.temp }}-${{ github.base_ref }}-${{ hashFiles('.github/workflows/workflow.yml') }}
-          restore-keys: |
-            hunter-ubuntu-v8-notest-${{ runner.temp }}-${{ github.base_ref }}-${{ hashFiles('.github/workflows/workflow.yml') }}
-            hunter-ubuntu-v8-notest-${{ runner.temp }}-${{ github.base_ref }}-
-            hunter-ubuntu-v8-notest-${{ runner.temp }}-
-      - name: install Ubuntu dependencies
-        run: sudo apt-get install -y git curl build-essential cmake ccache lcov libzstd-dev wget libgmp-dev
-      - name: configure
-        run: mkdir build && cd build && cmake .. -DTESTS=OFF -DHUNTER_CONFIGURATION_TYPES=Debug
-      - name: compile
-        run: cd build && make -j2
-      - name: run integration test
-        run: cd tools && bash .ci/ci_check.sh
-
-  build_with_arm_linux:
-    name: build_with_arm_linux
->>>>>>> f4ee018c
     runs-on: ubuntu-20.04
     strategy:
       matrix:
@@ -246,75 +66,11 @@
       - uses: actions/checkout@v2
         with:
           fetch-depth: 5
-<<<<<<< HEAD
       - name: Prepare centos tools
         run: |
           yum install yum install -y epel-release centos-release-scl flex bison
           yum install -y devtoolset-10 llvm-toolset-7 rh-perl530-perl cmake3 zlib-devel
           yum install -y https://packages.endpointdev.com/rhel/7/os/x86_64/endpoint-repo.x86_64.rpm
-=======
-      - uses: actions/cache@v2
-        id: cache
-        with:
-          path: |
-            /home/runner/.hunter
-            /Users/runner/.hunter/
-            /Users/runner/.fisco/
-            /home/runner/.fisco/
-            /home/runner/work/FISCO-BCOS/deps/src
-            deps/src
-            ccache
-          key: hunter-aarch64-gcc-v8-notest-${{ runner.temp }}-${{ github.base_ref }}-${{ hashFiles('.github/workflows/workflow.yml') }}
-          restore-keys: |
-            hunter-aarch64-gcc-v8-notest-${{ runner.temp }}-${{ github.base_ref }}-${{ hashFiles('.github/workflows/workflow.yml') }}
-            hunter-aarch64-gcc-v8-notest-${{ runner.temp }}-${{ github.base_ref }}-
-            hunter-aarch64-gcc-v8-notest-${{ runner.temp }}-
-      - name: install rust language
-        uses: actions-rs/toolchain@v1
-        with:
-          toolchain: nightly-2021-06-17
-          override: true
-      - name: build
-        id: build
-        uses: uraimo/run-on-arch-action@v2.0.4
-        with:
-          arch: ${{ matrix.arch }}
-          distro: ubuntu20.04
-          # Upload docker image to your project's public package registry
-          githubToken: ${{ github.token }}
-          # Create cached/volume directories on host
-          setup: |
-            mkdir -p ~/.ccache
-          # Mount cached directories in the container for faster builds
-          dockerRunArgs: |
-            --volume "/home/runner:/root"
-          # compile things in the container
-          run: |
-            apt-get update -q -y
-            apt-get install -y git curl build-essential cmake ccache lcov libzstd-dev zlib1g zlib1g-dev flex bison wget libgmp-dev
-            /usr/sbin/update-ccache-symlinks
-            echo 'export PATH="/usr/lib/ccache:$PATH"' | tee -a ~/.bashrc
-            curl https://sh.rustup.rs -sSf | bash -s -- -y
-            export PATH=/root/.cargo/bin:${PATH}
-            mkdir -p build && cd build && cmake .. -DTESTS=OFF
-            cd build && make -j2
-  build_centos_with_TiKV:
-    name: build_centos_with_TiKV
-    runs-on: ubuntu-latest
-    container:
-      image: docker.io/centos:7
-      volumes:
-        - /github/home/.hunter:/github/home/.hunter
-        - /__w/FISCO-BCOS:/__w/FISCO-BCOS
-    steps:
-      - name: install CentOS dependencies
-        run: |
-          yum install -y epel-release centos-release-scl
-          yum install -y git make gcc gcc-c++ glibc-static gmp-static glibc-devel cmake3 ccache llvm-toolset-7 devtoolset-7 libzstd-devel zlib-devel flex bison patch python-devel python3-devel java java-devel wget
-          source /opt/rh/devtoolset-7/enable
-          alias cmake='cmake3'
-          yum install -y http://opensource.wandisco.com/centos/7/git/x86_64/wandisco-git-release-7-2.noarch.rpm
->>>>>>> f4ee018c
           yum install -y git
       - name: Prepare vcpkg
         uses: friendlyanon/setup-vcpkg@v1
@@ -325,12 +81,6 @@
           override: true
       - name: Build
         run: |
-<<<<<<< HEAD
-=======
-          yum install -y epel-release centos-release-scl
-          yum install -y git make gcc gcc-c++ glibc-static glibc-devel gmp-static cmake3 patch ccache llvm-toolset-7 devtoolset-7 libzstd-devel zlib-devel flex bison python-devel python3-devel wget
-          source /opt/rh/devtoolset-7/enable
->>>>>>> f4ee018c
           alias cmake='cmake3'
           . /opt/rh/devtoolset-10/enable
           . /opt/rh/rh-perl530/enable
@@ -342,371 +92,4 @@
           cmake3 --build . --parallel 4
       - name: Test
         run:
-          cd build && CTEST_OUTPUT_ON_FAILURE=TRUE make test
-
-  # generate_coverage:
-  #   name: generate_coverage
-  #   runs-on: ${{ matrix.os }}
-  #   strategy:
-  #     matrix:
-  #       os: [ubuntu-20.04]
-  #   steps:
-  #     - uses: actions/checkout@v2
-  #       with:
-  #         fetch-depth: 5
-  #     - name: install rust language
-  #       uses: actions-rs/toolchain@v1
-  #       with:
-  #         toolchain: nightly-2021-06-17
-  #         override: true
-  #     - uses: actions/cache@v2
-  #       id: cache
-  #       with:
-  #         path: |
-  #           /home/runner/.hunter
-  #           /Users/runner/.hunter/
-  #           /Users/runner/.fisco/
-  #           /home/runner/.fisco/
-  #           deps/src
-  #           ccache
-  #         key: hunter-coverage-gcc-v8-notest-${{ runner.temp }}-${{ github.base_ref }}-${{ hashFiles('.github/workflows/workflow.yml') }}
-  #         restore-keys: |
-  #           hunter-coverage-gcc-v8-notest-${{ runner.temp }}-${{ github.base_ref }}-${{ hashFiles('.github/workflows/workflow.yml') }}
-  #           hunter-coverage-gcc-v8-notest-${{ runner.temp }}-${{ github.base_ref }}-
-  #           hunter-coverage-gcc-v8-notest-${{ runner.temp }}-
-  #     - name: install rust language
-  #       uses: actions-rs/toolchain@v1
-  #       with:
-  #         toolchain: nightly-2021-06-17
-  #         override: true
-  #     - name: install Ubuntu dependencies
-  #       run: sudo apt install -y libzstd-dev git curl build-essential cmake lcov ccache openssl libssl-dev wget
-  #     - name: configure
-  #       # Note: must run test inner build directory, otherwise the gateway ut maybe failed
-  #       run: mkdir -p build && cd build && cmake .. -DTESTS=ON -DBUILD_DEMO=ON -DCOVERAGE=ON -DCMAKE_BUILD_TYPE=Debug
-  #     - name: compile
-  #       run: cd build && make -j3
-  #     - name: make test
-  #       run: cd build && CTEST_OUTPUT_ON_FAILURE=TRUE make test
-  #     - name: generate coverage
-  #       run: cd build && make cov
-  #     - name: upload code coverage to codecov
-  #       uses: codecov/codecov-action@v2
-  #       with:
-  #         file: ./build/coverage.info
-  #         name: bcos rc4 coverage
-  #         fail_ci_if_error: true
-
-  # build_with_clang:
-  #   name: build_with_clang
-  #   runs-on: ${{ matrix.os }}
-  #   strategy:
-  #     matrix:
-  #       os: [macos-latest]
-  #   steps:
-  #     - uses: actions/checkout@v2
-  #       with:
-  #         fetch-depth: 5
-  #     - name: install rust language
-  #       uses: actions-rs/toolchain@v1
-  #       with:
-  #         toolchain: nightly-2021-06-17
-  #         override: true
-  #     - uses: actions/cache@v2
-  #       id: cache
-  #       with:
-  #         path: |
-  #           /home/runner/.hunter
-  #           /Users/runner/.hunter/
-  #           /Users/runner/.fisco/
-  #           /home/runner/.fisco/
-  #           deps/src
-  #           ccache
-  #         key: hunter-clang-v8-notest-${{ runner.temp }}-${{ github.base_ref }}-${{ hashFiles('.github/workflows/workflow.yml') }}
-  #         restore-keys: |
-  #           hunter-clang-v8-notest-${{ runner.temp }}-${{ github.base_ref }}-${{ hashFiles('.github/workflows/workflow.yml') }}
-  #           hunter-clang-v8-notest-${{ runner.temp }}-${{ github.base_ref }}-
-  #           hunter-clang-v8-notest-${{ runner.temp }}-
-  #     - name: install macOS dependencies
-  #       if: runner.os == 'macOS'
-  #       run: brew install ccache libomp openjdk
-  #     - name: install Ubuntu dependencies
-  #       if: runner.os == 'Linux'
-  #       run: sudo apt install -y git curl build-essential clang cmake ccache libzstd-dev default-jdk openssl libssl-dev wget
-  #     - name: configure
-  #       if: runner.os == 'macOS'
-  #       run: mkdir build && cd build && CC=/usr/local/opt/llvm/bin/clang CXX=/usr/local/opt/llvm/bin/clang++ cmake .. -DTESTS=ON -DCMAKE_BUILD_TYPE=Release -DBUILD_STATIC=ON -DHUNTER_CONFIGURATION_TYPES=Release
-  #     - name: compile
-  #       run: cd build && make -j3 && make tar
-  #     - name: run test
-  #       run: cd build && CTEST_OUTPUT_ON_FAILURE=TRUE make test
-  #     - name: tar fisco-bcos for MacOS
-  #       run: cd build && cp -r fisco-bcos-air/ bin/ && cp ../tools/BcosAirBuilder/build_chain.sh bin/ && cd bin && strip fisco-bcos && tar -cvzf fisco-bcos.tar.gz fisco-bcos build_chain.sh
-  #     - uses: actions/upload-artifact@v2
-  #       with:
-  #         name: fisco-bcos-MacOS.zip
-  #         path: build/bin/fisco-bcos.tar.gz
-  #     - uses: actions/upload-artifact@v2
-  #       with:
-  #         name: BcosRpcService-MacOS.zip
-  #         path: build/fisco-bcos-tars-service/BcosRpcService.tgz
-  #     - uses: actions/upload-artifact@v2
-  #       with:
-  #         name: BcosGatewayService-MacOS.zip
-  #         path: build/fisco-bcos-tars-service/BcosGatewayService.tgz
-  #     - uses: actions/upload-artifact@v2
-  #       with:
-  #         name: BcosNodeService-MacOS.zip
-  #         path: build/fisco-bcos-tars-service/BcosNodeService.tgz
-  #     - uses: actions/upload-artifact@v2
-  #       with:
-  #         name: BcosMaxNodeService-MacOS.zip
-  #         path: build/fisco-bcos-tars-service/BcosMaxNodeService.tgz
-  #     - uses: actions/upload-artifact@v2
-  #       with:
-  #         name: BcosExecutorService-MacOS.zip
-  #         path: build/fisco-bcos-tars-service/BcosExecutorService.tgz
-  #     - name: run integration test
-  #       run: cd tools && bash .ci/ci_check.sh
-
-  # build_with_gcc:
-  #   name: build_with_gcc
-  #   runs-on: ${{ matrix.os }}
-  #   strategy:
-  #     matrix:
-  #       os: [ubuntu-20.04]
-  #   steps:
-  #     - uses: actions/checkout@v2
-  #       with:
-  #         fetch-depth: 5
-  #     - name: install rust language
-  #       uses: actions-rs/toolchain@v1
-  #       with:
-  #         toolchain: nightly-2021-06-17
-  #         override: true
-  #     - uses: actions/cache@v2
-  #       id: cache
-  #       with:
-  #         path: |
-  #           /home/runner/.hunter
-  #           /Users/runner/.hunter/
-  #           /Users/runner/.fisco/
-  #           /home/runner/.fisco/
-  #           deps/src
-  #           ccache
-  #         key: hunter-gcc-v8-notest-${{ runner.temp }}-${{ github.base_ref }}-${{ hashFiles('.github/workflows/workflow.yml') }}
-  #         restore-keys: |
-  #           hunter-gcc-v8-notest-${{ runner.temp }}-${{ github.base_ref }}-${{ hashFiles('.github/workflows/workflow.yml') }}
-  #           hunter-gcc-v8-notest-${{ runner.temp }}-${{ github.base_ref }}-
-  #           hunter-gcc-v8-notest-${{ runner.temp }}-
-  #     - name: install rust language
-  #       uses: actions-rs/toolchain@v1
-  #       with:
-  #         toolchain: nightly-2021-06-17
-  #         override: true
-  #     - name: install Ubuntu dependencies
-  #       run: sudo apt install -y libzstd-dev git curl build-essential cmake ccache gcc-10 
-  #     - name: configure
-  #       # Note: must run test inner build directory, otherwise the gateway ut maybe failed
-  #       run: mkdir -p build && cd build && CC=gcc-10 CXX=g++-10 cmake .. -DTESTS=OFF -DTOOLS=ON -DHUNTER_CONFIGURATION_TYPES=Debug
-  #     - name: compile
-  #       run: cd build && make -j3
-  #     - name: run integration test
-  #       run: cd tools && bash .ci/ci_check.sh
-  # build_with_arm_linux:
-  #   name: build_with_arm_linux
-  #   runs-on: ubuntu-20.04
-  #   strategy:
-  #     matrix:
-  #       include:
-  #         - arch: aarch64
-  #   steps:
-  #     - uses: actions/checkout@v2
-  #       with:
-  #         fetch-depth: 5
-  #     - uses: actions/cache@v2
-  #       id: cache
-  #       with:
-  #         path: |
-  #           /home/runner/.hunter
-  #           /Users/runner/.hunter/
-  #           /Users/runner/.fisco/
-  #           /home/runner/.fisco/
-  #           /home/runner/work/FISCO-BCOS/deps/src
-  #           deps/src
-  #           ccache
-  #         key: hunter-aarch64-gcc-v8-notest-${{ runner.temp }}-${{ github.base_ref }}-${{ hashFiles('.github/workflows/workflow.yml') }}
-  #         restore-keys: |
-  #           hunter-aarch64-gcc-v8-notest-${{ runner.temp }}-${{ github.base_ref }}-${{ hashFiles('.github/workflows/workflow.yml') }}
-  #           hunter-aarch64-gcc-v8-notest-${{ runner.temp }}-${{ github.base_ref }}-
-  #           hunter-aarch64-gcc-v8-notest-${{ runner.temp }}-
-  #     - name: install rust language
-  #       uses: actions-rs/toolchain@v1
-  #       with:
-  #         toolchain: nightly-2021-06-17
-  #         override: true
-  #     - name: build
-  #       id: build
-  #       uses: uraimo/run-on-arch-action@v2.0.4
-  #       with:
-  #         arch: ${{ matrix.arch }}
-  #         distro: ubuntu20.04
-  #         # Upload docker image to your project's public package registry
-  #         githubToken: ${{ github.token }}
-  #         # Create cached/volume directories on host
-  #         setup: |
-  #           mkdir -p ~/.ccache
-  #         # Mount cached directories in the container for faster builds
-  #         dockerRunArgs: |
-  #           --volume "/home/runner:/root"
-  #         # compile things in the container
-  #         run: |
-  #           apt-get update -q -y
-  #           apt-get install -y git curl build-essential cmake ccache lcov libzstd-dev zlib1g zlib1g-dev flex bison gcc-10 g++-10
-  #           /usr/sbin/update-ccache-symlinks
-  #           echo 'export PATH="/usr/lib/ccache:$PATH"' | tee -a ~/.bashrc
-  #           curl https://sh.rustup.rs -sSf | bash -s -- -y
-  #           export PATH=/root/.cargo/bin:${PATH}
-  #           mkdir -p build && cd build && CC=gcc-10 CXX=g++-10 cmake .. -DTESTS=OFF
-  #           cd build && make -j2
-  # build_centos_with_TiKV:
-  #   name: build_centos_with_TiKV
-  #   runs-on: ubuntu-latest
-  #   container:
-  #     image: docker.io/centos:7
-  #     volumes:
-  #       - /github/home/.hunter:/github/home/.hunter
-  #       - /__w/FISCO-BCOS:/__w/FISCO-BCOS
-  #   steps:
-  #     - name: install CentOS dependencies
-  #       run: |
-  #         yum install -y epel-release centos-release-scl
-  #         yum install -y git make gcc gcc-c++ glibc-static glibc-devel cmake3 ccache llvm-toolset-7 devtoolset-10 libzstd-devel zlib-devel flex bison python-devel python3-devel java java-devel
-  #         source /opt/rh/devtoolset-10/enable
-  #         alias cmake='cmake3'
-  #         yum install -y http://opensource.wandisco.com/centos/7/git/x86_64/wandisco-git-release-7-2.noarch.rpm
-  #         yum install -y git
-  #         git --version
-  #     - uses: actions/checkout@v2
-  #       with:
-  #         fetch-depth: 5
-  #     - name: install rust language
-  #       uses: actions-rs/toolchain@v1
-  #       with:
-  #         toolchain: nightly-2021-06-17
-  #         override: true
-  #     - uses: actions/cache@v2
-  #       id: cache
-  #       with:
-  #         path: |
-  #           /home/runner/.hunter
-  #           /github/home/.hunter
-  #           /__w/.hunter
-  #           /Users/runner/.fisco/
-  #           /home/runner/.fisco/
-  #           /__w/.fisco
-  #           deps/src
-  #           ccache
-  #         key: hunter-centos-tikv-v7-notest-${{ runner.temp }}-${{ github.base_ref }}-${{ hashFiles('.github/workflows/workflow.yml') }}
-  #         restore-keys: |
-  #           hunter-centos-tikv-v7-notest-${{ runner.temp }}-${{ github.base_ref }}-${{ hashFiles('.github/workflows/workflow.yml') }}
-  #           hunter-centos-tikv-v7-notest-${{ runner.temp }}-${{ github.base_ref }}-
-  #           hunter-centos-tikv-v7-notest-${{ runner.temp }}-
-  #     - name: configure and compile
-  #       run: |
-  #         source /opt/rh/devtoolset-10/enable
-  #         mkdir build && cd build && cmake3 .. -DTESTS=ON -DUSE_TiKV=ON
-  #         make -j3
-  #         mkdir -p /root/.tiup/bin/
-  #         curl --proto '=https' --tlsv1.2 -sSf https://tiup-mirrors.pingcap.com/install.sh | sh
-  #         source /github/home/.profile
-  #         tiup update --self && tiup update playground
-  #         tiup clean --all
-  #         tiup playground v5.4.0 --mode tikv-slim &
-  #         sleep 10
-  #         CTEST_OUTPUT_ON_FAILURE=TRUE make test
-
-  # build_with_centos:
-  #   name: build_with_centos
-  #   runs-on: ubuntu-20.04
-  #   container:
-  #     image: docker.io/centos:7
-  #     volumes:
-  #       - /github/home/.hunter:/github/home/.hunter
-  #       - /__w/FISCO-BCOS:/__w/FISCO-BCOS
-  #   steps:
-  #     - name: install CentOS dependencies
-  #       run: |
-  #         yum install -y epel-release centos-release-scl
-  #         yum install -y git make gcc gcc-c++ glibc-static glibc-devel cmake3 ccache llvm-toolset-7 devtoolset-10 libzstd-devel zlib-devel flex bison python-devel python3-devel wget
-  #         source /opt/rh/devtoolset-10/enable
-  #         alias cmake='cmake3'
-  #         yum install -y http://opensource.wandisco.com/centos/7/git/x86_64/wandisco-git-release-7-2.noarch.rpm
-  #         yum install -y git
-  #         git --version
-  #     - uses: actions/checkout@v2
-  #       with:
-  #         fetch-depth: 5
-  #     - name: install rust language
-  #       uses: actions-rs/toolchain@v1
-  #       with:
-  #         toolchain: nightly-2021-06-17
-  #         override: true
-  #     - uses: actions/cache@v2
-  #       id: cache
-  #       with:
-  #         path: |
-  #           /home/runner/.hunter
-  #           /github/home/.hunter
-  #           /Users/runner/.hunter/
-  #           /home/runner/.fisco
-  #           /github/home/.fisco
-  #           /Users/runner/.fisco/
-  #           /home/runner/work/FISCO-BCOS/deps/src
-  #           /__w/.hunter
-  #           /__w/.fisco
-  #           ccache
-  #           deps/src
-  #           ccache
-  #         key: hunter-centos-v7-notest-${{ runner.temp }}-${{ github.base_ref }}-${{ hashFiles('.github/workflows/workflow.yml') }}
-  #         restore-keys: |
-  #           hunter-centos-v7-notest-${{ runner.temp }}-${{ github.base_ref }}-${{ hashFiles('.github/workflows/workflow.yml') }}
-  #           hunter-centos-v7-notest-${{ runner.temp }}-${{ github.base_ref }}-
-  #           hunter-centos-v7-notest-${{ runner.temp }}-
-  #     - name: configure and compile
-  #       run: |
-  #         source /opt/rh/devtoolset-10/enable
-  #         export LIBCLANG_PATH=/opt/rh/llvm-toolset-7/root/lib64/
-  #         source /opt/rh/llvm-toolset-7/enable
-  #         mkdir build && cd build && cmake3 .. -DTESTS=ON -DCMAKE_BUILD_TYPE=Release -DBUILD_STATIC=ON -DHUNTER_CONFIGURATION_TYPES=Release
-  #         make -j3
-  #         CTEST_OUTPUT_ON_FAILURE=TRUE make test
-  #         make tar
-  #     - name: tar fisco-bcos for CentOS
-  #       run: cd build && cp -r fisco-bcos-air bin && cp ../tools/BcosAirBuilder/build_chain.sh bin/ && cd bin && strip fisco-bcos && tar -cvzf fisco-bcos.tar.gz fisco-bcos build_chain.sh
-  #     - uses: actions/upload-artifact@v2
-  #       with:
-  #         name: fisco-bcos-linux.zip
-  #         path: build/bin/fisco-bcos.tar.gz
-  #     - uses: actions/upload-artifact@v2
-  #       with:
-  #         name: BcosRpcService.zip
-  #         path: build/fisco-bcos-tars-service/BcosRpcService.tgz
-  #     - uses: actions/upload-artifact@v2
-  #       with:
-  #         name: BcosGatewayService.zip
-  #         path: build/fisco-bcos-tars-service/BcosGatewayService.tgz
-  #     - uses: actions/upload-artifact@v2
-  #       with:
-  #         name: BcosNodeService.zip
-  #         path: build/fisco-bcos-tars-service/BcosNodeService.tgz
-  #     - uses: actions/upload-artifact@v2
-  #       with:
-  #         name: BcosMaxNodeService.zip
-  #         path: build/fisco-bcos-tars-service/BcosMaxNodeService.tgz
-  #     - uses: actions/upload-artifact@v2
-  #       with:
-  #         name: BcosExecutorService.zip
-  #         path: build/fisco-bcos-tars-service/BcosExecutorService.tgz
-  #     - name: run integration test
-  #       run: cd tools && bash .ci/ci_check.sh+          cd build && CTEST_OUTPUT_ON_FAILURE=TRUE make test