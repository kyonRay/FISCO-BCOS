name: Ubuntu CI Check
on:
  push:
    paths-ignore:
      - "docs/**"
      - "Changelog.md"
      - "README.md"
  pull_request:
    paths-ignore:
      - "docs/**"
      - "Changelog.md"
      - "README.md"
  release:
    types: [push]
concurrency:
  group: ${{ github.workflow }}-${{ github.event.pull_request.number || github.ref }}
  cancel-in-progress: true

jobs:
  build_ubuntu:
    name: ubuntu ci check
    runs-on: self-hosted-ubuntu
    strategy:
      fail-fast: false
    env:
      VCPKG_ROOT: /home/ci/cache/vcpkg
      DEPS_ROOT: /home/ci/cache/deps
    steps:
      - uses: actions/checkout@v3
        with:
          clean: false
      - name: Set up JDK 1.8
        uses: actions/setup-java@v3
        with:
          distribution: 'zulu'
          java-version: 8
          java-package: jdk

      - name: apt install
        run: |
          sudo apt update
          sudo apt install -y  lcov ccache wget python3-dev python3-pip git curl zip unzip tar
          sudo apt install -y --no-install-recommends \
              clang make build-essential cmake libssl-dev zlib1g-dev ca-certificates \
              libgmp-dev flex bison patch libzstd-dev ninja-build pkg-config ccache uuid-runtime automake

      - uses: actions-rs/toolchain@v1
        with:
          toolchain: nightly-2022-07-28
          override: true

      - name: Reuse build cache
        run: |
          mkdir -p ./build
          rm -rf deps
          ln -s ${{ env.DEPS_ROOT }} deps

      - name: Remove cache if correspond dir change
        run: ./tools/.ci/clear_build_cache.sh

      - name: Config vcpkg registry proxy
        run: sed -i "s/https:\/\/github.com/http:\/\/ghproxy.com\/https:\/\/github.com/g" vcpkg-configuration.json

      - name: update vcpkg
        run: |
          cd ${{ env.VCPKG_ROOT }} && git checkout master
          git pull && cd -

      - name: Build for linux
        run: |
          export PATH="/usr/lib/ccache:/usr/local/opt/ccache/libexec:$PATH"
<<<<<<< HEAD
          cd build && cmake -DCMAKE_TOOLCHAIN_FILE=${{ env.VCPKG_ROOT }}/scripts/buildsystems/vcpkg.cmake -DLINKER=gold -DALLOCATOR=default -DCMAKE_BUILD_TYPE=Debug -DTESTS=ON -DCOVERAGE=OFF -DWITH_LIGHTNODE=ON -DWITH_CPPSDK=ON -DWITH_TIKV=ON -DWITH_TARS_SERVICES=ON -DTOOLS=ON .. || cat *.log
=======
          cd build && cmake -DCMAKE_TOOLCHAIN_FILE=${{ env.VCPKG_ROOT }}/scripts/buildsystems/vcpkg.cmake -DCMAKE_BUILD_TYPE=Debug -DTESTS=ON -DCOVERAGE=ON -DWITH_LIGHTNODE=ON -DWITH_CPPSDK=ON -DWITH_TIKV=ON -DWITH_TARS_SERVICES=ON -DTOOLS=ON -DURL_BASE=ghproxy.com/github.com .. || cat *.log
>>>>>>> 8654912b
          make -j8
      - name: Test
        run: |
          export PATH=/home/ci/.tiup/bin/:$PATH
          cat /home/ci/.bashrc
          curl --proto '=https' --tlsv1.2 -sSf https://tiup-mirrors.pingcap.com/install.sh | sh
          source /home/ci/.bashrc
          tiup update --self && tiup update playground
          tiup install playground tikv:v5.4.2 pd:v5.4.2
          nohup tiup playground v5.4.2 --mode tikv-slim --without-monitor &
          sleep 30 && cd build && CTEST_OUTPUT_ON_FAILURE=TRUE ctest
      - name: Integration test - Air
        run: cd tools && bash .ci/ci_check_air.sh ${{ github.base_ref }}
      - name: Integration test - Pro
        run: cd tools && bash .ci/ci_check_pro.sh ${{ github.base_ref }}
<|MERGE_RESOLUTION|>--- conflicted
+++ resolved
@@ -69,11 +69,7 @@
       - name: Build for linux
         run: |
           export PATH="/usr/lib/ccache:/usr/local/opt/ccache/libexec:$PATH"
-<<<<<<< HEAD
-          cd build && cmake -DCMAKE_TOOLCHAIN_FILE=${{ env.VCPKG_ROOT }}/scripts/buildsystems/vcpkg.cmake -DLINKER=gold -DALLOCATOR=default -DCMAKE_BUILD_TYPE=Debug -DTESTS=ON -DCOVERAGE=OFF -DWITH_LIGHTNODE=ON -DWITH_CPPSDK=ON -DWITH_TIKV=ON -DWITH_TARS_SERVICES=ON -DTOOLS=ON .. || cat *.log
-=======
-          cd build && cmake -DCMAKE_TOOLCHAIN_FILE=${{ env.VCPKG_ROOT }}/scripts/buildsystems/vcpkg.cmake -DCMAKE_BUILD_TYPE=Debug -DTESTS=ON -DCOVERAGE=ON -DWITH_LIGHTNODE=ON -DWITH_CPPSDK=ON -DWITH_TIKV=ON -DWITH_TARS_SERVICES=ON -DTOOLS=ON -DURL_BASE=ghproxy.com/github.com .. || cat *.log
->>>>>>> 8654912b
+          cd build && cmake -DCMAKE_TOOLCHAIN_FILE=${{ env.VCPKG_ROOT }}/scripts/buildsystems/vcpkg.cmake -DCMAKE_BUILD_TYPE=Debug -DLINKER=gold -DTESTS=ON -DCOVERAGE=ON -DWITH_LIGHTNODE=ON -DWITH_CPPSDK=ON -DWITH_TIKV=ON -DWITH_TARS_SERVICES=ON -DTOOLS=ON -DURL_BASE=ghproxy.com/github.com .. || cat *.log
           make -j8
       - name: Test
         run: |
