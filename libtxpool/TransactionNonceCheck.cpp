--- conflicted
+++ resolved
@@ -42,18 +42,10 @@
     if (_tx.blockLimit() == Invalid256 || m_blockNumber >= _tx.blockLimit() ||
         _tx.blockLimit() > (m_blockNumber + m_maxBlockLimit))
     {
-<<<<<<< HEAD
         NONCECHECKER_LOG(WARNING) << LOG_DESC("InvalidBlockLimit")
                                   << LOG_KV("blkLimit", _tx.blockLimit())
                                   << LOG_KV("maxBlkLimit", m_maxBlockLimit)
-                                  << LOG_KV("curBlk", m_blockChain->number())
-                                  << LOG_KV("tx", _tx.sha3());
-=======
-        NONCECHECKER_LOG(ERROR) << "[#Verify] [#InvalidBlockLimit] invalid blockLimit: "
-                                   "[blkLimit/maxBlkLimit/number/tx]:  "
-                                << _tx.blockLimit() << "/" << m_maxBlockLimit << "/"
-                                << m_blockNumber << "/" << _tx.sha3() << std::endl;
->>>>>>> 9e5570f7
+                                  << LOG_KV("curBlk", m_blockNumber) << LOG_KV("tx", _tx.sha3());
         return false;
     }
     return true;
@@ -111,23 +103,12 @@
                 m_blockChain->getNonces(nonce_vec, i);
                 for (auto nonce : nonce_vec)
                 {
-<<<<<<< HEAD
-                    std::string key = this->generateKey(trans[j]);
-                    auto iter = m_cache.find(key);
-                    if (iter == m_cache.end())
-                        m_cache.insert(key);
-                }  // for
-            }      // for
+                    m_cache.insert(nonce);
+                }
+            }  // for
             NONCECHECKER_LOG(TRACE)
                 << LOG_DESC("updateCache") << LOG_KV("cacheSize", m_cache.size())
                 << LOG_KV("costTime", timer.elapsed() * 1000);
-=======
-                    m_cache.insert(nonce);
-                }
-            }  // for
-            NONCECHECKER_LOG(TRACE) << "[#updateCache] [cacheSize/costTime]:  " << m_cache.size()
-                                    << "/" << (timer.elapsed() * 1000) << std::endl;
->>>>>>> 9e5570f7
         }
         catch (...)
         {
