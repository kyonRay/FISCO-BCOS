--- conflicted
+++ resolved
@@ -1,521 +1,517 @@
-/*
- * @CopyRight:
- * FISCO-BCOS is free software: you can redistribute it and/or modify
- * it under the terms of the GNU General Public License as published by
- * the Free Software Foundation, either version 3 of the License, or
- * (at your option) any later version.
- *
- * FISCO-BCOS is distributed in the hope that it will be useful,
- * but WITHOUT ANY WARRANTY; without even the implied warranty of
- * MERCHANTABILITY or FITNESS FOR A PARTICULAR PURPOSE.  See the
- * GNU General Public License for more details.
- *
- * You should have received a copy of the GNU General Public License
- * along with FISCO-BCOS.  If not, see <http://www.gnu.org/licenses/>
- * (c) 2016-2018 fisco-dev contributors.
- */
-
-/**
- * @brief : implementation of transaction pool
- * @file: TxPool.cpp
- * @author: yujiechen
- * @date: 2018-09-23
- */
-#include "TxPool.h"
-#include <libethcore/Exceptions.h>
-using namespace std;
-using namespace dev::p2p;
-using namespace dev::eth;
-namespace dev
-{
-namespace txpool
-{
-/**
- * @brief submit a transaction through RPC/web3sdk
- *
- * @param _t : transaction
- * @return std::pair<h256, Address> : maps from transaction hash to contract address
- */
-std::pair<h256, Address> TxPool::submit(Transaction& _tx)
-{
-    ImportResult ret = import(_tx);
-    if (ImportResult::Success == ret)
-        return make_pair(_tx.sha3(), toAddress(_tx.from(), _tx.nonce()));
-    else if (ret == ImportResult::TransactionNonceCheckFail)
-    {
-        BOOST_THROW_EXCEPTION(
-            TransactionRefused() << errinfo_comment(
-                "ImportResult::TransactionNonceCheckFail, txHash: " + toHex(_tx.sha3())));
-    }
-    else if (ImportResult::TransactionPoolIsFull == ret)
-    {
-        BOOST_THROW_EXCEPTION(
-            TransactionRefused() << errinfo_comment(
-                "ImportResult::TransactionPoolIsFull, txHash: " + toHex(_tx.sha3())));
-    }
-    else if (ImportResult::TxPoolNonceCheckFail == ret)
-    {
-        BOOST_THROW_EXCEPTION(
-            TransactionRefused() << errinfo_comment(
-                "ImportResult::TxPoolNonceCheckFail, txHash: " + toHex(_tx.sha3())));
-    }
-    else if (ImportResult::AlreadyKnown == ret)
-    {
-        BOOST_THROW_EXCEPTION(
-            TransactionRefused() << errinfo_comment(
-                "ImportResult::TransactionAlreadyKown, txHash: " + toHex(_tx.sha3())));
-    }
-    else if (ImportResult::AlreadyInChain == ret)
-    {
-        BOOST_THROW_EXCEPTION(
-            TransactionRefused() << errinfo_comment(
-                "ImportResult::TransactionAlreadyInChain, txHash: " + toHex(_tx.sha3())));
-    }
-    else
-        BOOST_THROW_EXCEPTION(
-            TransactionRefused() << errinfo_comment(
-                "ImportResult::TransactionSubmitFailed, txHash: " + toHex(_tx.sha3())));
-}
-
-/**
- * @brief : veirfy specified transaction (called by libsync)
- *          && insert the valid transaction into the transaction queue
- * @param _txBytes : encoded data of the transaction
- * @param _ik :  Import transaction policy,
- *  1. Ignore: Don't import transaction that was previously dropped
- *  2. Retry: Import transaction even if it was dropped before
- * @return ImportResult : import result, if success, return ImportResult::Success
- */
-ImportResult TxPool::import(bytesConstRef _txBytes, IfDropped _ik)
-{
-    Transaction tx;
-    try
-    {
-        /// only decode, verify transactions later
-        tx.decode(_txBytes, CheckTransaction::None);
-        /// check sha3
-        if (sha3(_txBytes.toBytes()) != tx.sha3())
-            return ImportResult::Malformed;
-    }
-    catch (std::exception& e)
-    {
-        TXPOOL_LOG(ERROR) << LOG_DESC("import transaction failed")
-                          << LOG_KV("EINFO", boost::diagnostic_information(e));
-        return ImportResult::Malformed;
-    }
-    return import(tx, _ik);
-}
-
-/**
- * @brief : Verify and add transaction to the queue synchronously.
- *
- * @param _tx : Transaction data.
- * @param _ik : Set to Retry to force re-addinga transaction that was previously dropped.
- * @return ImportResult : Import result code.
- */
-ImportResult TxPool::import(Transaction& _tx, IfDropped)
-{
-    _tx.setImportTime(u256(utcTime()));
-    UpgradableGuard l(m_lock);
-    /// check the txpool size
-    if (m_txsQueue.size() >= m_limit)
-        return ImportResult::TransactionPoolIsFull;
-    /// check the verify result(nonce && signature check)
-    ImportResult verify_ret = verify(_tx);
-    if (verify_ret == ImportResult::Success)
-    {
-        UpgradeGuard ul(l);
-        if (insert(_tx))
-        {
-            m_commonNonceCheck->insertCache(_tx);
-            m_onReady();
-        }
-    }
-    return verify_ret;
-}
-
-void TxPool::verifyAndSetSenderForBlock(dev::eth::Block& block)
-{
-    auto trans_num = block.getTransactionSize();
-    ReadGuard l(m_lock);
-    for (size_t i = 0; i < trans_num; i++)
-    {
-        /// force sender for the transaction
-        auto p_tx = m_txsHash.find(block.transactions()[i].sha3());
-        if (p_tx != m_txsHash.end())
-        {
-            block.setSenderForTransaction(i, p_tx->second->sender());
-        }
-        /// verify the transaction
-        else
-        {
-            block.setSenderForTransaction(i);
-        }
-    }
-}
-
-/**
- * @brief : verify specified transaction, including:
- *  1. whether the transaction is known (refuse repeated transaction)
- *  2. check nonce
- *  3. check block limit
- *  TODO: check transaction filter
- *
- * @param trans : the transaction to be verified
- * @param _drop_policy : Import transaction policy
- * @return ImportResult : import result
- */
-ImportResult TxPool::verify(Transaction& trans, IfDropped _drop_policy, bool _needinsert)
-{
-    /// check whether this transaction has been existed
-    h256 tx_hash = trans.sha3();
-    if (m_txsHash.find(tx_hash) != m_txsHash.end())
-    {
-        TXPOOL_LOG(TRACE) << LOG_DESC("Verify: already known tx")
-                          << LOG_KV("hash", tx_hash.abridged());
-        return ImportResult::AlreadyKnown;
-    }
-    /// the transaction has been dropped before
-    if (m_dropped.count(tx_hash) && _drop_policy == IfDropped::Ignore)
-    {
-        TXPOOL_LOG(TRACE) << LOG_DESC("Verify: already dropped tx: ")
-                          << LOG_KV("hash", tx_hash.abridged());
-        return ImportResult::AlreadyInChain;
-    }
-    /// check nonce
-    if (false == isBlockLimitOrNonceOk(trans, _needinsert))
-        return ImportResult::TransactionNonceCheckFail;
-    try
-    {
-        /// check transaction signature here when everything is ok
-        trans.sender();
-    }
-    catch (std::exception& e)
-    {
-        TXPOOL_LOG(ERROR) << "[#Verify] invalid signature, tx = " << tx_hash.abridged();
-        return ImportResult::Malformed;
-    }
-    /// nonce related to txpool must be checked at the last, since this will insert nonce of the
-    /// valid transaction into the txpool nonce cache
-    if (false == txPoolNonceCheck(trans))
-        return ImportResult::TxPoolNonceCheckFail;
-    /// TODO: filter check
-    return ImportResult::Success;
-}
-
-/**
- * @brief: check the nonce
- * @param _tx : the transaction to be checked
- * @param _needInsert : insert transaction nonce to cache after checked
- * @return true : valid nonce
- * @return false : invalid nonce
- */
-bool TxPool::isBlockLimitOrNonceOk(Transaction const& _tx, bool _needInsert) const
-{
-    if (_tx.nonce() == Invalid256 || (!m_txNonceCheck->ok(_tx, _needInsert)))
-    {
-        return false;
-    }
-    return true;
-}
-
-/**
- * @brief : remove latest transactions from queue after the transaction queue overloaded
- */
-bool TxPool::removeTrans(h256 const& _txHash, bool needTriggerCallback,
-    dev::eth::LocalisedTransactionReceipt::Ptr pReceipt)
-{
-    auto p_tx = m_txsHash.find(_txHash);
-    if (p_tx == m_txsHash.end())
-    {
-        return false;
-    }
-    /// trigger callback from RPC
-    /// todo: there is performace problem here,
-    ///       need to use the thread pool to execute this callback
-    if (needTriggerCallback && pReceipt)
-    {
-        p_tx->second->tiggerRpcCallback(pReceipt);
-    }
-    m_txsQueue.erase(p_tx->second);
-    m_txsHash.erase(p_tx);
-    return true;
-}
-
-/**
- * @brief : insert the newest transaction into the transaction queue
- * @param _tx: the give transaction queue can be inserted to the transaction queue
- */
-bool TxPool::insert(Transaction const& _tx)
-{
-    h256 tx_hash = _tx.sha3();
-    if (m_txsHash.find(tx_hash) != m_txsHash.end())
-    {
-        return false;
-    }
-    TransactionQueue::iterator p_tx = m_txsQueue.emplace(_tx).first;
-    m_txsHash[tx_hash] = p_tx;
-    return true;
-}
-
-/**
- * @brief Remove bad transaction from the queue
- * @param _txHash: transaction hash
- */
-bool TxPool::drop(h256 const& _txHash)
-{
-    bool succ = false;
-    /// drop transactions
-    {
-        UpgradableGuard l(m_lock);
-        if (m_txsHash.find(_txHash) == m_txsHash.end())
-            return false;
-        UpgradeGuard ul(l);
-        if (m_dropped.size() < m_limit)
-            m_dropped.insert(_txHash);
-        else
-            m_dropped.clear();
-        succ = removeTrans(_txHash);
-    }
-    /// drop information of transactions
-    {
-        WriteGuard l(x_transactionKnownBy);
-        removeTransactionKnowBy(_txHash);
-    }
-    return succ;
-}
-
-dev::eth::LocalisedTransactionReceipt::Ptr TxPool::constructTransactionReceipt(
-    Transaction const& tx, TransactionReceipt const& receipt, Block const& block, unsigned index)
-{
-    dev::eth::LocalisedTransactionReceipt::Ptr pTxReceipt =
-        std::make_shared<LocalisedTransactionReceipt>(receipt, tx.sha3(),
-            block.blockHeader().hash(), block.blockHeader().number(), tx.safeSender(),
-            tx.receiveAddress(), index, receipt.gasUsed(), receipt.contractAddress());
-    return pTxReceipt;
-}
-
-<<<<<<< HEAD
-bool TxPool::removeBlockKnowTrans(Block const& block)
-{
-    if (block.getTransactionSize() == 0)
-        return true;
-    WriteGuard l(x_transactionKnownBy);
-    for (auto const& trans : block.transactions())
-    {
-        removeTransactionKnowBy(trans.sha3());
-    }
-    return true;
-}
-
-bool TxPool::dropTransactions(Block const& block, bool needNotify)
-=======
-bool TxPool::dropTransactions(Block const& block, bool)
->>>>>>> 20b057e0
-{
-    if (block.getTransactionSize() == 0)
-        return true;
-    WriteGuard l(m_lock);
-    bool succ = true;
-    for (size_t i = 0; i < block.transactions().size(); i++)
-    {
-        LocalisedTransactionReceipt::Ptr pReceipt = nullptr;
-        if (block.transactionReceipts().size() > i)
-        {
-            pReceipt = constructTransactionReceipt(
-                block.transactions()[i], block.transactionReceipts()[i], block, i);
-        }
-        if (removeTrans(block.transactions()[i].sha3(), true, pReceipt) == false)
-            succ = false;
-    }
-    return succ;
-}
-
-// TODO: drop a block when it has been committed failed
-bool TxPool::handleBadBlock(Block const&)
-{
-    /// bool ret = dropTransactions(block, false);
-    /// remove the nonce check related to txpool
-    /// m_commonNonceCheck->delCache(block.transactions());
-    return true;
-}
-/// drop a block when it has been committed successfully
-bool TxPool::dropBlockTrans(Block const& block)
-{
-    /// update the nonce check related to block chain
-    m_txNonceCheck->updateCache(false);
-    bool ret = dropTransactions(block, true);
-    /// remove the information of known transactions from map
-    removeBlockKnowTrans(block);
-    /// remove the nonce check related to txpool
-    m_commonNonceCheck->delCache(block.transactions());
-    return ret;
-}
-
-/**
- * @brief Get top transactions from the queue
- *
- * @param _limit : _limit Max number of transactions to return.
- * @param _avoid : Transactions to avoid returning.
- * @param _condition : The function return false to avoid transaction to return.
- * @return Transactions : up to _limit transactions
- */
-dev::eth::Transactions TxPool::topTransactions(uint64_t const& _limit)
-{
-    h256Hash _avoid = h256Hash();
-    return topTransactions(_limit, _avoid);
-}
-
-Transactions TxPool::topTransactions(uint64_t const& _limit, h256Hash& _avoid, bool _updateAvoid)
-{
-    uint64_t limit = min(m_limit, _limit);
-    uint64_t txCnt = 0;
-    Transactions ret;
-    std::vector<dev::h256> invalidBlockLimitTxs;
-    std::vector<dev::eth::NonceKeyType> nonceKeyCache;
-    {
-        UpgradableGuard l(m_lock);
-        for (auto it = m_txsQueue.begin(); txCnt < limit && it != m_txsQueue.end(); it++)
-        {
-            /// check block limit and nonce again when obtain transactions
-            if (false == m_txNonceCheck->isBlockLimitOk(*it))
-            {
-                invalidBlockLimitTxs.push_back(it->sha3());
-                nonceKeyCache.push_back(m_commonNonceCheck->generateKey(*it));
-                continue;
-            }
-            if (!_avoid.count(it->sha3()))
-            {
-                ret.push_back(*it);
-                txCnt++;
-                if (_updateAvoid)
-                    _avoid.insert(it->sha3());
-            }
-        }
-        if (invalidBlockLimitTxs.size() > 0)
-        {
-            UpgradeGuard ul(l);
-            for (auto txHash : invalidBlockLimitTxs)
-            {
-                removeTrans(txHash);
-                m_dropped.insert(txHash);
-            }
-        }
-        /// delete cached invalid nonce
-        if (nonceKeyCache.size() > 0)
-        {
-            for (auto key : nonceKeyCache)
-                m_commonNonceCheck->delCache(key);
-        }
-    }
-
-    if (invalidBlockLimitTxs.size() > 0)
-    {
-        WriteGuard l(x_transactionKnownBy);
-        for (auto txHash : invalidBlockLimitTxs)
-        {
-            removeTransactionKnowBy(txHash);
-        }
-    }
-
-    return ret;
-}
-
-Transactions TxPool::topTransactionsCondition(uint64_t const& _limit, dev::h512 const& _nodeId)
-{
-    ReadGuard l(m_lock);
-    Transactions ret;
-    uint64_t limit = min(m_limit, _limit);
-    uint64_t txCnt = 0;
-
-    {
-        ReadGuard l_kownTrans(x_transactionKnownBy);
-        for (auto it = m_txsQueue.begin(); txCnt < limit && it != m_txsQueue.end(); it++)
-        {
-            if (!isTransactionKnownBy(it->sha3(), _nodeId))
-            {
-                ret.push_back(*it);
-                txCnt++;
-            }
-        }
-    }
-
-    return ret;
-}
-
-/// get all transactions(maybe blocksync module need this interface)
-Transactions TxPool::pendingList() const
-{
-    ReadGuard l(m_lock);
-    Transactions ret;
-    for (auto t = m_txsQueue.begin(); t != m_txsQueue.end(); ++t)
-    {
-        ret.push_back(*t);
-    }
-    return ret;
-}
-
-/// get current transaction num
-size_t TxPool::pendingSize()
-{
-    ReadGuard l(m_lock);
-    return m_txsQueue.size();
-}
-
-/// @returns the status of the transaction queue.
-TxPoolStatus TxPool::status() const
-{
-    TxPoolStatus status;
-    ReadGuard l(m_lock);
-    status.current = m_txsQueue.size();
-    status.dropped = m_dropped.size();
-    return status;
-}
-
-/// Clear the queue
-void TxPool::clear()
-{
-    WriteGuard l(m_lock);
-    m_txsQueue.clear();
-    m_txsHash.clear();
-    m_dropped.clear();
-    WriteGuard l_trans(x_transactionKnownBy);
-    m_transactionKnownBy.clear();
-}
-
-/// Set transaction is known by a node
-void TxPool::setTransactionIsKnownBy(h256 const& _txHash, h512 const& _nodeId)
-{
-    m_transactionKnownBy[_txHash].insert(_nodeId);
-}
-
-/// set transactions is known by a node
-void TxPool::setTransactionsAreKnownBy(
-    std::vector<dev::h256> const& _txHashVec, h512 const& _nodeId)
-{
-    WriteGuard l(x_transactionKnownBy);
-    for (auto const& tx_hash : _txHashVec)
-    {
-        m_transactionKnownBy[tx_hash].insert(_nodeId);
-    }
-}
-
-/// Is the transaction is known by someone
-bool TxPool::isTransactionKnownBySomeone(h256 const& _txHash)
-{
-    auto p = m_transactionKnownBy.find(_txHash);
-    if (p == m_transactionKnownBy.end())
-        return false;
-    return !p->second.empty();
-}
-
-// Remove the record of transaction know by some peers
-void TxPool::removeTransactionKnowBy(h256 const& _txHash)
-{
-    auto p = m_transactionKnownBy.find(_txHash);
-    if (p != m_transactionKnownBy.end())
-        m_transactionKnownBy.erase(p);
-}
-
-}  // namespace txpool
-}  // namespace dev
+/*
+ * @CopyRight:
+ * FISCO-BCOS is free software: you can redistribute it and/or modify
+ * it under the terms of the GNU General Public License as published by
+ * the Free Software Foundation, either version 3 of the License, or
+ * (at your option) any later version.
+ *
+ * FISCO-BCOS is distributed in the hope that it will be useful,
+ * but WITHOUT ANY WARRANTY; without even the implied warranty of
+ * MERCHANTABILITY or FITNESS FOR A PARTICULAR PURPOSE.  See the
+ * GNU General Public License for more details.
+ *
+ * You should have received a copy of the GNU General Public License
+ * along with FISCO-BCOS.  If not, see <http://www.gnu.org/licenses/>
+ * (c) 2016-2018 fisco-dev contributors.
+ */
+
+/**
+ * @brief : implementation of transaction pool
+ * @file: TxPool.cpp
+ * @author: yujiechen
+ * @date: 2018-09-23
+ */
+#include "TxPool.h"
+#include <libethcore/Exceptions.h>
+using namespace std;
+using namespace dev::p2p;
+using namespace dev::eth;
+namespace dev
+{
+namespace txpool
+{
+/**
+ * @brief submit a transaction through RPC/web3sdk
+ *
+ * @param _t : transaction
+ * @return std::pair<h256, Address> : maps from transaction hash to contract address
+ */
+std::pair<h256, Address> TxPool::submit(Transaction& _tx)
+{
+    ImportResult ret = import(_tx);
+    if (ImportResult::Success == ret)
+        return make_pair(_tx.sha3(), toAddress(_tx.from(), _tx.nonce()));
+    else if (ret == ImportResult::TransactionNonceCheckFail)
+    {
+        BOOST_THROW_EXCEPTION(
+            TransactionRefused() << errinfo_comment(
+                "ImportResult::TransactionNonceCheckFail, txHash: " + toHex(_tx.sha3())));
+    }
+    else if (ImportResult::TransactionPoolIsFull == ret)
+    {
+        BOOST_THROW_EXCEPTION(
+            TransactionRefused() << errinfo_comment(
+                "ImportResult::TransactionPoolIsFull, txHash: " + toHex(_tx.sha3())));
+    }
+    else if (ImportResult::TxPoolNonceCheckFail == ret)
+    {
+        BOOST_THROW_EXCEPTION(
+            TransactionRefused() << errinfo_comment(
+                "ImportResult::TxPoolNonceCheckFail, txHash: " + toHex(_tx.sha3())));
+    }
+    else if (ImportResult::AlreadyKnown == ret)
+    {
+        BOOST_THROW_EXCEPTION(
+            TransactionRefused() << errinfo_comment(
+                "ImportResult::TransactionAlreadyKown, txHash: " + toHex(_tx.sha3())));
+    }
+    else if (ImportResult::AlreadyInChain == ret)
+    {
+        BOOST_THROW_EXCEPTION(
+            TransactionRefused() << errinfo_comment(
+                "ImportResult::TransactionAlreadyInChain, txHash: " + toHex(_tx.sha3())));
+    }
+    else
+        BOOST_THROW_EXCEPTION(
+            TransactionRefused() << errinfo_comment(
+                "ImportResult::TransactionSubmitFailed, txHash: " + toHex(_tx.sha3())));
+}
+
+/**
+ * @brief : veirfy specified transaction (called by libsync)
+ *          && insert the valid transaction into the transaction queue
+ * @param _txBytes : encoded data of the transaction
+ * @param _ik :  Import transaction policy,
+ *  1. Ignore: Don't import transaction that was previously dropped
+ *  2. Retry: Import transaction even if it was dropped before
+ * @return ImportResult : import result, if success, return ImportResult::Success
+ */
+ImportResult TxPool::import(bytesConstRef _txBytes, IfDropped _ik)
+{
+    Transaction tx;
+    try
+    {
+        /// only decode, verify transactions later
+        tx.decode(_txBytes, CheckTransaction::None);
+        /// check sha3
+        if (sha3(_txBytes.toBytes()) != tx.sha3())
+            return ImportResult::Malformed;
+    }
+    catch (std::exception& e)
+    {
+        TXPOOL_LOG(ERROR) << LOG_DESC("import transaction failed")
+                          << LOG_KV("EINFO", boost::diagnostic_information(e));
+        return ImportResult::Malformed;
+    }
+    return import(tx, _ik);
+}
+
+/**
+ * @brief : Verify and add transaction to the queue synchronously.
+ *
+ * @param _tx : Transaction data.
+ * @param _ik : Set to Retry to force re-addinga transaction that was previously dropped.
+ * @return ImportResult : Import result code.
+ */
+ImportResult TxPool::import(Transaction& _tx, IfDropped)
+{
+    _tx.setImportTime(u256(utcTime()));
+    UpgradableGuard l(m_lock);
+    /// check the txpool size
+    if (m_txsQueue.size() >= m_limit)
+        return ImportResult::TransactionPoolIsFull;
+    /// check the verify result(nonce && signature check)
+    ImportResult verify_ret = verify(_tx);
+    if (verify_ret == ImportResult::Success)
+    {
+        UpgradeGuard ul(l);
+        if (insert(_tx))
+        {
+            m_commonNonceCheck->insertCache(_tx);
+            m_onReady();
+        }
+    }
+    return verify_ret;
+}
+
+void TxPool::verifyAndSetSenderForBlock(dev::eth::Block& block)
+{
+    auto trans_num = block.getTransactionSize();
+    ReadGuard l(m_lock);
+    for (size_t i = 0; i < trans_num; i++)
+    {
+        /// force sender for the transaction
+        auto p_tx = m_txsHash.find(block.transactions()[i].sha3());
+        if (p_tx != m_txsHash.end())
+        {
+            block.setSenderForTransaction(i, p_tx->second->sender());
+        }
+        /// verify the transaction
+        else
+        {
+            block.setSenderForTransaction(i);
+        }
+    }
+}
+
+/**
+ * @brief : verify specified transaction, including:
+ *  1. whether the transaction is known (refuse repeated transaction)
+ *  2. check nonce
+ *  3. check block limit
+ *  TODO: check transaction filter
+ *
+ * @param trans : the transaction to be verified
+ * @param _drop_policy : Import transaction policy
+ * @return ImportResult : import result
+ */
+ImportResult TxPool::verify(Transaction& trans, IfDropped _drop_policy, bool _needinsert)
+{
+    /// check whether this transaction has been existed
+    h256 tx_hash = trans.sha3();
+    if (m_txsHash.find(tx_hash) != m_txsHash.end())
+    {
+        TXPOOL_LOG(TRACE) << LOG_DESC("Verify: already known tx")
+                          << LOG_KV("hash", tx_hash.abridged());
+        return ImportResult::AlreadyKnown;
+    }
+    /// the transaction has been dropped before
+    if (m_dropped.count(tx_hash) && _drop_policy == IfDropped::Ignore)
+    {
+        TXPOOL_LOG(TRACE) << LOG_DESC("Verify: already dropped tx: ")
+                          << LOG_KV("hash", tx_hash.abridged());
+        return ImportResult::AlreadyInChain;
+    }
+    /// check nonce
+    if (false == isBlockLimitOrNonceOk(trans, _needinsert))
+        return ImportResult::TransactionNonceCheckFail;
+    try
+    {
+        /// check transaction signature here when everything is ok
+        trans.sender();
+    }
+    catch (std::exception& e)
+    {
+        TXPOOL_LOG(ERROR) << "[#Verify] invalid signature, tx = " << tx_hash.abridged();
+        return ImportResult::Malformed;
+    }
+    /// nonce related to txpool must be checked at the last, since this will insert nonce of the
+    /// valid transaction into the txpool nonce cache
+    if (false == txPoolNonceCheck(trans))
+        return ImportResult::TxPoolNonceCheckFail;
+    /// TODO: filter check
+    return ImportResult::Success;
+}
+
+/**
+ * @brief: check the nonce
+ * @param _tx : the transaction to be checked
+ * @param _needInsert : insert transaction nonce to cache after checked
+ * @return true : valid nonce
+ * @return false : invalid nonce
+ */
+bool TxPool::isBlockLimitOrNonceOk(Transaction const& _tx, bool _needInsert) const
+{
+    if (_tx.nonce() == Invalid256 || (!m_txNonceCheck->ok(_tx, _needInsert)))
+    {
+        return false;
+    }
+    return true;
+}
+
+/**
+ * @brief : remove latest transactions from queue after the transaction queue overloaded
+ */
+bool TxPool::removeTrans(h256 const& _txHash, bool needTriggerCallback,
+    dev::eth::LocalisedTransactionReceipt::Ptr pReceipt)
+{
+    auto p_tx = m_txsHash.find(_txHash);
+    if (p_tx == m_txsHash.end())
+    {
+        return false;
+    }
+    /// trigger callback from RPC
+    /// todo: there is performace problem here,
+    ///       need to use the thread pool to execute this callback
+    if (needTriggerCallback && pReceipt)
+    {
+        p_tx->second->tiggerRpcCallback(pReceipt);
+    }
+    m_txsQueue.erase(p_tx->second);
+    m_txsHash.erase(p_tx);
+    return true;
+}
+
+/**
+ * @brief : insert the newest transaction into the transaction queue
+ * @param _tx: the give transaction queue can be inserted to the transaction queue
+ */
+bool TxPool::insert(Transaction const& _tx)
+{
+    h256 tx_hash = _tx.sha3();
+    if (m_txsHash.find(tx_hash) != m_txsHash.end())
+    {
+        return false;
+    }
+    TransactionQueue::iterator p_tx = m_txsQueue.emplace(_tx).first;
+    m_txsHash[tx_hash] = p_tx;
+    return true;
+}
+
+/**
+ * @brief Remove bad transaction from the queue
+ * @param _txHash: transaction hash
+ */
+bool TxPool::drop(h256 const& _txHash)
+{
+    bool succ = false;
+    /// drop transactions
+    {
+        UpgradableGuard l(m_lock);
+        if (m_txsHash.find(_txHash) == m_txsHash.end())
+            return false;
+        UpgradeGuard ul(l);
+        if (m_dropped.size() < m_limit)
+            m_dropped.insert(_txHash);
+        else
+            m_dropped.clear();
+        succ = removeTrans(_txHash);
+    }
+    /// drop information of transactions
+    {
+        WriteGuard l(x_transactionKnownBy);
+        removeTransactionKnowBy(_txHash);
+    }
+    return succ;
+}
+
+dev::eth::LocalisedTransactionReceipt::Ptr TxPool::constructTransactionReceipt(
+    Transaction const& tx, TransactionReceipt const& receipt, Block const& block, unsigned index)
+{
+    dev::eth::LocalisedTransactionReceipt::Ptr pTxReceipt =
+        std::make_shared<LocalisedTransactionReceipt>(receipt, tx.sha3(),
+            block.blockHeader().hash(), block.blockHeader().number(), tx.safeSender(),
+            tx.receiveAddress(), index, receipt.gasUsed(), receipt.contractAddress());
+    return pTxReceipt;
+}
+
+bool TxPool::removeBlockKnowTrans(Block const& block)
+{
+    if (block.getTransactionSize() == 0)
+        return true;
+    WriteGuard l(x_transactionKnownBy);
+    for (auto const& trans : block.transactions())
+    {
+        removeTransactionKnowBy(trans.sha3());
+    }
+    return true;
+}
+
+bool TxPool::dropTransactions(Block const& block)
+{
+    if (block.getTransactionSize() == 0)
+        return true;
+    WriteGuard l(m_lock);
+    bool succ = true;
+    for (size_t i = 0; i < block.transactions().size(); i++)
+    {
+        LocalisedTransactionReceipt::Ptr pReceipt = nullptr;
+        if (block.transactionReceipts().size() > i)
+        {
+            pReceipt = constructTransactionReceipt(
+                block.transactions()[i], block.transactionReceipts()[i], block, i);
+        }
+        if (removeTrans(block.transactions()[i].sha3(), true, pReceipt) == false)
+            succ = false;
+    }
+    return succ;
+}
+
+// TODO: drop a block when it has been committed failed
+bool TxPool::handleBadBlock(Block const&)
+{
+    /// bool ret = dropTransactions(block, false);
+    /// remove the nonce check related to txpool
+    /// m_commonNonceCheck->delCache(block.transactions());
+    return true;
+}
+/// drop a block when it has been committed successfully
+bool TxPool::dropBlockTrans(Block const& block, bool)
+{
+    /// update the nonce check related to block chain
+    m_txNonceCheck->updateCache(false);
+    bool ret = dropTransactions(block, true);
+    /// remove the information of known transactions from map
+    removeBlockKnowTrans(block);
+    /// remove the nonce check related to txpool
+    m_commonNonceCheck->delCache(block.transactions());
+    return ret;
+}
+
+/**
+ * @brief Get top transactions from the queue
+ *
+ * @param _limit : _limit Max number of transactions to return.
+ * @param _avoid : Transactions to avoid returning.
+ * @param _condition : The function return false to avoid transaction to return.
+ * @return Transactions : up to _limit transactions
+ */
+dev::eth::Transactions TxPool::topTransactions(uint64_t const& _limit)
+{
+    h256Hash _avoid = h256Hash();
+    return topTransactions(_limit, _avoid);
+}
+
+Transactions TxPool::topTransactions(uint64_t const& _limit, h256Hash& _avoid, bool _updateAvoid)
+{
+    uint64_t limit = min(m_limit, _limit);
+    uint64_t txCnt = 0;
+    Transactions ret;
+    std::vector<dev::h256> invalidBlockLimitTxs;
+    std::vector<dev::eth::NonceKeyType> nonceKeyCache;
+    {
+        UpgradableGuard l(m_lock);
+        for (auto it = m_txsQueue.begin(); txCnt < limit && it != m_txsQueue.end(); it++)
+        {
+            /// check block limit and nonce again when obtain transactions
+            if (false == m_txNonceCheck->isBlockLimitOk(*it))
+            {
+                invalidBlockLimitTxs.push_back(it->sha3());
+                nonceKeyCache.push_back(m_commonNonceCheck->generateKey(*it));
+                continue;
+            }
+            if (!_avoid.count(it->sha3()))
+            {
+                ret.push_back(*it);
+                txCnt++;
+                if (_updateAvoid)
+                    _avoid.insert(it->sha3());
+            }
+        }
+        if (invalidBlockLimitTxs.size() > 0)
+        {
+            UpgradeGuard ul(l);
+            for (auto txHash : invalidBlockLimitTxs)
+            {
+                removeTrans(txHash);
+                m_dropped.insert(txHash);
+            }
+        }
+        /// delete cached invalid nonce
+        if (nonceKeyCache.size() > 0)
+        {
+            for (auto key : nonceKeyCache)
+                m_commonNonceCheck->delCache(key);
+        }
+    }
+
+    if (invalidBlockLimitTxs.size() > 0)
+    {
+        WriteGuard l(x_transactionKnownBy);
+        for (auto txHash : invalidBlockLimitTxs)
+        {
+            removeTransactionKnowBy(txHash);
+        }
+    }
+
+    return ret;
+}
+
+Transactions TxPool::topTransactionsCondition(uint64_t const& _limit, dev::h512 const& _nodeId)
+{
+    ReadGuard l(m_lock);
+    Transactions ret;
+    uint64_t limit = min(m_limit, _limit);
+    uint64_t txCnt = 0;
+
+    {
+        ReadGuard l_kownTrans(x_transactionKnownBy);
+        for (auto it = m_txsQueue.begin(); txCnt < limit && it != m_txsQueue.end(); it++)
+        {
+            if (!isTransactionKnownBy(it->sha3(), _nodeId))
+            {
+                ret.push_back(*it);
+                txCnt++;
+            }
+        }
+    }
+
+    return ret;
+}
+
+/// get all transactions(maybe blocksync module need this interface)
+Transactions TxPool::pendingList() const
+{
+    ReadGuard l(m_lock);
+    Transactions ret;
+    for (auto t = m_txsQueue.begin(); t != m_txsQueue.end(); ++t)
+    {
+        ret.push_back(*t);
+    }
+    return ret;
+}
+
+/// get current transaction num
+size_t TxPool::pendingSize()
+{
+    ReadGuard l(m_lock);
+    return m_txsQueue.size();
+}
+
+/// @returns the status of the transaction queue.
+TxPoolStatus TxPool::status() const
+{
+    TxPoolStatus status;
+    ReadGuard l(m_lock);
+    status.current = m_txsQueue.size();
+    status.dropped = m_dropped.size();
+    return status;
+}
+
+/// Clear the queue
+void TxPool::clear()
+{
+    WriteGuard l(m_lock);
+    m_txsQueue.clear();
+    m_txsHash.clear();
+    m_dropped.clear();
+    WriteGuard l_trans(x_transactionKnownBy);
+    m_transactionKnownBy.clear();
+}
+
+/// Set transaction is known by a node
+void TxPool::setTransactionIsKnownBy(h256 const& _txHash, h512 const& _nodeId)
+{
+    m_transactionKnownBy[_txHash].insert(_nodeId);
+}
+
+/// set transactions is known by a node
+void TxPool::setTransactionsAreKnownBy(
+    std::vector<dev::h256> const& _txHashVec, h512 const& _nodeId)
+{
+    WriteGuard l(x_transactionKnownBy);
+    for (auto const& tx_hash : _txHashVec)
+    {
+        m_transactionKnownBy[tx_hash].insert(_nodeId);
+    }
+}
+
+/// Is the transaction is known by someone
+bool TxPool::isTransactionKnownBySomeone(h256 const& _txHash)
+{
+    auto p = m_transactionKnownBy.find(_txHash);
+    if (p == m_transactionKnownBy.end())
+        return false;
+    return !p->second.empty();
+}
+
+// Remove the record of transaction know by some peers
+void TxPool::removeTransactionKnowBy(h256 const& _txHash)
+{
+    auto p = m_transactionKnownBy.find(_txHash);
+    if (p != m_transactionKnownBy.end())
+        m_transactionKnownBy.erase(p);
+}
+
+}  // namespace txpool
+}  // namespace dev