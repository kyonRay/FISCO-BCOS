/*
 * @CopyRight:
 * FISCO-BCOS is free software: you can redistribute it and/or modify
 * it under the terms of the GNU General Public License as published by
 * the Free Software Foundation, either version 3 of the License, or
 * (at your option) any later version.
 *
 * FISCO-BCOS is distributed in the hope that it will be useful,
 * but WITHOUT ANY WARRANTY; without even the implied warranty of
 * MERCHANTABILITY or FITNESS FOR A PARTICULAR PURPOSE.  See the
 * GNU General Public License for more details.
 *
 * You should have received a copy of the GNU General Public License
 * along with FISCO-BCOS.  If not, see <http://www.gnu.org/licenses/>
 * (c) 2016-2018 fisco-dev contributors.
 */
/**
 * @file: CommonTransactonNonceCheck.h
 * @author: yujiechen
 *
 * @date: 2018-11-08
 */
#pragma once
#include <libdevcore/Common.h>
#include <libdevcore/CommonIO.h>
#include <libdevcore/Guards.h>
#include <libdevcore/easylog.h>
#include <libethcore/Block.h>
#include <libethcore/Protocol.h>
#include <libethcore/Transaction.h>
#include <set>
namespace dev
{
namespace txpool
{
class CommonTransactionNonceCheck
{
public:
    CommonTransactionNonceCheck(dev::PROTOCOL_ID const& protocolId) : m_protocolId(protocolId)
    {
        m_groupId = dev::eth::getGroupAndProtocol(m_protocolId).first;
    }
<<<<<<< HEAD
    virtual ~CommonTransactionNonceCheck() = default;
    virtual void delCache(std::string const& key);
=======

    virtual void delCache(dev::eth::NonceKeyType const& key);
>>>>>>> c15d90bd
    virtual void delCache(dev::eth::Transactions const& _transcations);
    virtual void insertCache(dev::eth::Transaction const& _transcation);
    virtual bool isNonceOk(dev::eth::Transaction const& _trans, bool needInsert = false);

    dev::eth::NonceKeyType generateKey(dev::eth::Transaction const& _t) { return _t.nonce(); }

protected:
    dev::PROTOCOL_ID m_protocolId;
    dev::GROUP_ID m_groupId;
    mutable SharedMutex m_lock;
    std::set<dev::eth::NonceKeyType> m_cache;
};
}  // namespace txpool
}  // namespace dev<|MERGE_RESOLUTION|>--- conflicted
+++ resolved
@@ -1,63 +1,58 @@
-/*
- * @CopyRight:
- * FISCO-BCOS is free software: you can redistribute it and/or modify
- * it under the terms of the GNU General Public License as published by
- * the Free Software Foundation, either version 3 of the License, or
- * (at your option) any later version.
- *
- * FISCO-BCOS is distributed in the hope that it will be useful,
- * but WITHOUT ANY WARRANTY; without even the implied warranty of
- * MERCHANTABILITY or FITNESS FOR A PARTICULAR PURPOSE.  See the
- * GNU General Public License for more details.
- *
- * You should have received a copy of the GNU General Public License
- * along with FISCO-BCOS.  If not, see <http://www.gnu.org/licenses/>
- * (c) 2016-2018 fisco-dev contributors.
- */
-/**
- * @file: CommonTransactonNonceCheck.h
- * @author: yujiechen
- *
- * @date: 2018-11-08
- */
-#pragma once
-#include <libdevcore/Common.h>
-#include <libdevcore/CommonIO.h>
-#include <libdevcore/Guards.h>
-#include <libdevcore/easylog.h>
-#include <libethcore/Block.h>
-#include <libethcore/Protocol.h>
-#include <libethcore/Transaction.h>
-#include <set>
-namespace dev
-{
-namespace txpool
-{
-class CommonTransactionNonceCheck
-{
-public:
-    CommonTransactionNonceCheck(dev::PROTOCOL_ID const& protocolId) : m_protocolId(protocolId)
-    {
-        m_groupId = dev::eth::getGroupAndProtocol(m_protocolId).first;
-    }
-<<<<<<< HEAD
-    virtual ~CommonTransactionNonceCheck() = default;
-    virtual void delCache(std::string const& key);
-=======
-
-    virtual void delCache(dev::eth::NonceKeyType const& key);
->>>>>>> c15d90bd
-    virtual void delCache(dev::eth::Transactions const& _transcations);
-    virtual void insertCache(dev::eth::Transaction const& _transcation);
-    virtual bool isNonceOk(dev::eth::Transaction const& _trans, bool needInsert = false);
-
-    dev::eth::NonceKeyType generateKey(dev::eth::Transaction const& _t) { return _t.nonce(); }
-
-protected:
-    dev::PROTOCOL_ID m_protocolId;
-    dev::GROUP_ID m_groupId;
-    mutable SharedMutex m_lock;
-    std::set<dev::eth::NonceKeyType> m_cache;
-};
-}  // namespace txpool
+/*
+ * @CopyRight:
+ * FISCO-BCOS is free software: you can redistribute it and/or modify
+ * it under the terms of the GNU General Public License as published by
+ * the Free Software Foundation, either version 3 of the License, or
+ * (at your option) any later version.
+ *
+ * FISCO-BCOS is distributed in the hope that it will be useful,
+ * but WITHOUT ANY WARRANTY; without even the implied warranty of
+ * MERCHANTABILITY or FITNESS FOR A PARTICULAR PURPOSE.  See the
+ * GNU General Public License for more details.
+ *
+ * You should have received a copy of the GNU General Public License
+ * along with FISCO-BCOS.  If not, see <http://www.gnu.org/licenses/>
+ * (c) 2016-2018 fisco-dev contributors.
+ */
+/**
+ * @file: CommonTransactonNonceCheck.h
+ * @author: yujiechen
+ *
+ * @date: 2018-11-08
+ */
+#pragma once
+#include <libdevcore/Common.h>
+#include <libdevcore/CommonIO.h>
+#include <libdevcore/Guards.h>
+#include <libdevcore/easylog.h>
+#include <libethcore/Block.h>
+#include <libethcore/Protocol.h>
+#include <libethcore/Transaction.h>
+#include <set>
+namespace dev
+{
+namespace txpool
+{
+class CommonTransactionNonceCheck
+{
+public:
+    CommonTransactionNonceCheck(dev::PROTOCOL_ID const& protocolId) : m_protocolId(protocolId)
+    {
+        m_groupId = dev::eth::getGroupAndProtocol(m_protocolId).first;
+    }
+    virtual ~CommonTransactionNonceCheck() = default;
+    virtual void delCache(dev::eth::NonceKeyType const& key);
+    virtual void delCache(dev::eth::Transactions const& _transcations);
+    virtual void insertCache(dev::eth::Transaction const& _transcation);
+    virtual bool isNonceOk(dev::eth::Transaction const& _trans, bool needInsert = false);
+
+    dev::eth::NonceKeyType generateKey(dev::eth::Transaction const& _t) { return _t.nonce(); }
+
+protected:
+    dev::PROTOCOL_ID m_protocolId;
+    dev::GROUP_ID m_groupId;
+    mutable SharedMutex m_lock;
+    std::set<dev::eth::NonceKeyType> m_cache;
+};
+}  // namespace txpool
 }  // namespace dev