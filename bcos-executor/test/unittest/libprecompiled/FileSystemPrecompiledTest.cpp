/**
 *  Copyright (C) 2021 FISCO BCOS.
 *  SPDX-License-Identifier: Apache-2.0
 *  Licensed under the Apache License, Version 2.0 (the "License");
 *  you may not use this file except in compliance with the License.
 *  You may obtain a copy of the License at
 *
 *   http://www.apache.org/licenses/LICENSE-2.0
 *
 *  Unless required by applicable law or agreed to in writing, software
 *  distributed under the License is distributed on an "AS IS" BASIS,
 *  WITHOUT WARRANTIES OR CONDITIONS OF ANY KIND, either express or implied.
 *  See the License for the specific language governing permissions and
 *  limitations under the License.
 *
 * @file FileSystemPrecompiledTest.cpp
 * @author: kyonRay
 * @date 2021-06-20
 */

#include "libprecompiled/PreCompiledFixture.h"
#include <bcos-framework/interfaces/executor/PrecompiledTypeDef.h>
#include <bcos-utilities/testutils/TestPromptFixture.h>
#include <json/json.h>

using namespace bcos;
using namespace bcos::precompiled;
using namespace bcos::executor;
using namespace bcos::storage;
using namespace bcos::ledger;

namespace bcos::test
{
class FileSystemPrecompiledFixture : public PrecompiledFixture
{
public:
    FileSystemPrecompiledFixture() { init(false); }

    virtual ~FileSystemPrecompiledFixture() {}

    void init(bool _isWasm)
    {
        codec = std::make_shared<PrecompiledCodec>(hashImpl, _isWasm);
        setIsWasm(_isWasm);
        bfsAddress = _isWasm ? precompiled::BFS_NAME : BFS_ADDRESS;
        tableAddress = _isWasm ? precompiled::KV_TABLE_NAME : KV_TABLE_ADDRESS;

        auto result1 = createTable(1, "test1", "id", "item1,item2");
        BOOST_CHECK(result1->data().toBytes() == codec->encode(s256(0)));
        auto result2 = createTable(2, "test2", "id", "item1,item2");
        BOOST_CHECK(result2->data().toBytes() == codec->encode(s256(0)));
        h256 addressCreate("ff6f30856ad3bae00b1169808488502786a13e3c174d85682135ffd51310310e");
        addressString = addressCreate.hex().substr(0, 40);
    }

    void deployHelloContract(protocol::BlockNumber _number, std::string const& address)
    {
        std::string helloBin =
            "608060405234801561001057600080fd5b506040805190810160405280600d81526020017f48656c6c6f2c"
            "20576f726c6421000000000000000000000000000000000000008152506000908051906020019061005c92"
            "9190610062565b50610107565b828054600181600116156101000203166002900490600052602060002090"
            "601f016020900481019282601f106100a357805160ff19168380011785556100d1565b8280016001018555"
            "82156100d1579182015b828111156100d05782518255916020019190600101906100b5565b5b5090506100"
            "de91906100e2565b5090565b61010491905b808211156101005760008160009055506001016100e8565b50"
            "90565b90565b61047a806101166000396000f300608060405260043610610062576000357c010000000000"
            "0000000000000000000000000000000000000000000000900463ffffffff16806306fdde03146100675780"
            "634ed3885e146100f75780636d4ce63c14610160578063b8368615146101f0575b600080fd5b3480156100"
            "7357600080fd5b5061007c610247565b604051808060200182810382528381815181526020019150805190"
            "6020019080838360005b838110156100bc5780820151818401526020810190506100a1565b505050509050"
            "90810190601f1680156100e95780820380516001836020036101000a031916815260200191505b50925050"
            "5060405180910390f35b34801561010357600080fd5b5061015e6004803603810190808035906020019082"
            "01803590602001908080601f01602080910402602001604051908101604052809392919081815260200183"
            "838082843782019150505050505091929192905050506102e5565b005b34801561016c57600080fd5b5061"
            "01756102ff565b604051808060200182810382528381815181526020019150805190602001908083836000"
            "5b838110156101b557808201518184015260208101905061019a565b50505050905090810190601f168015"
            "6101e25780820380516001836020036101000a031916815260200191505b509250505060405180910390f3"
            "5b3480156101fc57600080fd5b506102056103a1565b604051808273ffffffffffffffffffffffffffffff"
            "ffffffffff1673ffffffffffffffffffffffffffffffffffffffff16815260200191505060405180910390"
            "f35b60008054600181600116156101000203166002900480601f0160208091040260200160405190810160"
            "405280929190818152602001828054600181600116156101000203166002900480156102dd5780601f1061"
            "02b2576101008083540402835291602001916102dd565b820191906000526020600020905b815481529060"
            "0101906020018083116102c057829003601f168201915b505050505081565b806000908051906020019061"
            "02fb9291906103a9565b5050565b606060008054600181600116156101000203166002900480601f016020"
            "80910402602001604051908101604052809291908181526020018280546001816001161561010002031660"
            "02900480156103975780601f1061036c57610100808354040283529160200191610397565b820191906000"
            "526020600020905b81548152906001019060200180831161037a57829003601f168201915b505050505090"
            "5090565b600030905090565b82805460018160011615610100020316600290049060005260206000209060"
            "1f016020900481019282601f106103ea57805160ff1916838001178555610418565b828001600101855582"
            "15610418579182015b828111156104175782518255916020019190600101906103fc565b5b509050610425"
            "9190610429565b5090565b61044b91905b8082111561044757600081600090555060010161042f565b5090"
            "565b905600a165627a7a723058208c7b44898edb531f977931e72d1195b47424ff97a80e0d22932be8fab3"
            "6bd9750029";
        bytes input;
        boost::algorithm::unhex(helloBin, std::back_inserter(input));
        auto tx = fakeTransaction(cryptoSuite, keyPair, "", input, 101, 100001, "1", "1");
        sender = boost::algorithm::hex_lower(std::string(tx->sender()));

        auto hash = tx->hash();
        txpool->hash2Transaction.emplace(hash, tx);

        auto params = std::make_unique<NativeExecutionMessage>();
        params->setContextID(99);
        params->setSeq(1000);
        params->setDepth(0);

        params->setOrigin(sender);
        params->setFrom(sender);

        // toChecksumAddress(addressString, hashImpl);
        params->setTo(address);
        params->setStaticCall(false);
        params->setGasAvailable(gas);
        params->setData(input);
        params->setType(NativeExecutionMessage::TXHASH);
        params->setTransactionHash(hash);
        params->setCreate(true);

        nextBlock(_number);
        // --------------------------------
        // Create contract HelloWorld
        // --------------------------------

        std::promise<bcos::protocol::ExecutionMessage::UniquePtr> executePromise;
        executor->executeTransaction(
            std::move(params), [&](bcos::Error::UniquePtr&& error,
                                   bcos::protocol::ExecutionMessage::UniquePtr&& result) {
                BOOST_CHECK(!error);
                executePromise.set_value(std::move(result));
            });

        auto result = executePromise.get_future().get();
        commitBlock(_number);
        BOOST_CHECK(result);
        BOOST_CHECK_EQUAL(result->type(), ExecutionMessage::FINISHED);
        BOOST_CHECK_EQUAL(result->contextID(), 99);
        BOOST_CHECK_EQUAL(result->seq(), 1000);
        BOOST_CHECK_EQUAL(result->create(), false);
        BOOST_CHECK_EQUAL(result->newEVMContractAddress(), address);
        BOOST_CHECK_EQUAL(result->origin(), sender);
        BOOST_CHECK_EQUAL(result->from(), address);
    }

    ExecutionMessage::UniquePtr createTable(protocol::BlockNumber _number,
        std::string const& tableName, std::string const& key, std::string const& value,
        int _errorCode = 0)
    {
        bytes in = codec->encodeWithSig("createTable(string,string,string)", tableName, key, value);
        auto tx = fakeTransaction(cryptoSuite, keyPair, "", in, 101, 100001, "1", "1");
        sender = boost::algorithm::hex_lower(std::string(tx->sender()));
        auto hash = tx->hash();
        txpool->hash2Transaction.emplace(hash, tx);
        auto params2 = std::make_unique<NativeExecutionMessage>();
        params2->setTransactionHash(hash);
        params2->setContextID(1000);
        params2->setSeq(1000);
        params2->setDepth(0);
        params2->setFrom(sender);
        params2->setTo(tableAddress);
        params2->setOrigin(sender);
        params2->setStaticCall(false);
        params2->setGasAvailable(gas);
        params2->setData(std::move(in));
        params2->setType(NativeExecutionMessage::TXHASH);

        nextBlock(_number);

        std::promise<ExecutionMessage::UniquePtr> executePromise2;
        executor->executeTransaction(std::move(params2),
            [&](bcos::Error::UniquePtr&& error, ExecutionMessage::UniquePtr&& result) {
                BOOST_CHECK(!error);
                executePromise2.set_value(std::move(result));
            });
        auto result2 = executePromise2.get_future().get();
        // call precompiled
        result2->setSeq(1001);
        if (_errorCode != 0)
        {
            BOOST_CHECK(result2->data().toBytes() == codec->encode(s256(_errorCode)));
        }

        commitBlock(_number);
        return result2;
    };

    ExecutionMessage::UniquePtr list(
        protocol::BlockNumber _number, std::string const& path, int _errorCode = 0)
    {
        bytes in = codec->encodeWithSig("list(string)", path);
        auto tx = fakeTransaction(cryptoSuite, keyPair, "", in, 101, 100001, "1", "1");
        sender = boost::algorithm::hex_lower(std::string(tx->sender()));
        auto hash = tx->hash();
        txpool->hash2Transaction.emplace(hash, tx);
        auto params2 = std::make_unique<NativeExecutionMessage>();
        params2->setTransactionHash(hash);
        params2->setContextID(1000);
        params2->setSeq(1000);
        params2->setDepth(0);
        params2->setFrom(sender);
        params2->setTo(bfsAddress);
        params2->setOrigin(sender);
        params2->setStaticCall(false);
        params2->setGasAvailable(gas);
        params2->setData(std::move(in));
        params2->setType(NativeExecutionMessage::TXHASH);
        nextBlock(_number);

        std::promise<ExecutionMessage::UniquePtr> executePromise2;
        executor->executeTransaction(std::move(params2),
            [&](bcos::Error::UniquePtr&& error, ExecutionMessage::UniquePtr&& result) {
                BOOST_CHECK(!error);
                executePromise2.set_value(std::move(result));
            });
        auto result2 = executePromise2.get_future().get();
        if (_errorCode != 0)
        {
            std::vector<BfsTuple> empty;
            BOOST_CHECK(result2->data().toBytes() == codec->encode(s256(_errorCode), empty));
        }

        commitBlock(_number);
        return result2;
    };

    ExecutionMessage::UniquePtr mkdir(
        protocol::BlockNumber _number, std::string const& path, int _errorCode = 0)
    {
        bytes in = codec->encodeWithSig("mkdir(string)", path);
        auto tx = fakeTransaction(cryptoSuite, keyPair, "", in, 101, 100001, "1", "1");
        sender = boost::algorithm::hex_lower(std::string(tx->sender()));
        auto hash = tx->hash();
        txpool->hash2Transaction.emplace(hash, tx);
        auto params2 = std::make_unique<NativeExecutionMessage>();
        params2->setTransactionHash(hash);
        params2->setContextID(1000);
        params2->setSeq(1000);
        params2->setDepth(0);
        params2->setFrom(sender);
        params2->setTo(bfsAddress);
        params2->setOrigin(sender);
        params2->setStaticCall(false);
        params2->setGasAvailable(gas);
        params2->setData(std::move(in));
        params2->setType(NativeExecutionMessage::TXHASH);
        nextBlock(_number);

        std::promise<ExecutionMessage::UniquePtr> executePromise2;
        executor->executeTransaction(std::move(params2),
            [&](bcos::Error::UniquePtr&& error, ExecutionMessage::UniquePtr&& result) {
                BOOST_CHECK(!error);
                executePromise2.set_value(std::move(result));
            });
        auto result2 = executePromise2.get_future().get();
        // call precompiled
        result2->setSeq(1001);
        std::promise<ExecutionMessage::UniquePtr> executePromise3;
        executor->executeTransaction(std::move(result2),
            [&](bcos::Error::UniquePtr&& error, ExecutionMessage::UniquePtr&& result) {
                BOOST_CHECK(!error);
                executePromise3.set_value(std::move(result));
            });
        auto result3 = executePromise3.get_future().get();

        result3->setSeq(1000);
        std::promise<ExecutionMessage::UniquePtr> executePromise4;
        executor->executeTransaction(std::move(result3),
            [&](bcos::Error::UniquePtr&& error, ExecutionMessage::UniquePtr&& result) {
                BOOST_CHECK(!error);
                executePromise4.set_value(std::move(result));
            });
        auto result4 = executePromise4.get_future().get();

        if (_errorCode != 0)
        {
            BOOST_CHECK(result4->data().toBytes() == codec->encode(s256(_errorCode)));
        }

        commitBlock(_number);
        return result4;
    };

    ExecutionMessage::UniquePtr link(bool _isWasm, protocol::BlockNumber _number,
        std::string const& name, std::string const& version, std::string const& address,
        std::string const& abi, int _errorCode = 0, bool _isCover = false)
    {
        bytes in =
            codec->encodeWithSig("link(string,string,string,string)", name, version, address, abi);
        auto tx = fakeTransaction(cryptoSuite, keyPair, "", in, 101, 100001, "1", "1");
        sender = boost::algorithm::hex_lower(std::string(tx->sender()));
        auto hash = tx->hash();
        txpool->hash2Transaction.emplace(hash, tx);
        auto params2 = std::make_unique<NativeExecutionMessage>();
        params2->setTransactionHash(hash);
        params2->setContextID(1000);
        params2->setSeq(1000);
        params2->setDepth(0);
        params2->setFrom(sender);
        params2->setTo(bfsAddress);
        params2->setOrigin(sender);
        params2->setStaticCall(false);
        params2->setGasAvailable(gas);
        params2->setData(std::move(in));
        params2->setType(NativeExecutionMessage::TXHASH);
        nextBlock(_number);

        std::promise<ExecutionMessage::UniquePtr> executePromise2;
        executor->executeTransaction(std::move(params2),
            [&](bcos::Error::UniquePtr&& error, ExecutionMessage::UniquePtr&& result) {
                BOOST_CHECK(!error);
                executePromise2.set_value(std::move(result));
            });
        auto result2 = executePromise2.get_future().get();

        // if cover write link, then
        // no need to touch new file external call
        if (_isCover)
        {
            if (_errorCode != 0)
            {
                BOOST_CHECK(result2->data().toBytes() == codec->encode(s256(_errorCode)));
            }

            commitBlock(_number);
            return result2;
        }

        result2->setSeq(1001);

        std::promise<ExecutionMessage::UniquePtr> executePromise3;
        executor->executeTransaction(std::move(result2),
            [&](bcos::Error::UniquePtr&& error, ExecutionMessage::UniquePtr&& result) {
                BOOST_CHECK(!error);
                executePromise3.set_value(std::move(result));
            });
        auto result3 = executePromise3.get_future().get();

        result3->setSeq(1000);

        std::promise<ExecutionMessage::UniquePtr> executePromise4;
        executor->executeTransaction(std::move(result3),
            [&](bcos::Error::UniquePtr&& error, ExecutionMessage::UniquePtr&& result) {
                BOOST_CHECK(!error);
                executePromise4.set_value(std::move(result));
            });
        auto result4 = executePromise4.get_future().get();

        if (_errorCode != 0)
        {
            BOOST_CHECK(result4->data().toBytes() == codec->encode(s256(_errorCode)));
        }

        commitBlock(_number);
        return result4;
    };

    ExecutionMessage::UniquePtr readlink(
        protocol::BlockNumber _number, std::string const& _path, int _errorCode = 0)
    {
        bytes in = codec->encodeWithSig("readlink(string)", _path);
        auto tx = fakeTransaction(cryptoSuite, keyPair, "", in, 101, 100001, "1", "1");
        sender = boost::algorithm::hex_lower(std::string(tx->sender()));
        auto hash = tx->hash();
        txpool->hash2Transaction.emplace(hash, tx);
        auto params2 = std::make_unique<NativeExecutionMessage>();
        params2->setTransactionHash(hash);
        params2->setContextID(1000);
        params2->setSeq(1000);
        params2->setDepth(0);
        params2->setFrom(sender);
        params2->setTo(bfsAddress);
        params2->setOrigin(sender);
        params2->setStaticCall(false);
        params2->setGasAvailable(gas);
        params2->setData(std::move(in));
        params2->setType(NativeExecutionMessage::TXHASH);
        nextBlock(_number);

        std::promise<ExecutionMessage::UniquePtr> executePromise2;
        executor->executeTransaction(std::move(params2),
            [&](bcos::Error::UniquePtr&& error, ExecutionMessage::UniquePtr&& result) {
                BOOST_CHECK(!error);
                executePromise2.set_value(std::move(result));
            });
        auto result2 = executePromise2.get_future().get();
        if (_errorCode != 0)
        {
            BOOST_CHECK(result2->data().toBytes() == codec->encode(s256(_errorCode)));
        }

        commitBlock(_number);
        return result2;
    };

    std::string sender;
    std::string addressString;
    std::string bfsAddress;
    std::string tableAddress;
};
BOOST_FIXTURE_TEST_SUITE(precompiledFileSystemTest, FileSystemPrecompiledFixture)

BOOST_AUTO_TEST_CASE(lsTest)
{
    BlockNumber _number = 3;

    // ls dir
    {
        auto result = list(_number++, "/tables");
        s256 code;
        std::vector<BfsTuple> ls;
        codec->decode(result->data(), code, ls);
        BOOST_CHECK(code == (int)CODE_SUCCESS);
        BOOST_CHECK(ls.size() == 2);
        BOOST_CHECK(std::get<0>(ls.at(0)) == "test1");
        BOOST_CHECK(std::get<0>(ls.at(1)) == "test2");
    }

    // ls regular
    {
        auto result = list(_number++, "/tables/test2");
        s256 code;
        std::vector<BfsTuple> ls;
        codec->decode(result->data(), code, ls);
        BOOST_CHECK(code == (int)CODE_SUCCESS);
        BOOST_CHECK(ls.size() == 1);
        BOOST_CHECK(std::get<0>(ls.at(0)) == "test2");
        BOOST_CHECK(std::get<1>(ls.at(0)) == FS_TYPE_CONTRACT);
    }

    // ls not exist
    {
        auto result = list(_number++, "/tables/test3", CODE_FILE_NOT_EXIST);
        s256 code;
        std::vector<BfsTuple> ls;
        codec->decode(result->data(), code, ls);
        BOOST_CHECK(code == s256((int)CODE_FILE_NOT_EXIST));
        BOOST_CHECK(ls.empty());
    }

    // ls /
    {
        auto result = list(_number++, "/");
        s256 code;
        std::vector<BfsTuple> ls;
        codec->decode(result->data(), code, ls);
        BOOST_CHECK(code == (int)CODE_SUCCESS);
        BOOST_CHECK(ls.size() == 3);  // with '/'
    }

    // mkdir invalid path
    {
        list(_number++, "", CODE_FILE_INVALID_PATH);
        std::stringstream errorPath;
        errorPath << std::setfill('0') << std::setw(56) << 1;
        list(_number++, "/" + errorPath.str(), CODE_FILE_INVALID_PATH);
        list(_number++, "/path/level/too/deep/not/over/six/", CODE_FILE_INVALID_PATH);
    }
}

BOOST_AUTO_TEST_CASE(lsTestWasm)
{
    init(true);
    BlockNumber _number = 3;
    // ls dir
    {
        auto result = list(_number++, "/tables");
        s256 code;
        std::vector<BfsTuple> ls;
        codec->decode(result->data(), code, ls);
        BOOST_CHECK(code == (int)CODE_SUCCESS);
        BOOST_CHECK(ls.size() == 2);
        BOOST_CHECK(std::get<0>(ls.at(0)) == "test1");
        BOOST_CHECK(std::get<0>(ls.at(1)) == "test2");
    }

    // ls regular
    {
        auto result = list(_number++, "/tables/test2");
        s256 code;
        std::vector<BfsTuple> ls;
        codec->decode(result->data(), code, ls);
        BOOST_CHECK(code == (int)CODE_SUCCESS);
        BOOST_CHECK(ls.size() == 1);
        BOOST_CHECK(std::get<0>(ls.at(0)) == "test2");
        BOOST_CHECK(std::get<1>(ls.at(0)) == FS_TYPE_CONTRACT);
    }

    // ls not exist
    {
        auto result = list(_number++, "/tables/test3", CODE_FILE_NOT_EXIST);
        s256 code;
        std::vector<BfsTuple> ls;
        codec->decode(result->data(), code, ls);
        BOOST_CHECK(code == s256((int)CODE_FILE_NOT_EXIST));
        BOOST_CHECK(ls.empty());
    }

    // ls /
    {
        auto result = list(_number++, "/");
        s256 code;
        std::vector<BfsTuple> ls;
        codec->decode(result->data(), code, ls);
        BOOST_CHECK(code == (int)CODE_SUCCESS);
        BOOST_CHECK(ls.size() == 3);  // with '/'
    }

    // mkdir invalid path
    {
        list(_number++, "", CODE_FILE_INVALID_PATH);
        std::stringstream errorPath;
        errorPath << std::setfill('0') << std::setw(56) << 1;
        list(_number++, "/" + errorPath.str(), CODE_FILE_INVALID_PATH);
        list(_number++, "/path/level/too/deep/not/over/six/", CODE_FILE_INVALID_PATH);
    }
}

BOOST_AUTO_TEST_CASE(mkdirTest)
{
    BlockNumber _number = 3;
    // simple mkdir
    {
        auto result = mkdir(_number++, "/tables/temp/test");
        s256 m;
        codec->decode(result->data(), m);
        BOOST_TEST(m == 0u);

        auto lsResult = list(_number++, "/tables");
        std::vector<BfsTuple> ls;
        s256 code;
        codec->decode(lsResult->data(), code, ls);
        BOOST_CHECK(code == (int)CODE_SUCCESS);
        BOOST_CHECK(ls.size() == 3);

        auto lsResult2 = list(_number++, "/tables/temp");
        std::vector<BfsTuple> ls2;
        codec->decode(lsResult2->data(), code, ls2);
        BOOST_CHECK(ls2.size() == 1);
        BOOST_CHECK(std::get<0>(ls2[0]) == "test");
        BOOST_CHECK(std::get<1>(ls2[0]) == FS_TYPE_DIR);
    }

    // mkdir /tables/test1/test
    {
        auto result = mkdir(_number++, "/tables/test1/test", CODE_FILE_BUILD_DIR_FAILED);
    }

    // mkdir /tables/test1
    {
        auto result = mkdir(_number++, "/tables/test1", CODE_FILE_ALREADY_EXIST);
    }

    // mkdir /tables
    {
        auto result = mkdir(_number++, "/tables", CODE_FILE_INVALID_PATH);
    }

    // mkdir in wrong path
    {
        auto result = mkdir(_number++, "/sys/test1", CODE_FILE_INVALID_PATH);
        auto result2 = mkdir(_number++, "/user/test1", CODE_FILE_INVALID_PATH);
        auto result3 = mkdir(_number++, "/test1", CODE_FILE_INVALID_PATH);
    }

    // mkdir invalid path
    {
        mkdir(_number++, "", CODE_FILE_INVALID_PATH);
        std::stringstream errorPath;
        errorPath << std::setfill('0') << std::setw(56) << 1;
        mkdir(_number++, "/" + errorPath.str(), CODE_FILE_INVALID_PATH);
        mkdir(_number++, "/path/level/too/deep/not/over/six/", CODE_FILE_INVALID_PATH);
    }
}

BOOST_AUTO_TEST_CASE(linkTest)
{
    BlockNumber number = 1;
    deployHelloContract(number++, addressString);

    std::string contractName = "Hello";
    std::string contractVersion = "1.0";
    std::string contractAbi =
        "[{\"constant\":false,\"inputs\":[{\"name\":"
        "\"num\",\"type\":\"uint256\"}],\"name\":"
        "\"trans\",\"outputs\":[],\"payable\":false,"
        "\"type\":\"function\"},{\"constant\":true,"
        "\"inputs\":[],\"name\":\"get\",\"outputs\":[{"
        "\"name\":\"\",\"type\":\"uint256\"}],"
        "\"payable\":false,\"type\":\"function\"},{"
        "\"inputs\":[],\"payable\":false,\"type\":"
        "\"constructor\"}]";

    // link overflow
    std::string overflowVersion130 =
        "012345678901234567890123456789012345678901234567890123456789"
        "0123456789012345678901234567890123456789012345678901234567890123456789";
    // simple link
    {
        link(false, number++, contractName, contractVersion, addressString, contractAbi);
        auto result = list(number++, "/apps/Hello");
        s256 code;
        std::vector<BfsTuple> ls;
        codec->decode(result->data(), code, ls);
        BOOST_CHECK(ls.size() == 1);
        BOOST_CHECK(std::get<0>(ls.at(0)) == contractVersion);
        BOOST_CHECK(std::get<1>(ls.at(0)) == FS_TYPE_LINK);

        auto result2 = list(number++, "/apps/Hello/1.0");
        std::vector<BfsTuple> ls2;
        codec->decode(result2->data(), code, ls2);
        BOOST_CHECK(ls2.size() == 1);
        BOOST_CHECK(std::get<0>(ls2.at(0)) == contractVersion);
        BOOST_CHECK(std::get<1>(ls2.at(0)) == FS_TYPE_LINK);
        BOOST_CHECK(std::get<2>(ls2.at(0)).at(0) == addressString);
        BOOST_CHECK(std::get<2>(ls2.at(0)).at(1) == contractAbi);

        auto result3 = readlink(number++, "/apps/Hello/1.0");
        Address address;
        codec->decode(result3->data(), address);
        BOOST_CHECK_EQUAL(address.hex(), addressString);
    }

    // overwrite link
    {
        auto latestVersion = "latest";
        link(false, number++, contractName, latestVersion, addressString, contractAbi);
        auto result = list(number++, "/apps/Hello");
        s256 code;
        std::vector<BfsTuple> ls;
        codec->decode(result->data(), code, ls);
        BOOST_CHECK(ls.size() == 2);
        BOOST_CHECK(std::get<0>(ls.at(0)) == contractVersion);
        BOOST_CHECK(std::get<1>(ls.at(0)) == FS_TYPE_LINK);

        auto result2 = list(number++, "/apps/Hello/latest");
        std::vector<BfsTuple> ls2;
        codec->decode(result2->data(), code, ls2);
        BOOST_CHECK(ls2.size() == 1);
        BOOST_CHECK(std::get<2>(ls2.at(0)).at(0) == addressString);
        BOOST_CHECK(std::get<2>(ls2.at(0)).at(1) == contractAbi);

        auto resultR1 = readlink(number++, "/apps/Hello/1.0");
        Address address;
        codec->decode(resultR1->data(), address);
        BOOST_CHECK_EQUAL(address.hex(), addressString);

        // cover write
        auto newAddress = "420f853b49838bd3e9466c85a4cc3428c960dde2";
        deployHelloContract(number++, newAddress);
        link(false, number++, contractName, latestVersion, newAddress, contractAbi, 0, true);
        auto result3 = list(number++, "/apps/Hello/latest");
        std::vector<BfsTuple> ls3;
        codec->decode(result3->data(), code, ls3);
        BOOST_CHECK(ls3.size() == 1);
        BOOST_CHECK(std::get<2>(ls3.at(0)).at(0) == newAddress);
        BOOST_CHECK(std::get<2>(ls3.at(0)).at(1) == contractAbi);

        auto resultR2 = readlink(number++, "/apps/Hello/latest");
        Address address2;
        codec->decode(resultR2->data(), address2);
        BOOST_CHECK_EQUAL(address2.hex(), newAddress);
    }

    // wrong version
    {
        auto errorVersion = "ver/tion";
        link(false, number++, contractName, errorVersion, addressString, contractAbi,
            CODE_ADDRESS_OR_VERSION_ERROR, true);
    }

    // wrong address
    {
        auto wrongAddress = addressString;
        std::reverse(wrongAddress.begin(), wrongAddress.end());
        link(false, number++, contractName, contractVersion, wrongAddress, contractAbi,
            CODE_ADDRESS_OR_VERSION_ERROR, true);
    }

    // overflow version
    {
<<<<<<< HEAD
        link(false, number++, contractName, overflowVersion130, addressString, contractAbi,
            CODE_VERSION_LENGTH_OVERFLOW);
=======
        std::stringstream errorVersion;
        for (size_t i = 0; i < FS_PATH_MAX_LENGTH - contractName.size(); ++i)
        {
            errorVersion << "1";
        }
        link(false, number++, contractName, errorVersion.str(), addressString, contractAbi,
            CODE_FILE_INVALID_PATH, true);
>>>>>>> be01b860
    }
}

BOOST_AUTO_TEST_SUITE_END()
}  // namespace bcos::test<|MERGE_RESOLUTION|>--- conflicted
+++ resolved
@@ -676,10 +676,6 @@
 
     // overflow version
     {
-<<<<<<< HEAD
-        link(false, number++, contractName, overflowVersion130, addressString, contractAbi,
-            CODE_VERSION_LENGTH_OVERFLOW);
-=======
         std::stringstream errorVersion;
         for (size_t i = 0; i < FS_PATH_MAX_LENGTH - contractName.size(); ++i)
         {
@@ -687,7 +683,6 @@
         }
         link(false, number++, contractName, errorVersion.str(), addressString, contractAbi,
             CODE_FILE_INVALID_PATH, true);
->>>>>>> be01b860
     }
 }
 
