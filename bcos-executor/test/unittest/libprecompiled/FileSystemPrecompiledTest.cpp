/**
 *  Copyright (C) 2021 FISCO BCOS.
 *  SPDX-License-Identifier: Apache-2.0
 *  Licensed under the Apache License, Version 2.0 (the "License");
 *  you may not use this file except in compliance with the License.
 *  You may obtain a copy of the License at
 *
 *   http://www.apache.org/licenses/LICENSE-2.0
 *
 *  Unless required by applicable law or agreed to in writing, software
 *  distributed under the License is distributed on an "AS IS" BASIS,
 *  WITHOUT WARRANTIES OR CONDITIONS OF ANY KIND, either express or implied.
 *  See the License for the specific language governing permissions and
 *  limitations under the License.
 *
 * @file FileSystemPrecompiledTest.cpp
 * @author: kyonRay
 * @date 2021-06-20
 */

#include "libprecompiled/PreCompiledFixture.h"
#include <bcos-framework/executor/PrecompiledTypeDef.h>
#include <bcos-tool/VersionConverter.h>
#include <bcos-utilities/testutils/TestPromptFixture.h>
#include <json/json.h>

using namespace bcos;
using namespace bcos::precompiled;
using namespace bcos::executor;
using namespace bcos::storage;
using namespace bcos::ledger;

namespace bcos::test
{
class FileSystemPrecompiledFixture : public PrecompiledFixture
{
public:
    FileSystemPrecompiledFixture() = default;

    ~FileSystemPrecompiledFixture() override = default;

    void init(bool _isWasm, protocol::BlockVersion version = BlockVersion::V3_1_VERSION)
    {
        setIsWasm(_isWasm, false, true, version);
        bfsAddress = _isWasm ? precompiled::BFS_NAME : BFS_ADDRESS;
        tableAddress = _isWasm ? precompiled::KV_TABLE_NAME : KV_TABLE_ADDRESS;
        tableTestAddress1 = Address("0x420f853b49838bd3e9466c85a4cc3428c960dde2").hex();
        tableTestAddress2 = Address("0x420f853b49838bd3e9466c85a4cc3428c9601234").hex();

        if (_isWasm)
        {
            auto result1 = creatKVTable(1, "test1", "id", "item1", "/tables/test1");
            BOOST_CHECK(result1->data().toBytes() == codec->encode(int32_t(0)));
            auto result2 = creatKVTable(2, "test2", "id", "item1", "/tables/test2");
            BOOST_CHECK(result2->data().toBytes() == codec->encode(int32_t(0)));
        }
        else
        {
            auto result1 = creatKVTable(1, "test1", "id", "item1", tableTestAddress1);
            BOOST_CHECK(result1->data().toBytes() == codec->encode(int32_t(0)));
            auto result2 = creatKVTable(2, "test2", "id", "item1", tableTestAddress2);
            BOOST_CHECK(result2->data().toBytes() == codec->encode(int32_t(0)));
        }

        h256 addressCreate("ff6f30856ad3bae00b1169808488502786a13e3c174d85682135ffd51310310e");
        addressString = addressCreate.hex().substr(0, 40);
    }

    void deployHelloContract(protocol::BlockNumber _number, std::string const& address)
    {
        std::string helloBin =
            "608060405234801561001057600080fd5b506040805190810160405280600d81526020017f48656c6c6f2c"
            "20576f726c6421000000000000000000000000000000000000008152506000908051906020019061005c92"
            "9190610062565b50610107565b828054600181600116156101000203166002900490600052602060002090"
            "601f016020900481019282601f106100a357805160ff19168380011785556100d1565b8280016001018555"
            "82156100d1579182015b828111156100d05782518255916020019190600101906100b5565b5b5090506100"
            "de91906100e2565b5090565b61010491905b808211156101005760008160009055506001016100e8565b50"
            "90565b90565b61047a806101166000396000f300608060405260043610610062576000357c010000000000"
            "0000000000000000000000000000000000000000000000900463ffffffff16806306fdde03146100675780"
            "634ed3885e146100f75780636d4ce63c14610160578063b8368615146101f0575b600080fd5b3480156100"
            "7357600080fd5b5061007c610247565b604051808060200182810382528381815181526020019150805190"
            "6020019080838360005b838110156100bc5780820151818401526020810190506100a1565b505050509050"
            "90810190601f1680156100e95780820380516001836020036101000a031916815260200191505b50925050"
            "5060405180910390f35b34801561010357600080fd5b5061015e6004803603810190808035906020019082"
            "01803590602001908080601f01602080910402602001604051908101604052809392919081815260200183"
            "838082843782019150505050505091929192905050506102e5565b005b34801561016c57600080fd5b5061"
            "01756102ff565b604051808060200182810382528381815181526020019150805190602001908083836000"
            "5b838110156101b557808201518184015260208101905061019a565b50505050905090810190601f168015"
            "6101e25780820380516001836020036101000a031916815260200191505b509250505060405180910390f3"
            "5b3480156101fc57600080fd5b506102056103a1565b604051808273ffffffffffffffffffffffffffffff"
            "ffffffffff1673ffffffffffffffffffffffffffffffffffffffff16815260200191505060405180910390"
            "f35b60008054600181600116156101000203166002900480601f0160208091040260200160405190810160"
            "405280929190818152602001828054600181600116156101000203166002900480156102dd5780601f1061"
            "02b2576101008083540402835291602001916102dd565b820191906000526020600020905b815481529060"
            "0101906020018083116102c057829003601f168201915b505050505081565b806000908051906020019061"
            "02fb9291906103a9565b5050565b606060008054600181600116156101000203166002900480601f016020"
            "80910402602001604051908101604052809291908181526020018280546001816001161561010002031660"
            "02900480156103975780601f1061036c57610100808354040283529160200191610397565b820191906000"
            "526020600020905b81548152906001019060200180831161037a57829003601f168201915b505050505090"
            "5090565b600030905090565b82805460018160011615610100020316600290049060005260206000209060"
            "1f016020900481019282601f106103ea57805160ff1916838001178555610418565b828001600101855582"
            "15610418579182015b828111156104175782518255916020019190600101906103fc565b5b509050610425"
            "9190610429565b5090565b61044b91905b8082111561044757600081600090555060010161042f565b5090"
            "565b905600a165627a7a723058208c7b44898edb531f977931e72d1195b47424ff97a80e0d22932be8fab3"
            "6bd9750029";
        bytes input;
        boost::algorithm::unhex(helloBin, std::back_inserter(input));
        auto tx = fakeTransaction(cryptoSuite, keyPair, "", input, std::to_string(101), 100001, "1", "1");
        sender = boost::algorithm::hex_lower(std::string(tx->sender()));

        auto hash = tx->hash();
        txpool->hash2Transaction.emplace(hash, tx);

        auto params = std::make_unique<NativeExecutionMessage>();
        params->setContextID(99);
        params->setSeq(1000);
        params->setDepth(0);

        params->setOrigin(sender);
        params->setFrom(sender);

        // toChecksumAddress(addressString, hashImpl);
        params->setTo(address);
        params->setStaticCall(false);
        params->setGasAvailable(gas);
        params->setData(input);
        params->setType(NativeExecutionMessage::TXHASH);
        params->setTransactionHash(hash);
        params->setCreate(true);

        nextBlock(_number);
        // --------------------------------
        // Create contract HelloWorld
        // --------------------------------

        std::promise<bcos::protocol::ExecutionMessage::UniquePtr> executePromise;
        executor->dmcExecuteTransaction(
            std::move(params), [&](bcos::Error::UniquePtr&& error,
                                   bcos::protocol::ExecutionMessage::UniquePtr&& result) {
                BOOST_CHECK(!error);
                executePromise.set_value(std::move(result));
            });

        auto result = executePromise.get_future().get();
        commitBlock(_number);
        BOOST_CHECK(result);
        BOOST_CHECK_EQUAL(result->type(), ExecutionMessage::FINISHED);
        BOOST_CHECK_EQUAL(result->contextID(), 99);
        BOOST_CHECK_EQUAL(result->seq(), 1000);
        BOOST_CHECK_EQUAL(result->create(), false);
        BOOST_CHECK_EQUAL(result->newEVMContractAddress(), address);
        BOOST_CHECK_EQUAL(result->origin(), sender);
        BOOST_CHECK_EQUAL(result->from(), address);
    }

    ExecutionMessage::UniquePtr creatKVTable(protocol::BlockNumber _number,
        const std::string& tableName, const std::string& key, const std::string& value,
        const std::string& solidityAddress, int _errorCode = 0, bool errorInTableManager = false)
    {
        nextBlock(_number, m_blockVersion);
        bytes in =
            codec->encodeWithSig("createKVTable(string,string,string)", tableName, key, value);
        auto tx = fakeTransaction(cryptoSuite, keyPair, "", in, std::to_string(100), 10000, "1", "1");
        sender = boost::algorithm::hex_lower(std::string(tx->sender()));
        auto hash = tx->hash();
        txpool->hash2Transaction.emplace(hash, tx);
        auto params2 = std::make_unique<NativeExecutionMessage>();
        params2->setTransactionHash(hash);
        params2->setContextID(100);
        params2->setSeq(1000);
        params2->setDepth(0);
        params2->setFrom(sender);
        params2->setTo(isWasm ? TABLE_MANAGER_NAME : TABLE_MANAGER_ADDRESS);
        params2->setOrigin(sender);
        params2->setStaticCall(false);
        params2->setGasAvailable(gas);
        params2->setData(std::move(in));
        params2->setType(NativeExecutionMessage::TXHASH);

        // call precompiled
        std::promise<ExecutionMessage::UniquePtr> executePromise2;
        executor->dmcExecuteTransaction(std::move(params2),
            [&](bcos::Error::UniquePtr&& error, ExecutionMessage::UniquePtr&& result) {
                BOOST_CHECK(!error);
                executePromise2.set_value(std::move(result));
            });
        auto result2 = executePromise2.get_future().get();

        if (errorInTableManager)
        {
            if (_errorCode != 0)
            {
                BOOST_CHECK(result2->data().toBytes() == codec->encode(s256(_errorCode)));
            }
            commitBlock(_number);
            return result2;
        }

        // set new address
        result2->setTo(solidityAddress);
        // external create
        result2->setSeq(1001);

        std::promise<ExecutionMessage::UniquePtr> executePromise3;
        executor->dmcExecuteTransaction(std::move(result2),
            [&](bcos::Error::UniquePtr&& error, ExecutionMessage::UniquePtr&& result) {
                BOOST_CHECK(!error);
                executePromise3.set_value(std::move(result));
            });
        auto result3 = executePromise3.get_future().get();

        result3->setSeq(1002);
        // external call bfs
        std::promise<ExecutionMessage::UniquePtr> executePromise4;
        executor->dmcExecuteTransaction(std::move(result3),
            [&](bcos::Error::UniquePtr&& error, ExecutionMessage::UniquePtr&& result) {
                BOOST_CHECK(!error);
                executePromise4.set_value(std::move(result));
            });
        auto result4 = executePromise4.get_future().get();

        // call bfs success, callback to create
        result4->setSeq(1001);

        std::promise<ExecutionMessage::UniquePtr> executePromise5;
        executor->dmcExecuteTransaction(std::move(result4),
            [&](bcos::Error::UniquePtr&& error, ExecutionMessage::UniquePtr&& result) {
                BOOST_CHECK(!error);
                executePromise5.set_value(std::move(result));
            });
        auto result5 = executePromise5.get_future().get();

        // create success, callback to precompiled
        result5->setSeq(1000);

        std::promise<ExecutionMessage::UniquePtr> executePromise6;
        executor->dmcExecuteTransaction(std::move(result5),
            [&](bcos::Error::UniquePtr&& error, ExecutionMessage::UniquePtr&& result) {
                BOOST_CHECK(!error);
                executePromise6.set_value(std::move(result));
            });
        auto result6 = executePromise6.get_future().get();

        if (_errorCode != 0)
        {
            BOOST_CHECK(result6->data().toBytes() == codec->encode(s256(_errorCode)));
        }
        commitBlock(_number);
        return result6;
    };

    ExecutionMessage::UniquePtr mkdir(protocol::BlockNumber _number, std::string const& path,
        int _errorCode = 0, bool errorInPrecompiled = false)
    {
        bytes in = codec->encodeWithSig("mkdir(string)", path);
        auto tx = fakeTransaction(cryptoSuite, keyPair, "", in, std::to_string(101), 100001, "1", "1");
        sender = boost::algorithm::hex_lower(std::string(tx->sender()));
        auto hash = tx->hash();
        txpool->hash2Transaction.emplace(hash, tx);
        auto params2 = std::make_unique<NativeExecutionMessage>();
        params2->setTransactionHash(hash);
        params2->setContextID(1000);
        params2->setSeq(1000);
        params2->setDepth(0);
        params2->setFrom(sender);
        params2->setTo(bfsAddress);
        params2->setOrigin(sender);
        params2->setStaticCall(false);
        params2->setGasAvailable(gas);
        params2->setData(std::move(in));
        params2->setType(NativeExecutionMessage::TXHASH);
        nextBlock(_number, m_blockVersion);

        std::promise<ExecutionMessage::UniquePtr> executePromise2;
        executor->dmcExecuteTransaction(std::move(params2),
            [&](bcos::Error::UniquePtr&& error, ExecutionMessage::UniquePtr&& result) {
                BOOST_CHECK(!error);
                executePromise2.set_value(std::move(result));
            });
        auto result2 = executePromise2.get_future().get();
        if (errorInPrecompiled)
        {
            commitBlock(_number);
            return result2;
        }
        // call precompiled
        result2->setSeq(1001);
        std::promise<ExecutionMessage::UniquePtr> executePromise3;
        executor->dmcExecuteTransaction(std::move(result2),
            [&](bcos::Error::UniquePtr&& error, ExecutionMessage::UniquePtr&& result) {
                BOOST_CHECK(!error);
                executePromise3.set_value(std::move(result));
            });
        auto result3 = executePromise3.get_future().get();

        result3->setSeq(1000);
        std::promise<ExecutionMessage::UniquePtr> executePromise4;
        executor->dmcExecuteTransaction(std::move(result3),
            [&](bcos::Error::UniquePtr&& error, ExecutionMessage::UniquePtr&& result) {
                BOOST_CHECK(!error);
                executePromise4.set_value(std::move(result));
            });
        auto result4 = executePromise4.get_future().get();

        if (_errorCode != 0)
        {
            if (isWasm && versionCompareTo(m_blockVersion, BlockVersion::V3_2_VERSION) >= 0)
            {
                BOOST_CHECK(result4->data().toBytes() == codec->encode(int32_t(_errorCode)));
            }
            else
            {
                BOOST_CHECK(result4->data().toBytes() == codec->encode(s256(_errorCode)));
            }
        }

        commitBlock(_number);
        return result4;
    };

    ExecutionMessage::UniquePtr link([[maybe_unused]] bool _isWasm, protocol::BlockNumber _number,
        std::string const& name, std::string const& version, std::string const& address,
        std::string const& abi, int _errorCode = 0, bool _isCover = false)
    {
        bytes in;
        if (version.empty())
        {
            in = codec->encodeWithSig("link(string,string,string)", name, address, abi);
        }
        else
        {
            in = codec->encodeWithSig(
                "link(string,string,string,string)", name, version, address, abi);
        }
        auto tx = fakeTransaction(cryptoSuite, keyPair, "", in, std::to_string(101), 100001, "1", "1");
        sender = boost::algorithm::hex_lower(std::string(tx->sender()));
        auto hash = tx->hash();
        txpool->hash2Transaction.emplace(hash, tx);
        auto params2 = std::make_unique<NativeExecutionMessage>();
        params2->setTransactionHash(hash);
        params2->setContextID(1000);
        params2->setSeq(1000);
        params2->setDepth(0);
        params2->setFrom(sender);
        params2->setTo(bfsAddress);
        params2->setOrigin(sender);
        params2->setStaticCall(false);
        params2->setGasAvailable(gas);
        params2->setData(std::move(in));
        params2->setType(NativeExecutionMessage::TXHASH);
        nextBlock(_number, m_blockVersion);

        std::promise<ExecutionMessage::UniquePtr> executePromise2;
        executor->dmcExecuteTransaction(std::move(params2),
            [&](bcos::Error::UniquePtr&& error, ExecutionMessage::UniquePtr&& result) {
                BOOST_CHECK(!error);
                executePromise2.set_value(std::move(result));
            });
        auto result2 = executePromise2.get_future().get();

        // if cover write link, then
        // no need to touch new file external call
        if (_isCover)
        {
            if (_errorCode != 0)
            {
                BOOST_CHECK(result2->data().toBytes() == codec->encode(s256(_errorCode)));
            }

            commitBlock(_number);
            return result2;
        }

        result2->setSeq(1001);

        std::promise<ExecutionMessage::UniquePtr> executePromise3;
        executor->dmcExecuteTransaction(std::move(result2),
            [&](bcos::Error::UniquePtr&& error, ExecutionMessage::UniquePtr&& result) {
                BOOST_CHECK(!error);
                executePromise3.set_value(std::move(result));
            });
        auto result3 = executePromise3.get_future().get();

        result3->setSeq(1000);

        std::promise<ExecutionMessage::UniquePtr> executePromise4;
        executor->dmcExecuteTransaction(std::move(result3),
            [&](bcos::Error::UniquePtr&& error, ExecutionMessage::UniquePtr&& result) {
                BOOST_CHECK(!error);
                executePromise4.set_value(std::move(result));
            });
        auto result4 = executePromise4.get_future().get();

        if (_errorCode != 0)
        {
            BOOST_CHECK(result4->data().toBytes() == codec->encode(s256(_errorCode)));
        }

        commitBlock(_number);
        return result4;
    };

    ExecutionMessage::UniquePtr readlink(
        protocol::BlockNumber _number, std::string const& _path, int _errorCode = 0)
    {
        bytes in = codec->encodeWithSig("readlink(string)", _path);
        auto tx = fakeTransaction(cryptoSuite, keyPair, "", in, std::to_string(101), 100001, "1", "1");
        sender = boost::algorithm::hex_lower(std::string(tx->sender()));
        auto hash = tx->hash();
        txpool->hash2Transaction.emplace(hash, tx);
        auto params2 = std::make_unique<NativeExecutionMessage>();
        params2->setTransactionHash(hash);
        params2->setContextID(1000);
        params2->setSeq(1000);
        params2->setDepth(0);
        params2->setFrom(sender);
        params2->setTo(bfsAddress);
        params2->setOrigin(sender);
        params2->setStaticCall(false);
        params2->setGasAvailable(gas);
        params2->setData(std::move(in));
        params2->setType(NativeExecutionMessage::TXHASH);
        nextBlock(_number, m_blockVersion);

        std::promise<ExecutionMessage::UniquePtr> executePromise2;
        executor->dmcExecuteTransaction(std::move(params2),
            [&](bcos::Error::UniquePtr&& error, ExecutionMessage::UniquePtr&& result) {
                BOOST_CHECK(!error);
                executePromise2.set_value(std::move(result));
            });
        auto result2 = executePromise2.get_future().get();
        if (_errorCode != 0)
        {
            BOOST_CHECK(result2->data().toBytes() == codec->encode(s256(_errorCode)));
        }

        commitBlock(_number);
        return result2;
    };

    ExecutionMessage::UniquePtr rebuildBfs(
        protocol::BlockNumber _number, uint32_t from, uint32_t to, int _errorCode = 0)
    {
        bytes in = codec->encodeWithSig("rebuildBfs(uint256,uint256)", from, to);
        auto tx = fakeTransaction(cryptoSuite, keyPair, "", in, std::to_string(101), 100001, "1", "1");
        Address newSender = Address(isWasm ? std::string(precompiled::SYS_CONFIG_NAME) :
                                             std::string(precompiled::SYS_CONFIG_ADDRESS));
        tx->forceSender(newSender.asBytes());
        sender = boost::algorithm::hex_lower(std::string(tx->sender()));
        auto hash = tx->hash();
        txpool->hash2Transaction.emplace(hash, tx);
        auto params2 = std::make_unique<NativeExecutionMessage>();
        params2->setTransactionHash(hash);
        params2->setContextID(1000);
        params2->setSeq(1000);
        params2->setDepth(0);
        params2->setFrom(sender);
        params2->setTo(bfsAddress);
        params2->setOrigin(sender);
        params2->setStaticCall(false);
        params2->setGasAvailable(gas);
        params2->setData(std::move(in));
        params2->setType(NativeExecutionMessage::TXHASH);
        nextBlock(_number, m_blockVersion);

        std::promise<ExecutionMessage::UniquePtr> executePromise2;
        executor->dmcExecuteTransaction(std::move(params2),
            [&](bcos::Error::UniquePtr&& error, ExecutionMessage::UniquePtr&& result) {
                BOOST_CHECK(!error);
                executePromise2.set_value(std::move(result));
            });
        auto result2 = executePromise2.get_future().get();
        if (_errorCode != 0)
        {
            BOOST_CHECK(result2->data().toBytes() == codec->encode(s256(_errorCode)));
        }

        commitBlock(_number);
        return result2;
    };

    ExecutionMessage::UniquePtr rebuildBfsBySysConfig(
        protocol::BlockNumber _number, std::string version, int _errorCode = 0)
    {
        bytes in = codec->encodeWithSig("setValueByKey(string,string)",
            std::string(ledger::SYSTEM_KEY_COMPATIBILITY_VERSION), version);
        auto tx = fakeTransaction(cryptoSuite, keyPair, "", in, std::to_string(101), 100001, "1", "1");
        Address newSender = Address(std::string(precompiled::AUTH_COMMITTEE_ADDRESS));
        tx->forceSender(newSender.asBytes());
        sender = boost::algorithm::hex_lower(std::string(tx->sender()));
        auto hash = tx->hash();
        txpool->hash2Transaction.emplace(hash, tx);
        auto params2 = std::make_unique<NativeExecutionMessage>();
        params2->setTransactionHash(hash);
        params2->setContextID(1000);
        params2->setSeq(1000);
        params2->setDepth(0);
        params2->setFrom(sender);
        params2->setTo(isWasm ? SYS_CONFIG_NAME : SYS_CONFIG_ADDRESS);
        params2->setOrigin(sender);
        params2->setStaticCall(false);
        params2->setGasAvailable(gas);
        params2->setData(std::move(in));
        params2->setType(NativeExecutionMessage::TXHASH);
        nextBlock(_number, m_blockVersion);

        std::promise<ExecutionMessage::UniquePtr> executePromise2;
        executor->dmcExecuteTransaction(std::move(params2),
            [&](bcos::Error::UniquePtr&& error, ExecutionMessage::UniquePtr&& result) {
                BOOST_CHECK(!error);
                executePromise2.set_value(std::move(result));
            });
        auto result2 = executePromise2.get_future().get();

        // call to BFS
        result2->setSeq(1001);

        std::promise<ExecutionMessage::UniquePtr> executePromise3;
        executor->dmcExecuteTransaction(std::move(result2),
            [&](bcos::Error::UniquePtr&& error, ExecutionMessage::UniquePtr&& result) {
                BOOST_CHECK(!error);
                executePromise3.set_value(std::move(result));
            });
        auto result3 = executePromise3.get_future().get();

        // BFS callback to sys
        result3->setSeq(1000);

        std::promise<ExecutionMessage::UniquePtr> executePromise4;
        executor->dmcExecuteTransaction(std::move(result3),
            [&](bcos::Error::UniquePtr&& error, ExecutionMessage::UniquePtr&& result) {
                BOOST_CHECK(!error);
                executePromise4.set_value(std::move(result));
            });
        auto result4 = executePromise4.get_future().get();

        if (_errorCode != 0)
        {
            BOOST_CHECK(result4->data().toBytes() == codec->encode(s256(_errorCode)));
        }

        commitBlock(_number);
        return result4;
    };

    ExecutionMessage::UniquePtr listPage(protocol::BlockNumber _number, std::string const& path,
        uint32_t offset, uint32_t count, int _errorCode = 0)
    {
        bytes in =
            codec->encodeWithSig("list(string,uint256,uint256)", path, u256(offset), u256(count));
        auto tx = fakeTransaction(cryptoSuite, keyPair, "", in, std::to_string(101), 100001, "1", "1");
        sender = boost::algorithm::hex_lower(std::string(tx->sender()));
        auto hash = tx->hash();
        txpool->hash2Transaction.emplace(hash, tx);
        auto params2 = std::make_unique<NativeExecutionMessage>();
        params2->setTransactionHash(hash);
        params2->setContextID(1000);
        params2->setSeq(1000);
        params2->setDepth(0);
        params2->setFrom(sender);
        params2->setTo(isWasm ? BFS_NAME : BFS_ADDRESS);
        params2->setOrigin(sender);
        params2->setStaticCall(false);
        params2->setGasAvailable(gas);
        params2->setData(std::move(in));
        params2->setType(NativeExecutionMessage::TXHASH);
        nextBlock(_number, m_blockVersion);

        std::promise<ExecutionMessage::UniquePtr> executePromise2;
        executor->dmcExecuteTransaction(std::move(params2),
            [&](bcos::Error::UniquePtr&& error, ExecutionMessage::UniquePtr&& result) {
                BOOST_CHECK(!error);
                executePromise2.set_value(std::move(result));
            });
        auto result2 = executePromise2.get_future().get();
        if (_errorCode != 0)
        {
            std::vector<BfsTuple> empty;
            BOOST_CHECK(result2->data().toBytes() == codec->encode(s256(_errorCode), empty));
        }

        commitBlock(_number);
        return result2;
    };

    std::string sender;
    std::string addressString;
    std::string bfsAddress;
    std::string tableAddress;
    std::string tableTestAddress1;
    std::string tableTestAddress2;
};
BOOST_FIXTURE_TEST_SUITE(precompiledFileSystemTest, FileSystemPrecompiledFixture)

BOOST_AUTO_TEST_CASE(lsTest)
{
    init(false);
    bcos::protocol::BlockNumber _number = 3;

    // ls dir
    {
        auto result = list(_number++, "/tables");
        int32_t code;
        std::vector<BfsTuple> ls;
        codec->decode(result->data(), code, ls);
        BOOST_CHECK(code == (int)CODE_SUCCESS);
        BOOST_CHECK(ls.size() == 2);
        BOOST_CHECK(std::get<0>(ls.at(0)) == "test1");
        BOOST_CHECK(std::get<0>(ls.at(1)) == "test2");
    }

    // ls regular
    {
        auto result = list(_number++, "/tables/test2");
        int32_t code;
        std::vector<BfsTuple> ls;
        codec->decode(result->data(), code, ls);
        BOOST_CHECK(code == (int)CODE_SUCCESS);
        BOOST_CHECK(ls.size() == 1);
        BOOST_CHECK(std::get<0>(ls.at(0)) == "test2");
        BOOST_CHECK(std::get<1>(ls.at(0)) == tool::FS_TYPE_LINK);
    }

    // ls not exist
    {
        auto result = list(_number++, "/tables/test3", CODE_FILE_NOT_EXIST);
        int32_t code;
        std::vector<BfsTuple> ls;
        codec->decode(result->data(), code, ls);
        BOOST_CHECK(code == s256((int)CODE_FILE_NOT_EXIST));
        BOOST_CHECK(ls.empty());
    }

    // ls invalid path
    {
        list(_number++, "", CODE_FILE_INVALID_PATH);
        std::stringstream errorPath;
        errorPath << std::setfill('0') << std::setw(56) << 1;
        list(_number++, "/" + errorPath.str(), CODE_FILE_INVALID_PATH);
        list(_number++, "/path/level/too/deep/not/over/six/", CODE_FILE_INVALID_PATH);
    }

    // ls /
    {
        auto result = list(_number++, "/");
        int32_t code;
        std::vector<BfsTuple> ls;
        codec->decode(result->data(), code, ls);
        BOOST_CHECK(code == (int)CODE_SUCCESS);
        BOOST_CHECK(ls.size() == 4);
        std::set<std::string> lsSet;
        for (const auto& item : ls | RANGES::views::transform([](auto&& bfs) -> std::string {
                 return std::get<0>(bfs);
             }))
        {
            lsSet.insert(item);
        }

        for (auto const& rootSub : tool::FS_ROOT_SUBS | RANGES::views::drop(1))
        {
            BOOST_CHECK(lsSet.contains(std::string(rootSub.substr(1))));
        }
    }

    // ls /sys
    {
        auto result = list(_number++, "/sys");
        int32_t code;
        std::vector<BfsTuple> ls;
        codec->decode(result->data(), code, ls);
        BOOST_CHECK(code == (int)CODE_SUCCESS);
        if (m_blockVersion < BlockVersion::V3_2_VERSION)
        {
<<<<<<< HEAD
            BOOST_CHECK(ls.size() == precompiled::BFS_SYS_SUBS_COUNT - 2);
        }
        else if (m_blockVersion < BlockVersion::V3_3_VERSION)
        {
=======
>>>>>>> 56d51c16
            BOOST_CHECK(ls.size() == precompiled::BFS_SYS_SUBS_COUNT - 1);
        }
        else
        {
            BOOST_CHECK(ls.size() == precompiled::BFS_SYS_SUBS_COUNT);
        }
        std::set<std::string> lsSet;
        for (const auto& item : ls | RANGES::views::transform([](auto&& bfs) -> std::string {
                 return std::get<0>(bfs);
             }))
        {
            lsSet.insert(item);
        }

        auto take = precompiled::BFS_SYS_SUBS_COUNT;
        if (m_blockVersion < BlockVersion::V3_2_VERSION)
        {
<<<<<<< HEAD
            // remove cast
            take--;
        }
        if (m_blockVersion < BlockVersion::V3_3_VERSION)
        {
            // remove shard
=======
>>>>>>> 56d51c16
            take--;
        }
        for (auto const& sysSub :
            precompiled::BFS_SYS_SUBS | RANGES::views::take(take) | RANGES::views::drop(1))
        {
            BOOST_CHECK(lsSet.contains(std::string(sysSub.substr(tool::FS_SYS_BIN.size() + 1))));
        }
    }
}

BOOST_AUTO_TEST_CASE(lsPageTest)
{
    init(false);
    bcos::protocol::BlockNumber _number = 3;

    // ls dir
    {
        auto result = listPage(_number++, "/tables", 0, 500);
        int32_t code;
        std::vector<BfsTuple> ls;
        codec->decode(result->data(), code, ls);
        BOOST_CHECK(code == (int)CODE_SUCCESS);
        BOOST_CHECK(ls.size() == 2);
        BOOST_CHECK(std::get<0>(ls.at(0)) == "test1");
        BOOST_CHECK(std::get<0>(ls.at(1)) == "test2");

        result = listPage(_number++, "/tables", 1, 2);
        ls.clear();
        ls.shrink_to_fit();
        codec->decode(result->data(), code, ls);
        BOOST_CHECK(code == (int)CODE_SUCCESS);
        BOOST_CHECK(ls.size() == 1);
        BOOST_CHECK(std::get<0>(ls.at(0)) == "test2");
    }

    // ls regular
    {
        auto result = listPage(_number++, "/tables/test2", 0, 500);
        int32_t code;
        std::vector<BfsTuple> ls;
        codec->decode(result->data(), code, ls);
        BOOST_CHECK(code == (int)CODE_SUCCESS);
        BOOST_CHECK(ls.size() == 1);
        BOOST_CHECK(std::get<0>(ls.at(0)) == "test2");
        BOOST_CHECK(std::get<1>(ls.at(0)) == tool::FS_TYPE_LINK);
    }

    // ls not exist
    {
        auto result = listPage(_number++, "/tables/test3", 0, 500, CODE_FILE_NOT_EXIST);
        int32_t code;
        std::vector<BfsTuple> ls;
        codec->decode(result->data(), code, ls);
        BOOST_CHECK(code == s256((int)CODE_FILE_NOT_EXIST));
        BOOST_CHECK(ls.empty());
    }

    // ls invalid path
    {
        listPage(_number++, "", 0, 500, CODE_FILE_INVALID_PATH);
        std::stringstream errorPath;
        errorPath << std::setfill('0') << std::setw(56) << 1;
        listPage(_number++, "/" + errorPath.str(), 0, 500, CODE_FILE_INVALID_PATH);
        listPage(_number++, "/path/level/too/deep/not/over/six/", 0, 500, CODE_FILE_INVALID_PATH);
    }

    // ls /
    {
        auto result = listPage(_number++, "/", 0, 500);
        int32_t code;
        std::vector<BfsTuple> ls;
        codec->decode(result->data(), code, ls);
        BOOST_CHECK(code == (int)CODE_SUCCESS);
        BOOST_CHECK(ls.size() == 4);
        std::set<std::string> lsSet;
        for (const auto& item : ls | RANGES::views::transform([](auto&& bfs) -> std::string {
                 return std::get<0>(bfs);
             }))
        {
            lsSet.insert(item);
        }

        for (auto const& rootSub : tool::FS_ROOT_SUBS | RANGES::views::drop(1))
        {
            BOOST_CHECK(lsSet.contains(std::string(rootSub.substr(1))));
        }
    }

    // ls /sys
    {
        auto result = listPage(_number++, "/sys", 0, 500);
        int32_t code;
        std::vector<BfsTuple> ls;
        codec->decode(result->data(), code, ls);
        BOOST_CHECK(code == (int)CODE_SUCCESS);
        if (m_blockVersion < BlockVersion::V3_2_VERSION)
        {
<<<<<<< HEAD
            BOOST_CHECK(ls.size() == precompiled::BFS_SYS_SUBS_COUNT - 2);
        }
        else if (m_blockVersion < BlockVersion::V3_3_VERSION)
        {
=======
>>>>>>> 56d51c16
            BOOST_CHECK(ls.size() == precompiled::BFS_SYS_SUBS_COUNT - 1);
        }
        else
        {
            BOOST_CHECK(ls.size() == precompiled::BFS_SYS_SUBS_COUNT);
        }
        std::set<std::string> lsSet;
        for (const auto& item : ls | RANGES::views::transform([](auto&& bfs) -> std::string {
                 return std::get<0>(bfs);
             }))
        {
            lsSet.insert(item);
        }

        auto take = precompiled::BFS_SYS_SUBS_COUNT;
        if (m_blockVersion < BlockVersion::V3_2_VERSION)
        {
<<<<<<< HEAD
            // remove cast
            take--;
        }
        if (m_blockVersion < BlockVersion::V3_3_VERSION)
        {
            // remove shard
=======
>>>>>>> 56d51c16
            take--;
        }
        for (auto const& sysSub :
            precompiled::BFS_SYS_SUBS | RANGES::views::take(take) | RANGES::views::drop(1))
        {
            BOOST_CHECK(lsSet.contains(std::string(sysSub.substr(tool::FS_SYS_BIN.size() + 1))));
        }
    }
}

BOOST_AUTO_TEST_CASE(lsPagWasmTest)
{
    init(true);
    bcos::protocol::BlockNumber _number = 3;

    // ls dir
    {
        auto result = listPage(_number++, "/tables", 0, 500);
        s256 code;
        std::vector<BfsTuple> ls;
        codec->decode(result->data(), code, ls);
        BOOST_CHECK(code == (int)CODE_SUCCESS);
        BOOST_CHECK(ls.size() == 2);
        BOOST_CHECK(std::get<0>(ls.at(0)) == "test1");
        BOOST_CHECK(std::get<0>(ls.at(1)) == "test2");

        result = listPage(_number++, "/tables", 1, 2);
        ls.clear();
        ls.shrink_to_fit();
        codec->decode(result->data(), code, ls);
        BOOST_CHECK(code == (int)CODE_SUCCESS);
        BOOST_CHECK(ls.size() == 1);
        BOOST_CHECK(std::get<0>(ls.at(0)) == "test2");
    }

    // ls regular
    {
        auto result = listPage(_number++, "/tables/test2", 0, 500);
        s256 code;
        std::vector<BfsTuple> ls;
        codec->decode(result->data(), code, ls);
        BOOST_CHECK(code == (int)CODE_SUCCESS);
        BOOST_CHECK(ls.size() == 1);
        BOOST_CHECK(std::get<0>(ls.at(0)) == "test2");
        BOOST_CHECK(std::get<1>(ls.at(0)) == tool::FS_TYPE_CONTRACT);
    }

    // ls not exist
    {
        auto result = listPage(_number++, "/tables/test3", 0, 500, CODE_FILE_NOT_EXIST);
        s256 code;
        std::vector<BfsTuple> ls;
        codec->decode(result->data(), code, ls);
        BOOST_CHECK(code == s256((int)CODE_FILE_NOT_EXIST));
        BOOST_CHECK(ls.empty());
    }

    // ls invalid path
    {
        listPage(_number++, "", 0, 500, CODE_FILE_INVALID_PATH);
        std::stringstream errorPath;
        errorPath << std::setfill('0') << std::setw(56) << 1;
        listPage(_number++, "/" + errorPath.str(), 0, 500, CODE_FILE_INVALID_PATH);
        listPage(_number++, "/path/level/too/deep/not/over/six/", 0, 500, CODE_FILE_INVALID_PATH);
    }

    // ls /
    {
        auto result = listPage(_number++, "/", 0, 500);
        s256 code;
        std::vector<BfsTuple> ls;
        codec->decode(result->data(), code, ls);
        BOOST_CHECK(code == (int)CODE_SUCCESS);
        BOOST_CHECK(ls.size() == 4);
        std::set<std::string> lsSet;
        for (const auto& item : ls | RANGES::views::transform([](auto&& bfs) -> std::string {
                 return std::get<0>(bfs);
             }))
        {
            lsSet.insert(item);
        }

        for (auto const& rootSub : tool::FS_ROOT_SUBS | RANGES::views::drop(1))
        {
            BOOST_CHECK(lsSet.contains(std::string(rootSub.substr(1))));
        }
    }

    // ls /sys
    {
        auto result = listPage(_number++, "/sys", 0, 500);
        s256 code;
        std::vector<BfsTuple> ls;
        codec->decode(result->data(), code, ls);
        BOOST_CHECK(code == (int)CODE_SUCCESS);
        if (m_blockVersion < BlockVersion::V3_2_VERSION)
        {
<<<<<<< HEAD
            BOOST_CHECK(ls.size() == precompiled::BFS_SYS_SUBS_COUNT - 2);
        }
        else if (m_blockVersion < BlockVersion::V3_3_VERSION)
        {
=======
>>>>>>> 56d51c16
            BOOST_CHECK(ls.size() == precompiled::BFS_SYS_SUBS_COUNT - 1);
        }
        else
        {
            BOOST_CHECK(ls.size() == precompiled::BFS_SYS_SUBS_COUNT);
        }
        std::set<std::string> lsSet;
        for (const auto& item : ls | RANGES::views::transform([](auto&& bfs) -> std::string {
                 return std::get<0>(bfs);
             }))
        {
            lsSet.insert(item);
        }

        auto take = precompiled::BFS_SYS_SUBS_COUNT;
        if (m_blockVersion < BlockVersion::V3_2_VERSION)
        {
<<<<<<< HEAD
            // remove cast
            take--;
        }
        if (m_blockVersion < BlockVersion::V3_3_VERSION)
        {
            // remove shard
=======
>>>>>>> 56d51c16
            take--;
        }
        for (auto const& sysSub :
            precompiled::BFS_SYS_SUBS | RANGES::views::take(take) | RANGES::views::drop(1))
        {
            BOOST_CHECK(lsSet.contains(std::string(sysSub.substr(tool::FS_SYS_BIN.size() + 1))));
        }
    }
}

BOOST_AUTO_TEST_CASE(lsTest_3_0)
{
    init(false, BlockVersion::V3_0_VERSION);
    m_blockVersion = BlockVersion::V3_0_VERSION;
    bcos::protocol::BlockNumber _number = 3;

    // ls dir
    {
        auto result = list(_number++, "/tables");
        int32_t code;
        std::vector<BfsTuple> ls;
        codec->decode(result->data(), code, ls);
        BOOST_CHECK(code == (int)CODE_SUCCESS);
        BOOST_CHECK(ls.size() == 2);
        BOOST_CHECK(std::get<0>(ls.at(0)) == "test1");
        BOOST_CHECK(std::get<0>(ls.at(1)) == "test2");
    }

    // ls regular
    {
        auto result = list(_number++, "/tables/test2");
        int32_t code;
        std::vector<BfsTuple> ls;
        codec->decode(result->data(), code, ls);
        BOOST_CHECK(code == (int)CODE_SUCCESS);
        BOOST_CHECK(ls.size() == 1);
        BOOST_CHECK(std::get<0>(ls.at(0)) == "test2");
        BOOST_CHECK(std::get<1>(ls.at(0)) == tool::FS_TYPE_LINK);
    }

    // ls not exist
    {
        auto result = list(_number++, "/tables/test3", CODE_FILE_NOT_EXIST);
        int32_t code;
        std::vector<BfsTuple> ls;
        codec->decode(result->data(), code, ls);
        BOOST_CHECK(code == s256((int)CODE_FILE_NOT_EXIST));
        BOOST_CHECK(ls.empty());
    }

    // ls /
    {
        auto result = list(_number++, "/");
        int32_t code;
        std::vector<BfsTuple> ls;
        codec->decode(result->data(), code, ls);
        BOOST_CHECK(code == (int)CODE_SUCCESS);
        BOOST_CHECK(ls.size() == 3);  // with '/'
    }

    // mkdir invalid path
    {
        list(_number++, "", CODE_FILE_INVALID_PATH);
        std::stringstream errorPath;
        errorPath << std::setfill('0') << std::setw(56) << 1;
        list(_number++, "/" + errorPath.str(), CODE_FILE_INVALID_PATH);
        list(_number++, "/path/level/too/deep/not/over/six/", CODE_FILE_INVALID_PATH);
    }
}

BOOST_AUTO_TEST_CASE(lsTestWasm)
{
    init(true);
    bcos::protocol::BlockNumber _number = 3;
    // ls dir
    {
        auto result = list(_number++, "/tables");
        int32_t code;
        std::vector<BfsTuple> ls;
        codec->decode(result->data(), code, ls);
        BOOST_CHECK(code == (int)CODE_SUCCESS);
        BOOST_CHECK(ls.size() == 2);
        BOOST_CHECK(std::get<0>(ls.at(0)) == "test1");
        BOOST_CHECK(std::get<0>(ls.at(1)) == "test2");
    }

    // ls regular
    {
        auto result = list(_number++, "/tables/test2");
        int32_t code;
        std::vector<BfsTuple> ls;
        codec->decode(result->data(), code, ls);
        BOOST_CHECK(code == (int)CODE_SUCCESS);
        BOOST_CHECK(ls.size() == 1);
        BOOST_CHECK(std::get<0>(ls.at(0)) == "test2");
        BOOST_CHECK(std::get<1>(ls.at(0)) == executor::FS_TYPE_CONTRACT);
    }

    // ls not exist
    {
        auto result = list(_number++, "/tables/test3", CODE_FILE_NOT_EXIST);
        int32_t code;
        std::vector<BfsTuple> ls;
        codec->decode(result->data(), code, ls);
        BOOST_CHECK(code == s256((int)CODE_FILE_NOT_EXIST));
        BOOST_CHECK(ls.empty());
    }

    // ls /
    {
        auto result = list(_number++, "/");
        int32_t code;
        std::vector<BfsTuple> ls;
        codec->decode(result->data(), code, ls);
        BOOST_CHECK(code == (int)CODE_SUCCESS);
        BOOST_CHECK(ls.size() == 4);  // with '/'
    }

    // mkdir invalid path
    {
        list(_number++, "", CODE_FILE_INVALID_PATH);
        std::stringstream errorPath;
        errorPath << std::setfill('0') << std::setw(56) << 1;
        list(_number++, "/" + errorPath.str(), CODE_FILE_INVALID_PATH);
        list(_number++, "/path/level/too/deep/not/over/six/", CODE_FILE_INVALID_PATH);
    }
}

BOOST_AUTO_TEST_CASE(lsTestWasm_3_0)
{
    init(true, BlockVersion::V3_0_VERSION);
    bcos::protocol::BlockNumber _number = 3;
    // ls dir
    {
        auto result = list(_number++, "/tables");
        int32_t code;
        std::vector<BfsTuple> ls;
        codec->decode(result->data(), code, ls);
        BOOST_CHECK(code == (int)CODE_SUCCESS);
        BOOST_CHECK(ls.size() == 2);
        BOOST_CHECK(std::get<0>(ls.at(0)) == "test1");
        BOOST_CHECK(std::get<0>(ls.at(1)) == "test2");
    }

    // ls regular
    {
        auto result = list(_number++, "/tables/test2");
        int32_t code;
        std::vector<BfsTuple> ls;
        codec->decode(result->data(), code, ls);
        BOOST_CHECK(code == (int)CODE_SUCCESS);
        BOOST_CHECK(ls.size() == 1);
        BOOST_CHECK(std::get<0>(ls.at(0)) == "test2");
        BOOST_CHECK(std::get<1>(ls.at(0)) == executor::FS_TYPE_CONTRACT);
    }

    // ls not exist
    {
        auto result = list(_number++, "/tables/test3", CODE_FILE_NOT_EXIST);
        int32_t code;
        std::vector<BfsTuple> ls;
        codec->decode(result->data(), code, ls);
        BOOST_CHECK(code == s256((int)CODE_FILE_NOT_EXIST));
        BOOST_CHECK(ls.empty());
    }

    // ls /
    {
        auto result = list(_number++, "/");
        int32_t code;
        std::vector<BfsTuple> ls;
        codec->decode(result->data(), code, ls);
        BOOST_CHECK(code == (int)CODE_SUCCESS);
        BOOST_CHECK(ls.size() == 3);  // with '/'
    }

    // mkdir invalid path
    {
        list(_number++, "", CODE_FILE_INVALID_PATH);
        std::stringstream errorPath;
        errorPath << std::setfill('0') << std::setw(56) << 1;
        list(_number++, "/" + errorPath.str(), CODE_FILE_INVALID_PATH);
        list(_number++, "/path/level/too/deep/not/over/six/", CODE_FILE_INVALID_PATH);
    }
}

BOOST_AUTO_TEST_CASE(mkdirTest)
{
    init(false);
    bcos::protocol::BlockNumber _number = 3;
    // simple mkdir
    {
        auto result = mkdir(_number++, "/tables/temp/test");
        s256 m;
        codec->decode(result->data(), m);
        BOOST_TEST(m == 0u);

        auto lsResult = list(_number++, "/tables");
        std::vector<BfsTuple> ls;
        s256 code;
        codec->decode(lsResult->data(), code, ls);
        BOOST_CHECK(code == (int)CODE_SUCCESS);
        BOOST_CHECK(ls.size() == 3);

        auto lsResult2 = list(_number++, "/tables/temp");
        std::vector<BfsTuple> ls2;
        codec->decode(lsResult2->data(), code, ls2);
        BOOST_CHECK(ls2.size() == 1);
        BOOST_CHECK(std::get<0>(ls2[0]) == "test");
        BOOST_CHECK(std::get<1>(ls2[0]) == executor::FS_TYPE_DIR);
    }

    // mkdir /tables/test1/test
    {
        auto result = mkdir(_number++, "/tables/test1/test", CODE_FILE_BUILD_DIR_FAILED);
    }

    // mkdir /tables/test1
    {
        auto result = mkdir(_number++, "/tables/test1", 0, true);
        BOOST_CHECK(result->data().toBytes() == codec->encode(s256((int)CODE_FILE_ALREADY_EXIST)));
    }

    // mkdir /tables
    {
        auto result = mkdir(_number++, "/tables", 0, true);
        BOOST_CHECK(result->data().toBytes() == codec->encode(s256((int)CODE_FILE_ALREADY_EXIST)));
    }

    // mkdir in wrong path
    {
        auto result = mkdir(_number++, "/sys/test1", CODE_FILE_INVALID_PATH);
        auto result2 = mkdir(_number++, "/user/test1", CODE_FILE_INVALID_PATH);
        auto result3 = mkdir(_number++, "/test1", CODE_FILE_INVALID_PATH);
    }

    // mkdir invalid path
    {
        mkdir(_number++, "", CODE_FILE_INVALID_PATH);
        std::stringstream errorPath;
        errorPath << std::setfill('0') << std::setw(56) << 1;
        mkdir(_number++, "/" + errorPath.str(), CODE_FILE_INVALID_PATH);
        mkdir(_number++, "/path/level/too/deep/not/over/six/", CODE_FILE_INVALID_PATH);
    }
}

BOOST_AUTO_TEST_CASE(mkdirWasmTest)
{
    init(true);
    bcos::protocol::BlockNumber _number = 3;
    // simple mkdir
    {
        auto result = mkdir(_number++, "/tables/temp/test");
        int32_t m;
        codec->decode(result->data(), m);
        BOOST_TEST(m == 0u);

        auto lsResult = list(_number++, "/tables");
        std::vector<BfsTuple> ls;
        int32_t code;
        codec->decode(lsResult->data(), code, ls);
        BOOST_CHECK(code == (int)CODE_SUCCESS);
        BOOST_CHECK(ls.size() == 3);

        auto lsResult2 = list(_number++, "/tables/temp");
        std::vector<BfsTuple> ls2;
        codec->decode(lsResult2->data(), code, ls2);
        BOOST_CHECK(ls2.size() == 1);
        BOOST_CHECK(std::get<0>(ls2[0]) == "test");
        BOOST_CHECK(std::get<1>(ls2[0]) == executor::FS_TYPE_DIR);
    }

    // mkdir /tables/test1/test
    {
        auto result = mkdir(_number++, "/tables/test1/test", CODE_FILE_BUILD_DIR_FAILED);
    }

    // mkdir /tables/test1
    {
        auto result = mkdir(_number++, "/tables/test1", 0, true);
        BOOST_CHECK(result->data().toBytes() == codec->encode((int32_t)CODE_FILE_ALREADY_EXIST));
    }

    // mkdir /tables
    {
        auto result = mkdir(_number++, "/tables", 0, true);
        BOOST_CHECK(result->data().toBytes() == codec->encode((int32_t)CODE_FILE_ALREADY_EXIST));
    }

    // mkdir in wrong path
    {
        auto result = mkdir(_number++, "/sys/test1", CODE_FILE_INVALID_PATH);
        auto result2 = mkdir(_number++, "/user/test1", CODE_FILE_INVALID_PATH);
        auto result3 = mkdir(_number++, "/test1", CODE_FILE_INVALID_PATH);
    }

    // mkdir invalid path
    {
        mkdir(_number++, "", CODE_FILE_INVALID_PATH);
        std::stringstream errorPath;
        errorPath << std::setfill('0') << std::setw(56) << 1;
        mkdir(_number++, "/" + errorPath.str(), CODE_FILE_INVALID_PATH);
        mkdir(_number++, "/path/level/too/deep/not/over/six/", CODE_FILE_INVALID_PATH);
    }
}

BOOST_AUTO_TEST_CASE(mkdirTest_3_0)
{
    init(false, protocol::BlockVersion::V3_0_VERSION);
    bcos::protocol::BlockNumber _number = 3;
    // simple mkdir
    {
        auto result = mkdir(_number++, "/tables/temp/test");
        s256 m;
        codec->decode(result->data(), m);
        BOOST_TEST(m == 0u);

        auto lsResult = list(_number++, "/tables");
        std::vector<BfsTuple> ls;
        s256 code;
        codec->decode(lsResult->data(), code, ls);
        BOOST_CHECK(code == (int)CODE_SUCCESS);
        BOOST_CHECK(ls.size() == 3);

        auto lsResult2 = list(_number++, "/tables/temp");
        std::vector<BfsTuple> ls2;
        codec->decode(lsResult2->data(), code, ls2);
        BOOST_CHECK(ls2.size() == 1);
        BOOST_CHECK(std::get<0>(ls2[0]) == "test");
        BOOST_CHECK(std::get<1>(ls2[0]) == executor::FS_TYPE_DIR);
    }

    // mkdir /tables/test1/test
    {
        auto result = mkdir(_number++, "/tables/test1/test", CODE_FILE_BUILD_DIR_FAILED);
    }

    // mkdir /tables/test1
    {
        auto result = mkdir(_number++, "/tables/test1", 0, true);
        BOOST_CHECK(result->data().toBytes() == codec->encode(s256((int)CODE_FILE_ALREADY_EXIST)));
    }

    // mkdir /tables
    {
        auto result = mkdir(_number++, "/tables", 0, true);
        BOOST_CHECK(result->data().toBytes() == codec->encode(s256((int)CODE_FILE_ALREADY_EXIST)));
    }

    // mkdir in wrong path
    {
        auto result = mkdir(_number++, "/sys/test1", CODE_FILE_INVALID_PATH);
        auto result2 = mkdir(_number++, "/user/test1", CODE_FILE_INVALID_PATH);
        auto result3 = mkdir(_number++, "/test1", CODE_FILE_INVALID_PATH);
    }

    // mkdir invalid path
    {
        mkdir(_number++, "", CODE_FILE_INVALID_PATH);
        std::stringstream errorPath;
        errorPath << std::setfill('0') << std::setw(56) << 1;
        mkdir(_number++, "/" + errorPath.str(), CODE_FILE_INVALID_PATH);
        mkdir(_number++, "/path/level/too/deep/not/over/six/", CODE_FILE_INVALID_PATH);
    }
}

BOOST_AUTO_TEST_CASE(linkTest)
{
    init(false);
    bcos::protocol::BlockNumber number = 3;
    deployHelloContract(number++, addressString);

    std::string contractName = "Hello";
    std::string contractVersion = "1.0";
    std::string contractAbi =
        "[{\"constant\":false,\"inputs\":[{\"name\":"
        "\"num\",\"type\":\"uint256\"}],\"name\":"
        "\"trans\",\"outputs\":[],\"payable\":false,"
        "\"type\":\"function\"},{\"constant\":true,"
        "\"inputs\":[],\"name\":\"get\",\"outputs\":[{"
        "\"name\":\"\",\"type\":\"uint256\"}],"
        "\"payable\":false,\"type\":\"function\"},{"
        "\"inputs\":[],\"payable\":false,\"type\":"
        "\"constructor\"}]";

    // link overflow
    std::string overflowVersion130 =
        "012345678901234567890123456789012345678901234567890123456789"
        "0123456789012345678901234567890123456789012345678901234567890123456789";
    // simple link
    {
        link(false, number++, contractName, contractVersion, addressString, contractAbi);
        auto result = list(number++, "/apps/Hello");
        s256 code;
        std::vector<BfsTuple> ls;
        codec->decode(result->data(), code, ls);
        BOOST_CHECK(ls.size() == 1);
        BOOST_CHECK(std::get<0>(ls.at(0)) == contractVersion);
        BOOST_CHECK(std::get<1>(ls.at(0)) == tool::FS_TYPE_LINK);

        auto result2 = list(number++, "/apps/Hello/1.0");
        std::vector<BfsTuple> ls2;
        codec->decode(result2->data(), code, ls2);
        BOOST_CHECK(ls2.size() == 1);
        BOOST_CHECK(std::get<0>(ls2.at(0)) == contractVersion);
        BOOST_CHECK(std::get<1>(ls2.at(0)) == tool::FS_TYPE_LINK);
        BOOST_CHECK(std::get<2>(ls2.at(0)).at(0) == addressString);
        BOOST_CHECK(std::get<2>(ls2.at(0)).at(1) == contractAbi);

        auto result3 = readlink(number++, "/apps/Hello/1.0");
        Address address;
        codec->decode(result3->data(), address);
        BOOST_CHECK_EQUAL(address.hex(), addressString);
    }

    // overwrite link
    {
        auto latestVersion = "latest";
        link(false, number++, contractName, latestVersion, addressString, contractAbi);
        auto result = list(number++, "/apps/Hello");
        s256 code;
        std::vector<BfsTuple> ls;
        codec->decode(result->data(), code, ls);
        BOOST_CHECK(ls.size() == 2);
        BOOST_CHECK(std::get<0>(ls.at(0)) == contractVersion);
        BOOST_CHECK(std::get<1>(ls.at(0)) == tool::FS_TYPE_LINK);

        auto result2 = list(number++, "/apps/Hello/latest");
        std::vector<BfsTuple> ls2;
        codec->decode(result2->data(), code, ls2);
        BOOST_CHECK(ls2.size() == 1);
        BOOST_CHECK(std::get<2>(ls2.at(0)).at(0) == addressString);
        BOOST_CHECK(std::get<2>(ls2.at(0)).at(1) == contractAbi);

        auto resultR1 = readlink(number++, "/apps/Hello/1.0");
        Address address;
        codec->decode(resultR1->data(), address);
        BOOST_CHECK_EQUAL(address.hex(), addressString);

        // cover write
        auto newAddress = "420f853b49838bd3e9466c85a4cc3428c960dde1";
        deployHelloContract(number++, newAddress);
        link(false, number++, contractName, latestVersion, newAddress, contractAbi, 0, true);
        auto result3 = list(number++, "/apps/Hello/latest");
        std::vector<BfsTuple> ls3;
        codec->decode(result3->data(), code, ls3);
        BOOST_CHECK(ls3.size() == 1);
        BOOST_CHECK(std::get<2>(ls3.at(0)).at(0) == newAddress);
        BOOST_CHECK(std::get<2>(ls3.at(0)).at(1) == contractAbi);

        auto resultR2 = readlink(number++, "/apps/Hello/latest");
        Address address2;
        codec->decode(resultR2->data(), address2);
        BOOST_CHECK_EQUAL(address2.hex(), newAddress);
    }

    // wrong version
    {
        auto errorVersion = "ver/tion";
        link(false, number++, contractName, errorVersion, addressString, contractAbi,
            CODE_ADDRESS_OR_VERSION_ERROR, true);
    }

    // wrong address
    {
        auto wrongAddress = addressString;
        std::reverse(wrongAddress.begin(), wrongAddress.end());
        link(false, number++, contractName, contractVersion, wrongAddress, contractAbi,
            CODE_ADDRESS_OR_VERSION_ERROR, true);
    }

    // overflow version
    {
        std::stringstream errorVersion;
        for (size_t i = 0; i < FS_PATH_MAX_LENGTH - contractName.size(); ++i)
        {
            errorVersion << "1";
        }
        link(false, number++, contractName, errorVersion.str(), addressString, contractAbi,
            CODE_FILE_INVALID_PATH, true);
    }

    // simple link without version
    {
        std::string newAbsolutePath = "link_test";
        link(false, number++, newAbsolutePath, "", addressString, contractAbi);
        auto result = list(number++, "/apps/link_test");
        s256 code;
        std::vector<BfsTuple> ls;
        codec->decode(result->data(), code, ls);
        BOOST_CHECK(ls.size() == 1);
        BOOST_CHECK(std::get<0>(ls.at(0)) == "link_test");
        BOOST_CHECK(std::get<1>(ls.at(0)) == tool::FS_TYPE_LINK);
        BOOST_CHECK(std::get<2>(ls.at(0)).at(0) == addressString);
        BOOST_CHECK(std::get<2>(ls.at(0)).at(1) == contractAbi);

        auto result3 = readlink(number++, "/apps/link_test");
        Address address;
        codec->decode(result3->data(), address);
        BOOST_CHECK_EQUAL(address.hex(), addressString);
    }
}

BOOST_AUTO_TEST_CASE(linkTest_3_0)
{
    init(false, protocol::BlockVersion::V3_0_VERSION);
    bcos::protocol::BlockNumber number = 3;
    deployHelloContract(number++, addressString);

    std::string contractName = "Hello";
    std::string contractVersion = "1.0";
    std::string contractAbi =
        "[{\"constant\":false,\"inputs\":[{\"name\":"
        "\"num\",\"type\":\"uint256\"}],\"name\":"
        "\"trans\",\"outputs\":[],\"payable\":false,"
        "\"type\":\"function\"},{\"constant\":true,"
        "\"inputs\":[],\"name\":\"get\",\"outputs\":[{"
        "\"name\":\"\",\"type\":\"uint256\"}],"
        "\"payable\":false,\"type\":\"function\"},{"
        "\"inputs\":[],\"payable\":false,\"type\":"
        "\"constructor\"}]";

    // link overflow
    std::string overflowVersion130 =
        "012345678901234567890123456789012345678901234567890123456789"
        "0123456789012345678901234567890123456789012345678901234567890123456789";
    // simple link
    {
        link(false, number++, contractName, contractVersion, addressString, contractAbi);
        auto result = list(number++, "/apps/Hello");
        s256 code;
        std::vector<BfsTuple> ls;
        codec->decode(result->data(), code, ls);
        BOOST_CHECK(ls.size() == 1);
        BOOST_CHECK(std::get<0>(ls.at(0)) == contractVersion);
        BOOST_CHECK(std::get<1>(ls.at(0)) == tool::FS_TYPE_LINK);

        auto result2 = list(number++, "/apps/Hello/1.0");
        std::vector<BfsTuple> ls2;
        codec->decode(result2->data(), code, ls2);
        BOOST_CHECK(ls2.size() == 1);
        BOOST_CHECK(std::get<0>(ls2.at(0)) == contractVersion);
        BOOST_CHECK(std::get<1>(ls2.at(0)) == tool::FS_TYPE_LINK);
        BOOST_CHECK(std::get<2>(ls2.at(0)).at(0) == addressString);
        BOOST_CHECK(std::get<2>(ls2.at(0)).at(1) == contractAbi);

        auto result3 = readlink(number++, "/apps/Hello/1.0");
        Address address;
        codec->decode(result3->data(), address);
        BOOST_CHECK_EQUAL(address.hex(), addressString);
    }

    // overwrite link
    {
        auto latestVersion = "latest";
        link(false, number++, contractName, latestVersion, addressString, contractAbi);
        auto result = list(number++, "/apps/Hello");
        s256 code;
        std::vector<BfsTuple> ls;
        codec->decode(result->data(), code, ls);
        BOOST_CHECK(ls.size() == 2);
        BOOST_CHECK(std::get<0>(ls.at(0)) == contractVersion);
        BOOST_CHECK(std::get<1>(ls.at(0)) == tool::FS_TYPE_LINK);

        auto result2 = list(number++, "/apps/Hello/latest");
        std::vector<BfsTuple> ls2;
        codec->decode(result2->data(), code, ls2);
        BOOST_CHECK(ls2.size() == 1);
        BOOST_CHECK(std::get<2>(ls2.at(0)).at(0) == addressString);
        BOOST_CHECK(std::get<2>(ls2.at(0)).at(1) == contractAbi);

        auto resultR1 = readlink(number++, "/apps/Hello/1.0");
        Address address;
        codec->decode(resultR1->data(), address);
        BOOST_CHECK_EQUAL(address.hex(), addressString);

        // cover write
        auto newAddress = "420f853b49838bd3e9466c85a4cc3428c960dde1";
        deployHelloContract(number++, newAddress);
        link(false, number++, contractName, latestVersion, newAddress, contractAbi, 0, true);
        auto result3 = list(number++, "/apps/Hello/latest");
        std::vector<BfsTuple> ls3;
        codec->decode(result3->data(), code, ls3);
        BOOST_CHECK(ls3.size() == 1);
        BOOST_CHECK(std::get<2>(ls3.at(0)).at(0) == newAddress);
        BOOST_CHECK(std::get<2>(ls3.at(0)).at(1) == contractAbi);

        auto resultR2 = readlink(number++, "/apps/Hello/latest");
        Address address2;
        codec->decode(resultR2->data(), address2);
        BOOST_CHECK_EQUAL(address2.hex(), newAddress);
    }

    // wrong version
    {
        auto errorVersion = "ver/tion";
        link(false, number++, contractName, errorVersion, addressString, contractAbi,
            CODE_ADDRESS_OR_VERSION_ERROR, true);
    }

    // wrong address
    {
        auto wrongAddress = addressString;
        std::reverse(wrongAddress.begin(), wrongAddress.end());
        link(false, number++, contractName, contractVersion, wrongAddress, contractAbi,
            CODE_ADDRESS_OR_VERSION_ERROR, true);
    }

    // overflow version
    {
        std::stringstream errorVersion;
        for (size_t i = 0; i < FS_PATH_MAX_LENGTH - contractName.size(); ++i)
        {
            errorVersion << "1";
        }
        link(false, number++, contractName, errorVersion.str(), addressString, contractAbi,
            CODE_FILE_INVALID_PATH, true);
    }
}

BOOST_AUTO_TEST_CASE(rebuildBfsTest)
{
    init(false, protocol::BlockVersion::V3_0_VERSION);
    bcos::protocol::BlockNumber _number = 3;

    // ls dir
    {
        auto result = list(_number++, "/tables");
        int32_t code;
        std::vector<BfsTuple> ls;
        codec->decode(result->data(), code, ls);
        BOOST_CHECK(code == (int)CODE_SUCCESS);
        BOOST_CHECK(ls.size() == 2);
        BOOST_CHECK(std::get<0>(ls.at(0)) == "test1");
        BOOST_CHECK(std::get<0>(ls.at(1)) == "test2");
    }

    // ls regular
    {
        auto result = list(_number++, "/tables/test2");
        int32_t code;
        std::vector<BfsTuple> ls;
        codec->decode(result->data(), code, ls);
        BOOST_CHECK(code == (int)CODE_SUCCESS);
        BOOST_CHECK(ls.size() == 1);
        BOOST_CHECK(std::get<0>(ls.at(0)) == "test2");
        BOOST_CHECK(std::get<1>(ls.at(0)) == tool::FS_TYPE_LINK);
    }

    // ls /
    {
        auto result = list(_number++, "/");
        int32_t code;
        std::vector<BfsTuple> ls;
        codec->decode(result->data(), code, ls);
        BOOST_CHECK(code == (int)CODE_SUCCESS);
        BOOST_CHECK(ls.size() == 3);
    }

    const int32_t mkdirCount = 1000;
    mkdir(_number++, "/apps/temp/temp2/temp3/temp4");

    boost::log::core::get()->set_logging_enabled(false);
    std::promise<std::tuple<Error::UniquePtr, std::optional<Table>>> temp4p;
    storage->asyncOpenTable(
        "/apps/temp/temp2/temp3/temp4", [&](Error::UniquePtr _e, std::optional<Table> _t) {
            temp4p.set_value({std::move(_e), std::move(_t)});
        });
    auto [error, temp4T] = temp4p.get_future().get();
    auto subEntry = temp4T->getRow(tool::FS_KEY_SUB);
    std::map<std::string, std::string> bfsInfo;
    auto&& out = asBytes(std::string(subEntry->get()));
    codec::scale::decode(bfsInfo, gsl::make_span(out));
    for (int i = 0; i < mkdirCount; ++i)
    {
        bfsInfo.insert({"test" + std::to_string(i), std::string(tool::FS_TYPE_DIR)});
    }
    subEntry->importFields({asString(codec::scale::encode(bfsInfo))});
    temp4T->setRow(tool::FS_KEY_SUB, std::move(subEntry.value()));
    boost::log::core::get()->set_logging_enabled(true);

    // ls /apps/temp/temp2/temp3/temp4
    {
        auto result = list(_number++, "/apps/temp/temp2/temp3/temp4");
        int32_t code;
        std::vector<BfsTuple> ls;
        codec->decode(result->data(), code, ls);
        BOOST_CHECK(code == (int)CODE_SUCCESS);
        BOOST_CHECK(ls.size() == mkdirCount);
    }


    // upgrade to v3.1.0
    m_blockVersion = protocol::BlockVersion::V3_1_VERSION;

    boost::log::core::get()->set_logging_enabled(false);
    rebuildBfs(_number++, (uint32_t)protocol::BlockVersion::V3_0_VERSION,
        (uint32_t)protocol::BlockVersion::V3_1_VERSION);
    boost::log::core::get()->set_logging_enabled(true);

    std::promise<std::tuple<Error::UniquePtr, std::optional<Table>>> p;
    storage->asyncOpenTable(tool::FS_ROOT, [&](Error::UniquePtr _e, std::optional<Table> _t) {
        p.set_value({std::move(_e), std::move(_t)});
    });
    auto [e, t] = p.get_future().get();
    BOOST_CHECK(t->getRow(tool::FS_APPS.substr(1)).has_value());
    BOOST_CHECK(t->getRow(tool::FS_USER_TABLE.substr(1)).has_value());
    BOOST_CHECK(t->getRow(tool::FS_SYS_BIN.substr(1)).has_value());
    BOOST_CHECK(!t->getRow(tool::FS_KEY_SUB).has_value());

    // ls dir
    {
        auto result = list(_number++, "/tables");
        int32_t code;
        std::vector<BfsTuple> ls;
        codec->decode(result->data(), code, ls);
        BOOST_CHECK(code == (int)CODE_SUCCESS);
        BOOST_CHECK(ls.size() == 2);
        BOOST_CHECK(std::get<0>(ls.at(0)) == "test1");
        BOOST_CHECK(std::get<0>(ls.at(1)) == "test2");
    }

    // ls regular
    {
        auto result = list(_number++, "/tables/test2");
        int32_t code;
        std::vector<BfsTuple> ls;
        codec->decode(result->data(), code, ls);
        BOOST_CHECK(code == (int)CODE_SUCCESS);
        BOOST_CHECK(ls.size() == 1);
        BOOST_CHECK(std::get<0>(ls.at(0)) == "test2");
        BOOST_CHECK(std::get<1>(ls.at(0)) == tool::FS_TYPE_LINK);
    }

    // ls /
    {
        auto result = list(_number++, "/");
        int32_t code;
        std::vector<BfsTuple> ls;
        codec->decode(result->data(), code, ls);
        BOOST_CHECK(code == (int)CODE_SUCCESS);
        BOOST_CHECK(ls.size() == 3);
    }

    // ls /sys
    {
        auto result = list(_number++, "/sys");
        int32_t code;
        std::vector<BfsTuple> ls;
        codec->decode(result->data(), code, ls);
        BOOST_CHECK(code == (int)CODE_SUCCESS);
        if (m_blockVersion < BlockVersion::V3_2_VERSION)
        {
<<<<<<< HEAD
            BOOST_CHECK(ls.size() == precompiled::BFS_SYS_SUBS_COUNT - 2);
        }
        else if (m_blockVersion < BlockVersion::V3_3_VERSION)
        {
=======
>>>>>>> 56d51c16
            BOOST_CHECK(ls.size() == precompiled::BFS_SYS_SUBS_COUNT - 1);
        }
        else
        {
            BOOST_CHECK(ls.size() == precompiled::BFS_SYS_SUBS_COUNT);
        }
    }

    // ls /apps/temp/temp2/temp3/temp4
    {
        auto result = list(_number++, "/apps/temp/temp2/temp3/temp4");
        int32_t code;
        std::vector<BfsTuple> ls;
        codec->decode(result->data(), code, ls);
        BOOST_CHECK(code == (int)CODE_SUCCESS);
        BOOST_CHECK(ls.size() == USER_TABLE_MAX_LIMIT_COUNT);
    }

    // ls /apps/temp/temp2/temp3/temp4
    {
        auto result = listPage(_number++, "/apps/temp/temp2/temp3/temp4", 0, 10000);
        int32_t code;
        std::vector<BfsTuple> ls;
        codec->decode(result->data(), code, ls);
        BOOST_CHECK(code == (int)CODE_SUCCESS);
        BOOST_CHECK(ls.size() == mkdirCount);
    }

    // rebuild again
    rebuildBfs(_number++, (uint32_t)protocol::BlockVersion::V3_0_VERSION,
        (uint32_t)protocol::BlockVersion::V3_1_VERSION);
}

BOOST_AUTO_TEST_CASE(rebuildBfsBySysTest)
{
    init(false, protocol::BlockVersion::V3_0_VERSION);
    bcos::protocol::BlockNumber _number = 3;

    // ls dir
    {
        auto result = list(_number++, "/tables");
        int32_t code;
        std::vector<BfsTuple> ls;
        codec->decode(result->data(), code, ls);
        BOOST_CHECK(code == (int)CODE_SUCCESS);
        BOOST_CHECK(ls.size() == 2);
        BOOST_CHECK(std::get<0>(ls.at(0)) == "test1");
        BOOST_CHECK(std::get<0>(ls.at(1)) == "test2");
    }

    // ls regular
    {
        auto result = list(_number++, "/tables/test2");
        int32_t code;
        std::vector<BfsTuple> ls;
        codec->decode(result->data(), code, ls);
        BOOST_CHECK(code == (int)CODE_SUCCESS);
        BOOST_CHECK(ls.size() == 1);
        BOOST_CHECK(std::get<0>(ls.at(0)) == "test2");
        BOOST_CHECK(std::get<1>(ls.at(0)) == tool::FS_TYPE_LINK);
    }

    // ls /
    {
        auto result = list(_number++, "/");
        int32_t code;
        std::vector<BfsTuple> ls;
        codec->decode(result->data(), code, ls);
        BOOST_CHECK(code == (int)CODE_SUCCESS);
        BOOST_CHECK(ls.size() == 3);
    }

    const int32_t mkdirCount = 1000;
    mkdir(_number++, "/apps/temp/temp2/temp3/temp4");

    boost::log::core::get()->set_logging_enabled(false);
    std::promise<std::tuple<Error::UniquePtr, std::optional<Table>>> temp4p;
    storage->asyncOpenTable(
        "/apps/temp/temp2/temp3/temp4", [&](Error::UniquePtr _e, std::optional<Table> _t) {
            temp4p.set_value({std::move(_e), std::move(_t)});
        });
    auto [error, temp4T] = temp4p.get_future().get();
    auto subEntry = temp4T->getRow(tool::FS_KEY_SUB);
    std::map<std::string, std::string> bfsInfo;
    auto&& out = asBytes(std::string(subEntry->get()));
    codec::scale::decode(bfsInfo, gsl::make_span(out));
    for (int i = 0; i < mkdirCount; ++i)
    {
        bfsInfo.insert({"test" + std::to_string(i), std::string(tool::FS_TYPE_DIR)});
    }
    subEntry->importFields({asString(codec::scale::encode(bfsInfo))});
    temp4T->setRow(tool::FS_KEY_SUB, std::move(subEntry.value()));
    boost::log::core::get()->set_logging_enabled(true);

    // ls /apps/temp/temp2/temp3/temp4
    {
        auto result = list(_number++, "/apps/temp/temp2/temp3/temp4");
        int32_t code;
        std::vector<BfsTuple> ls;
        codec->decode(result->data(), code, ls);
        BOOST_CHECK(code == (int)CODE_SUCCESS);
        BOOST_CHECK(ls.size() == mkdirCount);
    }

    // upgrade to v3.1.0
    //    boost::log::core::get()->set_logging_enabled(false);
    auto updateNumber = _number++;
    rebuildBfsBySysConfig(_number++, V3_1_VERSION_STR);
    //    boost::log::core::get()->set_logging_enabled(true);

    std::promise<std::tuple<Error::UniquePtr, std::optional<Table>>> p;
    storage->asyncOpenTable(tool::FS_ROOT, [&](Error::UniquePtr _e, std::optional<Table> _t) {
        p.set_value({std::move(_e), std::move(_t)});
    });
    auto [e, t] = p.get_future().get();
    BOOST_CHECK(t->getRow(tool::FS_APPS.substr(1)).has_value());
    BOOST_CHECK(t->getRow(tool::FS_USER_TABLE.substr(1)).has_value());
    BOOST_CHECK(t->getRow(tool::FS_SYS_BIN.substr(1)).has_value());
    BOOST_CHECK(!t->getRow(tool::FS_KEY_SUB).has_value());

    m_blockVersion = BlockVersion::V3_1_VERSION;

    // ls dir
    {
        auto result = list(_number++, "/tables");
        int32_t code;
        std::vector<BfsTuple> ls;
        codec->decode(result->data(), code, ls);
        BOOST_CHECK(code == (int)CODE_SUCCESS);
        BOOST_CHECK(ls.size() == 2);
        BOOST_CHECK(std::get<0>(ls.at(0)) == "test1");
        BOOST_CHECK(std::get<0>(ls.at(1)) == "test2");
    }

    // ls regular
    {
        auto result = list(_number++, "/tables/test2");
        int32_t code;
        std::vector<BfsTuple> ls;
        codec->decode(result->data(), code, ls);
        BOOST_CHECK(code == (int)CODE_SUCCESS);
        BOOST_CHECK(ls.size() == 1);
        BOOST_CHECK(std::get<0>(ls.at(0)) == "test2");
        BOOST_CHECK(std::get<1>(ls.at(0)) == tool::FS_TYPE_LINK);
    }

    // ls /
    {
        auto result = list(_number++, "/");
        int32_t code;
        std::vector<BfsTuple> ls;
        codec->decode(result->data(), code, ls);
        BOOST_CHECK(code == (int)CODE_SUCCESS);
        BOOST_CHECK(ls.size() == 3);
    }

    // ls /sys
    {
        auto result = list(_number++, "/sys");
        int32_t code;
        std::vector<BfsTuple> ls;
        codec->decode(result->data(), code, ls);
        BOOST_CHECK(code == (int)CODE_SUCCESS);
        if (m_blockVersion < BlockVersion::V3_2_VERSION)
        {
<<<<<<< HEAD
            BOOST_CHECK(ls.size() == precompiled::BFS_SYS_SUBS_COUNT - 2);
        }
        else if (m_blockVersion < BlockVersion::V3_3_VERSION)
        {
=======
>>>>>>> 56d51c16
            BOOST_CHECK(ls.size() == precompiled::BFS_SYS_SUBS_COUNT - 1);
        }
        else
        {
            BOOST_CHECK(ls.size() == precompiled::BFS_SYS_SUBS_COUNT);
        }
    }

    // ls /apps/temp/temp2/temp3/temp4
    {
        auto result = list(_number++, "/apps/temp/temp2/temp3/temp4");
        int32_t code;
        std::vector<BfsTuple> ls;
        codec->decode(result->data(), code, ls);
        BOOST_CHECK(code == (int)CODE_SUCCESS);
        BOOST_CHECK(ls.size() == USER_TABLE_MAX_LIMIT_COUNT);
    }

    // ls /apps/temp/temp2/temp3/temp4
    {
        auto result = listPage(_number++, "/apps/temp/temp2/temp3/temp4", 0, 10000);
        int32_t code;
        std::vector<BfsTuple> ls;
        codec->decode(result->data(), code, ls);
        BOOST_CHECK(code == (int)CODE_SUCCESS);
        BOOST_CHECK(ls.size() == mkdirCount);
    }
}

BOOST_AUTO_TEST_SUITE_END()
}  // namespace bcos::test<|MERGE_RESOLUTION|>--- conflicted
+++ resolved
@@ -105,7 +105,8 @@
             "6bd9750029";
         bytes input;
         boost::algorithm::unhex(helloBin, std::back_inserter(input));
-        auto tx = fakeTransaction(cryptoSuite, keyPair, "", input, std::to_string(101), 100001, "1", "1");
+        auto tx =
+            fakeTransaction(cryptoSuite, keyPair, "", input, std::to_string(101), 100001, "1", "1");
         sender = boost::algorithm::hex_lower(std::string(tx->sender()));
 
         auto hash = tx->hash();
@@ -160,7 +161,8 @@
         nextBlock(_number, m_blockVersion);
         bytes in =
             codec->encodeWithSig("createKVTable(string,string,string)", tableName, key, value);
-        auto tx = fakeTransaction(cryptoSuite, keyPair, "", in, std::to_string(100), 10000, "1", "1");
+        auto tx =
+            fakeTransaction(cryptoSuite, keyPair, "", in, std::to_string(100), 10000, "1", "1");
         sender = boost::algorithm::hex_lower(std::string(tx->sender()));
         auto hash = tx->hash();
         txpool->hash2Transaction.emplace(hash, tx);
@@ -253,7 +255,8 @@
         int _errorCode = 0, bool errorInPrecompiled = false)
     {
         bytes in = codec->encodeWithSig("mkdir(string)", path);
-        auto tx = fakeTransaction(cryptoSuite, keyPair, "", in, std::to_string(101), 100001, "1", "1");
+        auto tx =
+            fakeTransaction(cryptoSuite, keyPair, "", in, std::to_string(101), 100001, "1", "1");
         sender = boost::algorithm::hex_lower(std::string(tx->sender()));
         auto hash = tx->hash();
         txpool->hash2Transaction.emplace(hash, tx);
@@ -332,7 +335,8 @@
             in = codec->encodeWithSig(
                 "link(string,string,string,string)", name, version, address, abi);
         }
-        auto tx = fakeTransaction(cryptoSuite, keyPair, "", in, std::to_string(101), 100001, "1", "1");
+        auto tx =
+            fakeTransaction(cryptoSuite, keyPair, "", in, std::to_string(101), 100001, "1", "1");
         sender = boost::algorithm::hex_lower(std::string(tx->sender()));
         auto hash = tx->hash();
         txpool->hash2Transaction.emplace(hash, tx);
@@ -404,7 +408,8 @@
         protocol::BlockNumber _number, std::string const& _path, int _errorCode = 0)
     {
         bytes in = codec->encodeWithSig("readlink(string)", _path);
-        auto tx = fakeTransaction(cryptoSuite, keyPair, "", in, std::to_string(101), 100001, "1", "1");
+        auto tx =
+            fakeTransaction(cryptoSuite, keyPair, "", in, std::to_string(101), 100001, "1", "1");
         sender = boost::algorithm::hex_lower(std::string(tx->sender()));
         auto hash = tx->hash();
         txpool->hash2Transaction.emplace(hash, tx);
@@ -442,7 +447,8 @@
         protocol::BlockNumber _number, uint32_t from, uint32_t to, int _errorCode = 0)
     {
         bytes in = codec->encodeWithSig("rebuildBfs(uint256,uint256)", from, to);
-        auto tx = fakeTransaction(cryptoSuite, keyPair, "", in, std::to_string(101), 100001, "1", "1");
+        auto tx =
+            fakeTransaction(cryptoSuite, keyPair, "", in, std::to_string(101), 100001, "1", "1");
         Address newSender = Address(isWasm ? std::string(precompiled::SYS_CONFIG_NAME) :
                                              std::string(precompiled::SYS_CONFIG_ADDRESS));
         tx->forceSender(newSender.asBytes());
@@ -484,7 +490,8 @@
     {
         bytes in = codec->encodeWithSig("setValueByKey(string,string)",
             std::string(ledger::SYSTEM_KEY_COMPATIBILITY_VERSION), version);
-        auto tx = fakeTransaction(cryptoSuite, keyPair, "", in, std::to_string(101), 100001, "1", "1");
+        auto tx =
+            fakeTransaction(cryptoSuite, keyPair, "", in, std::to_string(101), 100001, "1", "1");
         Address newSender = Address(std::string(precompiled::AUTH_COMMITTEE_ADDRESS));
         tx->forceSender(newSender.asBytes());
         sender = boost::algorithm::hex_lower(std::string(tx->sender()));
@@ -548,7 +555,8 @@
     {
         bytes in =
             codec->encodeWithSig("list(string,uint256,uint256)", path, u256(offset), u256(count));
-        auto tx = fakeTransaction(cryptoSuite, keyPair, "", in, std::to_string(101), 100001, "1", "1");
+        auto tx =
+            fakeTransaction(cryptoSuite, keyPair, "", in, std::to_string(101), 100001, "1", "1");
         sender = boost::algorithm::hex_lower(std::string(tx->sender()));
         auto hash = tx->hash();
         txpool->hash2Transaction.emplace(hash, tx);
@@ -671,13 +679,10 @@
         BOOST_CHECK(code == (int)CODE_SUCCESS);
         if (m_blockVersion < BlockVersion::V3_2_VERSION)
         {
-<<<<<<< HEAD
             BOOST_CHECK(ls.size() == precompiled::BFS_SYS_SUBS_COUNT - 2);
         }
         else if (m_blockVersion < BlockVersion::V3_3_VERSION)
         {
-=======
->>>>>>> 56d51c16
             BOOST_CHECK(ls.size() == precompiled::BFS_SYS_SUBS_COUNT - 1);
         }
         else
@@ -695,15 +700,12 @@
         auto take = precompiled::BFS_SYS_SUBS_COUNT;
         if (m_blockVersion < BlockVersion::V3_2_VERSION)
         {
-<<<<<<< HEAD
             // remove cast
             take--;
         }
         if (m_blockVersion < BlockVersion::V3_3_VERSION)
         {
             // remove shard
-=======
->>>>>>> 56d51c16
             take--;
         }
         for (auto const& sysSub :
@@ -801,13 +803,10 @@
         BOOST_CHECK(code == (int)CODE_SUCCESS);
         if (m_blockVersion < BlockVersion::V3_2_VERSION)
         {
-<<<<<<< HEAD
             BOOST_CHECK(ls.size() == precompiled::BFS_SYS_SUBS_COUNT - 2);
         }
         else if (m_blockVersion < BlockVersion::V3_3_VERSION)
         {
-=======
->>>>>>> 56d51c16
             BOOST_CHECK(ls.size() == precompiled::BFS_SYS_SUBS_COUNT - 1);
         }
         else
@@ -825,15 +824,12 @@
         auto take = precompiled::BFS_SYS_SUBS_COUNT;
         if (m_blockVersion < BlockVersion::V3_2_VERSION)
         {
-<<<<<<< HEAD
             // remove cast
             take--;
         }
         if (m_blockVersion < BlockVersion::V3_3_VERSION)
         {
             // remove shard
-=======
->>>>>>> 56d51c16
             take--;
         }
         for (auto const& sysSub :
@@ -931,13 +927,10 @@
         BOOST_CHECK(code == (int)CODE_SUCCESS);
         if (m_blockVersion < BlockVersion::V3_2_VERSION)
         {
-<<<<<<< HEAD
             BOOST_CHECK(ls.size() == precompiled::BFS_SYS_SUBS_COUNT - 2);
         }
         else if (m_blockVersion < BlockVersion::V3_3_VERSION)
         {
-=======
->>>>>>> 56d51c16
             BOOST_CHECK(ls.size() == precompiled::BFS_SYS_SUBS_COUNT - 1);
         }
         else
@@ -955,15 +948,12 @@
         auto take = precompiled::BFS_SYS_SUBS_COUNT;
         if (m_blockVersion < BlockVersion::V3_2_VERSION)
         {
-<<<<<<< HEAD
             // remove cast
             take--;
         }
         if (m_blockVersion < BlockVersion::V3_3_VERSION)
         {
             // remove shard
-=======
->>>>>>> 56d51c16
             take--;
         }
         for (auto const& sysSub :
@@ -1717,13 +1707,10 @@
         BOOST_CHECK(code == (int)CODE_SUCCESS);
         if (m_blockVersion < BlockVersion::V3_2_VERSION)
         {
-<<<<<<< HEAD
             BOOST_CHECK(ls.size() == precompiled::BFS_SYS_SUBS_COUNT - 2);
         }
         else if (m_blockVersion < BlockVersion::V3_3_VERSION)
         {
-=======
->>>>>>> 56d51c16
             BOOST_CHECK(ls.size() == precompiled::BFS_SYS_SUBS_COUNT - 1);
         }
         else
@@ -1889,13 +1876,10 @@
         BOOST_CHECK(code == (int)CODE_SUCCESS);
         if (m_blockVersion < BlockVersion::V3_2_VERSION)
         {
-<<<<<<< HEAD
             BOOST_CHECK(ls.size() == precompiled::BFS_SYS_SUBS_COUNT - 2);
         }
         else if (m_blockVersion < BlockVersion::V3_3_VERSION)
         {
-=======
->>>>>>> 56d51c16
             BOOST_CHECK(ls.size() == precompiled::BFS_SYS_SUBS_COUNT - 1);
         }
         else
