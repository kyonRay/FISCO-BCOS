--- conflicted
+++ resolved
@@ -39,11 +39,7 @@
         return executive;
     }
 
-<<<<<<< HEAD
 #ifdef WITH_WASM
-=======
-
->>>>>>> 29df6fcf
     std::shared_ptr<wasm::GasInjector> instruction =
         std::make_shared<wasm::GasInjector>(wasm::GetInstructionTable());
 #else
