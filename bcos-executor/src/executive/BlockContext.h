/*
 *  Copyright (C) 2021 FISCO BCOS.
 *  SPDX-License-Identifier: Apache-2.0
 *  Licensed under the Apache License, Version 2.0 (the "License");
 *  you may not use this file except in compliance with the License.
 *  You may obtain a copy of the License at
 *
 *   http://www.apache.org/licenses/LICENSE-2.0
 *
 *  Unless required by applicable law or agreed to in writing, software
 *  distributed under the License is distributed on an "AS IS" BASIS,
 *  WITHOUT WARRANTIES OR CONDITIONS OF ANY KIND, either express or implied.
 *  See the License for the specific language governing permissions and
 *  limitations under the License.
 *
 * @brief block level context
 * @file BlockContext.h
 * @author: xingqiangbai
 * @date: 2021-05-26
 */

#pragma once
#include "../Common.h"
#include "ExecutiveFactory.h"
#include "ExecutiveFlowInterface.h"
#include "LedgerCache.h"
#include "bcos-framework/ledger/Features.h"
#include "bcos-framework/protocol/ProtocolTypeDef.h"
#include "bcos-framework/protocol/Transaction.h"
#include "bcos-framework/storage/EntryCache.h"
<<<<<<< HEAD
#include "bcos-framework/storage/Table.h"
#include "bcos-table/src/StateStorage.h"
#include "bcos-utilities/BucketMap.h"
=======
>>>>>>> 73e385f8
#include <tbb/concurrent_unordered_map.h>
#include <functional>
#include <memory>
#include <string_view>

namespace bcos::executor
{
class TransactionExecutive;
class PrecompiledContract;

class BlockContext : public std::enable_shared_from_this<BlockContext>
{
public:
    using Ptr = std::shared_ptr<BlockContext>;

    BlockContext(std::shared_ptr<storage::StateStorageInterface> storage,
        LedgerCache::Ptr ledgerCache, crypto::Hash::Ptr _hashImpl,
        bcos::protocol::BlockNumber blockNumber, h256 blockHash, uint64_t timestamp,
        uint32_t blockVersion, bool _isWasm, bool _isAuthCheck,
        storage::StorageInterface::Ptr backendStorage = nullptr);

    BlockContext(std::shared_ptr<storage::StateStorageInterface> storage,
        LedgerCache::Ptr ledgerCache, crypto::Hash::Ptr _hashImpl,
<<<<<<< HEAD
        protocol::BlockHeader::ConstPtr _current, bool _isWasm, bool _isAuthCheck,
        storage::StorageInterface::Ptr backendStorage = nullptr,
=======
        protocol::BlockHeader const& current, const VMSchedule& _schedule, bool _isWasm,
        bool _isAuthCheck, storage::StorageInterface::Ptr backendStorage = nullptr,
>>>>>>> 73e385f8
        std::shared_ptr<std::set<std::string, std::less<>>> = nullptr);

    using getTxCriticalsHandler = std::function<std::shared_ptr<std::vector<std::string>>(
        const protocol::Transaction::ConstPtr& _tx)>;
    virtual ~BlockContext() = default;

    std::shared_ptr<storage::StateStorageInterface> storage() const { return m_storage; }
    using transientStorageMap = BucketMap<int64_t, std::shared_ptr<storage::StateStorageInterface>>;
    std::shared_ptr<transientStorageMap> getTransientStorageMap() const
    {
        return m_transientStorageMap;
    }

    uint64_t txGasLimit() const { return m_ledgerCache->fetchTxGasLimit(); }

    auto getTxCriticals(
        const protocol::Transaction::ConstPtr& _tx) -> std::shared_ptr<std::vector<std::string>>;

    crypto::Hash::Ptr hashHandler() const { return m_hashImpl; }
    bool isWasm() const { return m_isWasm; }
    bool isAuthCheck() const { return m_isAuthCheck; }
    int64_t number() const { return m_blockNumber; }
    h256 hash() const { return m_blockHash; }
    h256 parentHash() const { return m_parentHash; }
    h256 blockHash(int64_t _number) const { return m_ledgerCache->fetchBlockHash(_number); }
    uint64_t timestamp() const { return m_timeStamp; }
    uint32_t blockVersion() const { return m_blockVersion; }
    void suicide(std::string_view address);
    void killSuicides();

    VMSchedule const& vmSchedule() const { return m_schedule; }

    ExecutiveFlowInterface::Ptr getExecutiveFlow(std::string codeAddress);
    void setExecutiveFlow(std::string codeAddress, ExecutiveFlowInterface::Ptr executiveFlow);

    std::shared_ptr<VMFactory> getVMFactory() const { return m_vmFactory; }
    void setVMSchedule();
    void setVMFactory(std::shared_ptr<VMFactory> factory) { m_vmFactory = factory; }

    void stop()
    {
        std::vector<ExecutiveFlowInterface::Ptr> executiveFlow2Stop;
        {
            bcos::ReadGuard l(x_executiveFlows);
            for (auto it : m_executiveFlows)
            {
                EXECUTOR_LOG(INFO) << "Try to stop flow: " << it.first;
                executiveFlow2Stop.push_back(it.second);
            }
        }

        if (executiveFlow2Stop.empty())
        {
            return;
        }

        for (auto executiveFlow : executiveFlow2Stop)
        {
            executiveFlow->stop();
        }
    }
    void clear()
    {
        bcos::WriteGuard l(x_executiveFlows);
        m_executiveFlows.clear();
    }

    void registerNeedSwitchEvent(std::function<void()> event) { f_onNeedSwitchEvent = event; }

    void triggerSwitch()
    {
        if (f_onNeedSwitchEvent)
        {
            f_onNeedSwitchEvent();
        }
    }

    auto keyPageIgnoreTables() const { return m_keyPageIgnoreTables; }

    const ledger::Features& features() const;
    storage::EntryCachePtr getCodeCache() const { return m_codeCache; }
    storage::EntryCachePtr getCodeHashCache() const { return m_codeHashCache; }
    auto backendStorage() const { return m_backendStorage; }

private:
    mutable bcos::SharedMutex x_executiveFlows;
    tbb::concurrent_unordered_map<std::string, ExecutiveFlowInterface::Ptr> m_executiveFlows;

    bcos::protocol::BlockNumber m_blockNumber;
    h256 m_blockHash;
    h256 m_parentHash;
    uint64_t m_timeStamp;
    uint32_t m_blockVersion;

    VMSchedule m_schedule;
    bool m_isWasm = false;
    bool m_isAuthCheck = false;
    std::shared_ptr<storage::StateStorageInterface> m_storage;
    transientStorageMap::Ptr m_transientStorageMap;
    crypto::Hash::Ptr m_hashImpl;
    std::function<void()> f_onNeedSwitchEvent;
    std::shared_ptr<std::set<std::string, std::less<>>> m_keyPageIgnoreTables;
    LedgerCache::Ptr m_ledgerCache;
    std::set<std::string> m_suicides;  // contract address need to selfdestruct
    mutable bcos::SharedMutex x_suicides;
    std::shared_ptr<VMFactory> m_vmFactory;

    storage::EntryCachePtr m_codeCache = std::make_shared<storage::EntryCache>();
    storage::EntryCachePtr m_codeHashCache = std::make_shared<storage::EntryCache>();
    bcos::storage::StorageInterface::Ptr m_backendStorage;
    ledger::Features m_features;
};

}  // namespace bcos::executor<|MERGE_RESOLUTION|>--- conflicted
+++ resolved
@@ -28,12 +28,9 @@
 #include "bcos-framework/protocol/ProtocolTypeDef.h"
 #include "bcos-framework/protocol/Transaction.h"
 #include "bcos-framework/storage/EntryCache.h"
-<<<<<<< HEAD
 #include "bcos-framework/storage/Table.h"
 #include "bcos-table/src/StateStorage.h"
 #include "bcos-utilities/BucketMap.h"
-=======
->>>>>>> 73e385f8
 #include <tbb/concurrent_unordered_map.h>
 #include <functional>
 #include <memory>
@@ -57,13 +54,8 @@
 
     BlockContext(std::shared_ptr<storage::StateStorageInterface> storage,
         LedgerCache::Ptr ledgerCache, crypto::Hash::Ptr _hashImpl,
-<<<<<<< HEAD
-        protocol::BlockHeader::ConstPtr _current, bool _isWasm, bool _isAuthCheck,
+        protocol::BlockHeader const& current, bool _isWasm, bool _isAuthCheck,
         storage::StorageInterface::Ptr backendStorage = nullptr,
-=======
-        protocol::BlockHeader const& current, const VMSchedule& _schedule, bool _isWasm,
-        bool _isAuthCheck, storage::StorageInterface::Ptr backendStorage = nullptr,
->>>>>>> 73e385f8
         std::shared_ptr<std::set<std::string, std::less<>>> = nullptr);
 
     using getTxCriticalsHandler = std::function<std::shared_ptr<std::vector<std::string>>(
@@ -79,8 +71,8 @@
 
     uint64_t txGasLimit() const { return m_ledgerCache->fetchTxGasLimit(); }
 
-    auto getTxCriticals(
-        const protocol::Transaction::ConstPtr& _tx) -> std::shared_ptr<std::vector<std::string>>;
+    auto getTxCriticals(const protocol::Transaction::ConstPtr& _tx)
+        -> std::shared_ptr<std::vector<std::string>>;
 
     crypto::Hash::Ptr hashHandler() const { return m_hashImpl; }
     bool isWasm() const { return m_isWasm; }
