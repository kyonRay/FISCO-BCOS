//
// Created by Jimmy Shi on 2023/1/7.
//

#include "ExecutiveDagFlow.h"
#include "../dag/ClockCache.h"
#include "../dag/ScaleUtils.h"
#include "../vm/Precompiled.h"
#include "TransactionExecutive.h"
#include <bcos-framework/executor/ExecuteError.h>
#include <tbb/blocked_range.h>
#include <tbb/parallel_for.h>


using namespace bcos;
using namespace bcos::executor;
using namespace bcos::executor::critical;
using namespace std;


void ExecutiveDagFlow::submit(CallParameters::UniquePtr txInput)
{
    assert(m_inputs);

    auto contextID = txInput->contextID;
    auto seq = txInput->seq;
    auto type = txInput->type;
    auto executiveState = m_executives[{contextID, seq}];
    if (executiveState == nullptr)
    {
        DAGFLOW_LOG(DEBUG) << "submit: new dmc tx" << txInput->toString();
        //(*m_inputs)[contextID] = std::move(txInput);
        executiveState = std::make_shared<ExecutiveState>(m_executiveFactory, std::move(txInput));
        m_executives[{contextID, seq}] = executiveState;
    }
    else
    {
        DAGFLOW_LOG(DEBUG) << "submit: resume dmc tx" << txInput->toString();
        // update resume params
        executiveState->setResumeParam(std::move(txInput));
    }

    if (seq == 0 && type == CallParameters::MESSAGE)
    {
        assert(false);  // never goes here, this submit function is just for update waitingFlow
    }
    else
    {
        // the tx is not first run:
        // 1. created by sending from a contract
        // 2. is a revert message, seq = 0 but type = REVERT
        m_pausedPool.erase({contextID, seq});
        m_waitingFlow.insert({contextID, seq});
    }
}

inline bool isResumeInputs(std::shared_ptr<std::vector<CallParameters::UniquePtr>> txInputs)
{
    if (!txInputs)
    {
        return false;
    }

    for (auto& input : *txInputs)
    {
        if ((*txInputs)[0]->seq > 0 ||
            (*txInputs)[0]->type != CallParameters::MESSAGE)  // FINISH/REVERT is also resume
                                                              // message
        {
            return true;
        }
    }

    return false;
}

void ExecutiveDagFlow::submit(std::shared_ptr<std::vector<CallParameters::UniquePtr>> txInputs)
{
    bcos::RecursiveGuard lock(x_lock);

    if (!isResumeInputs(txInputs))
    {
        if (m_dagFlow)
        {
            // m_dagFlow has been set before this function call, just use it
        }
        else
        {
            // generate m_dagFlow
            m_dagFlow = prepareDagFlow(
                m_executiveFactory->getBlockContext(), m_executiveFactory, *txInputs, m_abiCache);
        }

        assert(!m_inputs);
        m_inputs = txInputs;
    }
    else
    {
        // is dmc resume input
        if (!m_inputs)
        {
            m_inputs = std::make_shared<std::vector<CallParameters::UniquePtr>>();
        }
        for (auto& txInput : *txInputs)
        {
            submit(std::move(txInput));
        }
    }
}

void ExecutiveDagFlow::runOriginFlow(std::function<void(CallParameters::UniquePtr)> onTxReturn)
{
    auto startT = utcTime();
    auto txsSize = m_inputs->size();
    if (!m_inputs || txsSize == 0)
    {
        // clear input data
        m_inputs = nullptr;
        m_dagFlow = nullptr;
        return;
    }

    m_dagFlow->setExecuteTxFunc([this](ID id) {
        DAGFLOW_LOG(DEBUG) << LOG_DESC("Execute tx: start") << LOG_KV("id", id);
        if (!m_isRunning)
        {
            return;
        }

<<<<<<< HEAD
            CallParameters::UniquePtr output;
            // bool isDagTx = m_dagFlow->isDagTx(id);
            bool isDagTx = true;  // TODO: for test
=======
        CallParameters::UniquePtr output;
        bool isDagTx = m_dagFlow->isDagTx(id);
>>>>>>> 8654912b

        if (isDagTx) [[likely]]
        {
            auto& input = (*m_inputs)[id];
            DAGFLOW_LOG(TRACE) << LOG_DESC("Execute tx: start DAG tx") << input->toString()
                               << LOG_KV("to", input->receiveAddress)
                               << LOG_KV("data", toHexStringWithPrefix(input->data));

            // dag tx no need to use coroutine
            auto executive =
                m_executiveFactory->build(input->codeAddress, input->contextID, input->seq, false);

            output = executive->start(std::move(input));

            DAGFLOW_LOG(DEBUG) << "execute tx finish DAG " << output->toString();
            f_onTxReturn(std::move(output));
        }
        else
        {
            // run normal tx
            auto& input = (*m_inputs)[id];
            DAGFLOW_LOG(DEBUG) << LOG_DESC("Execute tx: start normal tx") << LOG_KV("id", id)
                               << LOG_KV("to", input->receiveAddress);
            DAGFLOW_LOG(TRACE) << LOG_DESC("txData") << input->toString() << LOG_KV("id", id)
                               << LOG_KV("to", input->receiveAddress)
                               << LOG_KV("data", toHexStringWithPrefix(input->data));

            ExecutiveState::Ptr executiveState =
                std::make_shared<ExecutiveState>(m_executiveFactory, std::move(input));

            runOne(executiveState, [&](CallParameters::UniquePtr output) {
                if (output->type == CallParameters::MESSAGE ||
                    output->type == CallParameters::KEY_LOCK)
                {
                    m_executives[{output->contextID, output->seq}] = std::move(executiveState);
                    // call back
                    DAGFLOW_LOG(DEBUG) << "Execute tx: normal externalCall " << output->toString();
                    m_dagFlow->pause();
                }
                else
                {
                    DAGFLOW_LOG(DEBUG) << "Execute tx: normal finish " << output->toString();
                }
                f_onTxReturn(std::move(output));
            });
        }
    });

    f_onTxReturn = std::move(onTxReturn);
    m_dagFlow->run(m_DAGThreadNum);
    f_onTxReturn = nullptr;  // must deconstruct for ptr holder release

    if (m_dagFlow->hasFinished())
    {
        // clear input data
        m_inputs = nullptr;
        m_dagFlow = nullptr;
    }
    DAGFLOW_LOG(INFO) << LOG_DESC("runOriginFlow finish") << LOG_KV("txsSize", txsSize)
                      << LOG_KV("cost", utcTime() - startT);
}

critical::CriticalFieldsInterface::Ptr ExecutiveDagFlow::generateDagCriticals(
    const BlockContext& blockContext, ExecutiveFactory::Ptr executiveFactory,
    std::vector<CallParameters::UniquePtr>& inputs,
    std::shared_ptr<ClockCache<bcos::bytes, FunctionAbi>> abiCache)
{
    auto transactionsNum = inputs.size();
    CriticalFields::Ptr txsCriticals = make_shared<CriticalFields>(transactionsNum);
    if (!g_BCOSConfig.enableDAG())
    {
        DAGFLOW_LOG(DEBUG) << "generateDags: DAG has disabled, just return all conflict"
                           << LOG_KV("transactionsNum", transactionsNum);
        // return an empty vector (all object is nullptr) means every tx are conflict all
        return txsCriticals;
    }
    DAGFLOW_LOG(DEBUG) << "generateDags start" << LOG_KV("transactionsNum", transactionsNum);

    mutex tableMutex;

    // parallel to extract critical fields
    tbb::parallel_for(tbb::blocked_range<uint64_t>(0, transactionsNum),
        [&](const tbb::blocked_range<uint64_t>& range) {
            try
            {
                for (auto i = range.begin(); i != range.end(); ++i)
                {
                    const auto& params = inputs[i];

                    auto to = params->receiveAddress;
                    const auto& input = params->data;

                    CriticalFields::CriticalFieldPtr conflictFields = nullptr;
                    auto selector = ref(input).getCroppedData(0, 4);
                    auto abiKey = bytes(to.cbegin(), to.cend());
                    abiKey.insert(abiKey.end(), selector.begin(), selector.end());
                    // if precompiled
                    auto p = executiveFactory->getPrecompiled(params->receiveAddress);
                    if (p)
                    {
                        // Precompile transaction
                        if (p->isParallelPrecompiled())
                        {
                            DAGFLOW_LOG(TRACE)
                                << "generateDags: isParallelPrecompiled " << LOG_KV("address", to);
                            auto criticals = vector<string>(
                                p->getParallelTag(ref(params->data), blockContext.isWasm()));
                            conflictFields = make_shared<vector<bytes>>();
                            for (string& critical : criticals)
                            {
                                critical += params->receiveAddress;
                                conflictFields->push_back(bytes((uint8_t*)critical.data(),
                                    (uint8_t*)critical.data() + critical.size()));
                            }
                        }
                        else
                        {
                            // Note: must be sure that the log accessed data should be valid
                            // always
                            DAGFLOW_LOG(TRACE)
                                << "generateDags: " << LOG_DESC("the precompiled can't be parallel")
                                << LOG_KV("address", to);
                            txsCriticals->put(i, nullptr);
                            continue;
                        }
                    }
                    else
                    {
                        auto cacheHandle = abiCache->lookup(abiKey);
                        // find FunctionAbi in cache first
                        if (!cacheHandle.isValid())
                        {
                            DAGFLOW_LOG(TRACE) << "generateDags: "
                                               << LOG_DESC("No ABI found in cache, try to load")
                                               << LOG_KV("abiKey", toHexStringWithPrefix(abiKey));

                            std::lock_guard guard(tableMutex);

                            cacheHandle = abiCache->lookup(abiKey);
                            if (cacheHandle.isValid())
                            {
                                DAGFLOW_LOG(TRACE)
                                    << "generateDags: "
                                    << LOG_DESC("ABI had been loaded by other workers")
                                    << LOG_KV("abiKey", toHexStringWithPrefix(abiKey));
                                auto& functionAbi = cacheHandle.value();
                                conflictFields =
                                    extractConflictFields(functionAbi, *params, blockContext);
                            }
                            else
                            {
                                auto storage = blockContext.storage();

                                auto tableName = "/apps/" + string(to);

                                auto table = storage->openTable(tableName);
                                if (!table.has_value())
                                {
                                    DAGFLOW_LOG(TRACE)
                                        << "generateDags: "
                                        << LOG_DESC("No ABI found, please deploy first")
                                        << LOG_KV("tableName", tableName);
                                    txsCriticals->put(i, nullptr);
                                    continue;
                                }
                                // get abi json
                                // new logic
                                std::string_view abiStr;
                                if (blockContext.blockVersion() >=
                                    uint32_t(bcos::protocol::BlockVersion::V3_1_VERSION))
                                {
                                    // get codehash
                                    auto entry = table->getRow(ACCOUNT_CODE_HASH);
                                    if (!entry || entry->get().empty())
                                    {
                                        DAGFLOW_LOG(TRACE)
                                            << "generateDags: "
                                            << "No codeHash found, please deploy first "
                                            << LOG_KV("tableName", tableName);
                                        txsCriticals->put(i, nullptr);
                                        continue;
                                    }

                                    auto codeHash = entry->getField(0);

                                    // get abi according to codeHash
                                    auto abiTable =
                                        storage->openTable(bcos::ledger::SYS_CONTRACT_ABI);
                                    auto abiEntry = abiTable->getRow(codeHash);
                                    if (!abiEntry || abiEntry->get().empty())
                                    {
                                        abiEntry = table->getRow(ACCOUNT_ABI);
                                        if (!abiEntry || abiEntry->get().empty())
                                        {
                                            DAGFLOW_LOG(TRACE)
                                                << "generateDags: "
                                                << "No ABI found, please deploy first "
                                                << LOG_KV("tableName", tableName);
                                            txsCriticals->put(i, nullptr);
                                            continue;
                                        }
                                    }
                                    abiStr = abiEntry->getField(0);
                                }
                                else
                                {
                                    // old logic
                                    auto entry = table->getRow(ACCOUNT_ABI);
                                    abiStr = entry->getField(0);
                                }
                                bool isSmCrypto = blockContext.hashHandler()->getHashImplType() ==
                                                  crypto::HashImplType::Sm3Hash;

                                DAGFLOW_LOG(TRACE) << "generateDags: " << LOG_DESC("ABI loaded")
                                                   << LOG_KV("address", to)
                                                   << LOG_KV("selector", toHexString(selector))
                                                   << LOG_KV("ABI", abiStr);
                                auto functionAbi = FunctionAbi::deserialize(
                                    abiStr, selector.toBytes(), isSmCrypto);
                                if (!functionAbi)
                                {
                                    DAGFLOW_LOG(TRACE)
                                        << "generateDags: " << LOG_DESC("ABI deserialize failed")
                                        << LOG_KV("address", to) << LOG_KV("ABI", abiStr);

                                    // If abi is not valid, we don't impact the cache. In such a
                                    // situation, if the caller invokes this method over and
                                    // over again, executor will read the contract table
                                    // repeatedly, which may cause performance loss. But we
                                    // think occurrence of invalid abi is impossible in actual
                                    // situations.
                                    txsCriticals->put(i, nullptr);
                                    continue;
                                }

                                auto abiPtr = functionAbi.get();
                                if (abiCache->insert(abiKey, abiPtr, &cacheHandle))
                                {
                                    // If abi object had been inserted into the cache
                                    // successfully, the cache will take charge of life time
                                    // management of the object. After this object being
                                    // eliminated, the cache will delete its memory storage.
                                    std::ignore = functionAbi.release();
                                }
                                conflictFields =
                                    extractConflictFields(*abiPtr, *params, blockContext);
                            }
                        }
                        else
                        {
                            DAGFLOW_LOG(TRACE) << "generateDags: " << LOG_DESC("Found ABI in cache")
                                               << LOG_KV("address", to)
                                               << LOG_KV("abiKey", toHexStringWithPrefix(abiKey));
                            auto& functionAbi = cacheHandle.value();
                            conflictFields =
                                extractConflictFields(functionAbi, *params, blockContext);
                        }
                    }
                    if (conflictFields == nullptr)
                    {
                        DAGFLOW_LOG(TRACE)
                            << "generateDags: "
                            << LOG_DESC("The transaction can't be executed concurrently")
                            << LOG_KV("address", to)
                            << LOG_KV("abiKey", toHexStringWithPrefix(abiKey));
                        txsCriticals->put(i, nullptr);
                        continue;
                    }
                    txsCriticals->put(i, std::move(conflictFields));
                }
            }
            catch (exception& e)
            {
                DAGFLOW_LOG(ERROR)
                    << "generateDags: " << LOG_DESC("Error during parallel extractConflictFields")
                    << LOG_KV("EINFO", boost::diagnostic_information(e));
                BOOST_THROW_EXCEPTION(
                    BCOS_ERROR_WITH_PREV(-1, "Error while extractConflictFields", e));
            }
        });
    return txsCriticals;
}


TxDAGFlow::Ptr ExecutiveDagFlow::generateDagFlow(
    const BlockContext& blockContext, critical::CriticalFieldsInterface::Ptr criticals)
{
    auto dagFlow = std::make_shared<TxDAGFlow>();

    dagFlow->init(criticals);
    return dagFlow;
}

std::shared_ptr<std::vector<bytes>> ExecutiveDagFlow::extractConflictFields(
    const FunctionAbi& functionAbi, const CallParameters& params, const BlockContext& _blockContext)
{
    if (functionAbi.conflictFields.empty())
    {
        DAGFLOW_LOG(TRACE) << LOG_BADGE("extractConflictFields")
                           << LOG_DESC("conflictFields is empty")
                           << LOG_KV("address", params.senderAddress)
                           << LOG_KV("functionName", functionAbi.name);
        return nullptr;
    }

    const auto& to = params.receiveAddress;
    auto hasher = boost::hash<string_view>();
    auto toHash = hasher(to);

    auto conflictFields = make_shared<vector<bytes>>();

    for (const auto& conflictField : functionAbi.conflictFields)
    {
        auto criticalKey = bytes();
        criticalKey.reserve(72);

        size_t slot = toHash;
        if (conflictField.slot.has_value())
        {
            slot += static_cast<size_t>(conflictField.slot.value());
        }
        criticalKey.insert(criticalKey.end(), (uint8_t*)&slot, (uint8_t*)&slot + sizeof(slot));
        DAGFLOW_LOG(TRACE) << LOG_BADGE("extractConflictFields") << LOG_KV("to", to)
                           << LOG_KV("functionName", functionAbi.name)
                           << LOG_KV("addressHash", toHash) << LOG_KV("slot", slot);

        switch (conflictField.kind)
        {
        case All:
        {
            DAGFLOW_LOG(TRACE) << LOG_BADGE("extractConflictFields") << LOG_DESC("use `All`");
            return nullptr;
        }
        case Len:
        {
            DAGFLOW_LOG(TRACE) << LOG_BADGE("extractConflictFields") << LOG_DESC("use `Len`");
            conflictFields->emplace_back(std::move(criticalKey));
            break;
        }
        case Env:
        {
            assert(conflictField.value.size() == 1);

            auto envKind = conflictField.value[0];
            switch (envKind)
            {
            case EnvKind::Caller:
            {
                const auto& sender = params.senderAddress;
                criticalKey.insert(criticalKey.end(), sender.begin(), sender.end());

                DAGFLOW_LOG(TRACE) << LOG_BADGE("extractConflictFields") << LOG_DESC("use `Caller`")
                                   << LOG_KV("caller", sender);
                break;
            }
            case EnvKind::Origin:
            {
                const auto& sender = params.origin;
                criticalKey.insert(criticalKey.end(), sender.begin(), sender.end());

                DAGFLOW_LOG(TRACE) << LOG_BADGE("extractConflictFields") << LOG_DESC("use `Origin`")
                                   << LOG_KV("origin", sender);
                break;
            }
            case EnvKind::Now:
            {
                auto now = _blockContext.timestamp();
                auto bytes = static_cast<bcos::byte*>(static_cast<void*>(&now));
                criticalKey.insert(criticalKey.end(), bytes, bytes + sizeof(now));

                DAGFLOW_LOG(TRACE) << LOG_BADGE("extractConflictFields") << LOG_DESC("use `Now`")
                                   << LOG_KV("now", now);
                break;
            }
            case EnvKind::BlkNumber:
            {
                auto blockNumber = _blockContext.number();
                auto bytes = static_cast<bcos::byte*>(static_cast<void*>(&blockNumber));
                criticalKey.insert(criticalKey.end(), bytes, bytes + sizeof(blockNumber));

                DAGFLOW_LOG(TRACE)
                    << LOG_BADGE("extractConflictFields") << LOG_DESC("use `BlockNumber`")
                    << LOG_KV("functionName", functionAbi.name)
                    << LOG_KV("blockNumber", blockNumber);
                break;
            }
            case EnvKind::Addr:
            {
                criticalKey.insert(criticalKey.end(), to.begin(), to.end());

                DAGFLOW_LOG(TRACE) << LOG_BADGE("extractConflictFields") << LOG_DESC("use `Addr`")
                                   << LOG_KV("addr", to);
                break;
            }
            default:
            {
                DAGFLOW_LOG(ERROR) << LOG_BADGE("unknown env kind in conflict field")
                                   << LOG_KV("envKind", envKind);
                return nullptr;
            }
            }
            conflictFields->emplace_back(std::move(criticalKey));
            break;
        }
        case Params:
        {
            assert(!conflictField.value.empty());
            const ParameterAbi* paramAbi = nullptr;
            const auto* components = &functionAbi.inputs;
            auto inputData = ref(params.data).getCroppedData(4).toBytes();
            if (_blockContext.isWasm())
            {
                auto startPos = 0u;
                for (const auto& segment : conflictField.value)
                {
                    if (segment >= components->size())
                    {
                        return nullptr;
                    }

                    for (auto i = 0u; i < segment; ++i)
                    {
                        auto length = scaleEncodingLength(components->at(i), inputData, startPos);
                        if (!length.has_value())
                        {
                            return nullptr;
                        }
                        startPos += length.value();
                    }
                    paramAbi = &components->at(segment);
                    components = &paramAbi->components;
                }
                auto length = scaleEncodingLength(*paramAbi, inputData, startPos);
                if (!length.has_value())
                {
                    return nullptr;
                }
                assert(startPos + length.value() <= inputData.size());
                bytes var(
                    inputData.begin() + startPos, inputData.begin() + startPos + length.value());
                criticalKey.insert(criticalKey.end(), var.begin(), var.end());
            }
            else
            {  // evm
                auto index = conflictField.value[0];
                const auto& typeName = functionAbi.flatInputs[index];
                if (typeName.empty())
                {
                    return nullptr;
                }
                auto out = getComponentBytes(index, typeName, ref(params.data).getCroppedData(4));
                criticalKey.insert(criticalKey.end(), out.begin(), out.end());
            }
            DAGFLOW_LOG(TRACE) << LOG_BADGE("extractConflictFields") << LOG_DESC("use `Params`")
                               << LOG_KV("functionName", functionAbi.name)
                               << LOG_KV("criticalKey", toHexStringWithPrefix(criticalKey));
            conflictFields->emplace_back(std::move(criticalKey));
            break;
        }
        case Const:
        {
            criticalKey.insert(
                criticalKey.end(), conflictField.value.begin(), conflictField.value.end());
            DAGFLOW_LOG(TRACE) << LOG_BADGE("extractConflictFields") << LOG_DESC("use `Const`")
                               << LOG_KV("functionName", functionAbi.name)
                               << LOG_KV("criticalKey", toHexStringWithPrefix(criticalKey));
            conflictFields->emplace_back(std::move(criticalKey));
            break;
        }
        case None:
        {
            DAGFLOW_LOG(TRACE) << LOG_BADGE("extractConflictFields") << LOG_DESC("use `None`")
                               << LOG_KV("functionName", functionAbi.name)
                               << LOG_KV("criticalKey", toHexStringWithPrefix(criticalKey));
            break;
        }
        default:
        {
            DAGFLOW_LOG(ERROR) << LOG_BADGE("unknown conflict field kind")
                               << LOG_KV("conflictFieldKind", conflictField.kind);
            return nullptr;
        }
        }
    }
    return conflictFields;
}<|MERGE_RESOLUTION|>--- conflicted
+++ resolved
@@ -127,14 +127,8 @@
             return;
         }
 
-<<<<<<< HEAD
-            CallParameters::UniquePtr output;
-            // bool isDagTx = m_dagFlow->isDagTx(id);
-            bool isDagTx = true;  // TODO: for test
-=======
         CallParameters::UniquePtr output;
         bool isDagTx = m_dagFlow->isDagTx(id);
->>>>>>> 8654912b
 
         if (isDagTx) [[likely]]
         {
