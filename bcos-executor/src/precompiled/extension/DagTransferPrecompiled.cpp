--- conflicted
+++ resolved
@@ -23,10 +23,7 @@
 #include "../PrecompiledResult.h"
 #include "../TableFactoryPrecompiled.h"
 #include "../Utilities.h"
-<<<<<<< HEAD
-=======
 #include <bcos-framework/interfaces/ledger/LedgerTypeDef.h>
->>>>>>> 30c795c2
 #include <bcos-framework/interfaces/storage/Common.h>
 
 using namespace bcos;
@@ -138,39 +135,6 @@
     return "DagTransfer";
 }
 
-<<<<<<< HEAD
-std::optional<storage::Table> DagTransferPrecompiled::openTable(
-    std::shared_ptr<executor::TransactionExecutive> _executive)
-{
-    std::string dagTableName = precompiled::getTableName(DAG_TRANSFER);
-    auto ret = _executive->storage().openTableWithoutException(dagTableName);
-    auto table = std::get<1>(ret);
-    auto error = std::move(std::get<0>(ret));
-    // table not exists, create the table
-    if ((error && error->errorCode() == bcos::storage::StorageError::TableNotExists) || !table)
-    {
-        PRECOMPILED_LOG(DEBUG) << LOG_BADGE("DagTransferPrecompiled")
-                               << LOG_DESC("openTable: ready to create table")
-                               << LOG_KV("tableName", dagTableName);
-        //__dag_transfer__ is not exist, then create it first.
-        auto tableRet = _executive->storage().createTableWithoutException(dagTableName, "balance");
-        table = std::get<1>(tableRet);
-        error = std::move(std::get<0>(tableRet));
-        // table already exists
-        if ((error && error->errorCode() == bcos::storage::StorageError::TableExists) || !table)
-        {
-            PRECOMPILED_LOG(DEBUG)
-                << LOG_BADGE("DagTransferPrecompiled") << LOG_DESC("table already exist")
-                << LOG_KV("tableName", dagTableName);
-            // try to openTable and get the table again
-            table = _executive->storage().openTable(dagTableName);
-        }
-    }
-    return table;
-}
-
-=======
->>>>>>> 30c795c2
 std::shared_ptr<PrecompiledExecResult> DagTransferPrecompiled::call(
     std::shared_ptr<executor::TransactionExecutive> _executive, bytesConstRef _param,
     const std::string& _origin, const std::string&)
