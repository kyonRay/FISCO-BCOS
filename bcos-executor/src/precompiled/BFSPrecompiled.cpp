--- conflicted
+++ resolved
@@ -192,7 +192,6 @@
     auto blockContext = _executive->blockContext().lock();
     auto codec = CodecWrapper(blockContext->hashHandler(), blockContext->isWasm());
     codec.decode(_callParameters->params(), absolutePath);
-<<<<<<< HEAD
 
 
     if (isShardPath(absolutePath) &&
@@ -220,11 +219,6 @@
     PRECOMPILED_LOG(INFO) << BLOCK_NUMBER(blockContext->number()) << LOG_BADGE("BFSPrecompiled")
                           << LOG_KV("mkdir", _absolutePath);
     auto table = _executive->storage().openTable(_absolutePath);
-=======
-    PRECOMPILED_LOG(DEBUG) << BLOCK_NUMBER(blockContext->number()) << LOG_BADGE("BFSPrecompiled")
-                           << LOG_KV("mkdir", absolutePath);
-    auto table = _executive->storage().openTable(absolutePath);
->>>>>>> fe6c00bf
     if (table)
     {
         PRECOMPILED_LOG(DEBUG) << LOG_BADGE("BFSPrecompiled")
@@ -529,19 +523,11 @@
         contractAddress = trimHexPrefix(contractAddress);
     }
 
-<<<<<<< HEAD
-    PRECOMPILED_LOG(INFO) << BLOCK_NUMBER(blockContext->number()) << LOG_BADGE("BFSPrecompiled")
-                          << LOG_DESC("link") << LOG_KV("absolutePath", _absolutePath)
-                          << LOG_KV("contractAddress", contractAddress)
-                          << LOG_KV("contractAbiSize", _contractAbi.size());
+    PRECOMPILED_LOG(DEBUG) << BLOCK_NUMBER(blockContext->number()) << LOG_BADGE("BFSPrecompiled")
+                           << LOG_DESC("link") << LOG_KV("absolutePath", _absolutePath)
+                           << LOG_KV("contractAddress", contractAddress)
+                           << LOG_KV("contractAbiSize", _contractAbi.size());
     auto linkTableName = getContractTableName(getLinkRootDir(), _absolutePath);
-=======
-    PRECOMPILED_LOG(DEBUG) << BLOCK_NUMBER(blockContext->number()) << LOG_BADGE("BFSPrecompiled")
-                           << LOG_DESC("link") << LOG_KV("absolutePath", absolutePath)
-                           << LOG_KV("contractAddress", contractAddress)
-                           << LOG_KV("contractAbiSize", contractAbi.size());
-    auto linkTableName = getContractTableName(absolutePath);
->>>>>>> fe6c00bf
 
     if (!checkPathValid(linkTableName, blockContext->blockVersion()))
     {
@@ -579,15 +565,9 @@
         _callParameters->m_gasLeft);
     if (response != 0)
     {
-<<<<<<< HEAD
-        PRECOMPILED_LOG(INFO) << LOG_BADGE("BFSPrecompiled")
-                              << LOG_DESC("external build link file metadata failed")
-                              << LOG_KV("absolutePath", _absolutePath);
-=======
         PRECOMPILED_LOG(DEBUG) << LOG_BADGE("BFSPrecompiled")
                                << LOG_DESC("external build link file metadata failed")
-                               << LOG_KV("absolutePath", absolutePath);
->>>>>>> fe6c00bf
+                               << LOG_KV("absolutePath", _absolutePath);
         _callParameters->setExecResult(codec.encode(s256((int)CODE_FILE_BUILD_DIR_FAILED)));
         return;
     }
