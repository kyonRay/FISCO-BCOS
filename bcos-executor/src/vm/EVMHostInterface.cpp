--- conflicted
+++ resolved
@@ -123,9 +123,7 @@
     return _bufferSize;
 }
 
-<<<<<<< HEAD
-void selfdestruct(evmc_host_context*, const evmc_address*, const evmc_address*) noexcept {}
-=======
+
 void selfdestruct(evmc_host_context* _context, const evmc_address* _addr,
     const evmc_address* _beneficiary) noexcept
 {
@@ -135,7 +133,7 @@
 
     hostContext.suicide();  // FISCO BCOS has no _beneficiary
 }
->>>>>>> 29df6fcf
+
 
 void log(evmc_host_context* _context, const evmc_address* _addr, uint8_t const* _data,
     size_t _dataSize, const evmc_bytes32 _topics[], size_t _numTopics) noexcept
