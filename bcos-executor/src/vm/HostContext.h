/*
 *  Copyright (C) 2021 FISCO BCOS.
 *  SPDX-License-Identifier: Apache-2.0
 *  Licensed under the Apache License, Version 2.0 (the "License");
 *  you may not use this file except in compliance with the License.
 *  You may obtain a copy of the License at
 *
 *   http://www.apache.org/licenses/LICENSE-2.0
 *
 *  Unless required by applicable law or agreed to in writing, software
 *  distributed under the License is distributed on an "AS IS" BASIS,
 *  WITHOUT WARRANTIES OR CONDITIONS OF ANY KIND, either express or implied.
 *  See the License for the specific language governing permissions and
 *  limitations under the License.
 *
 * @brief host context
 * @file HostContext.h
 * @author: xingqiangbai
 * @date: 2021-05-24
 */

#pragma once

#include "../Common.h"
#include "../executive/BlockContext.h"
#include "../executive/TransactionExecutive.h"
#include "bcos-framework/protocol/BlockHeader.h"
#include "bcos-framework/protocol/Protocol.h"
#include "bcos-framework/storage/Table.h"
#include <bcos-framework/protocol/Protocol.h>
#include <evmc/evmc.h>
#include <evmc/helpers.h>
#include <evmc/instructions.h>
#include <atomic>
#include <functional>
#include <map>
#include <memory>

namespace bcos
{
namespace executor
{
class TransactionExecutive;

class HostContext : public evmc_host_context
{
public:
    using UniquePtr = std::unique_ptr<HostContext>;
    using UniqueConstPtr = std::unique_ptr<const HostContext>;

    /// Full constructor.
    HostContext(CallParameters::UniquePtr callParameters,
        std::shared_ptr<TransactionExecutive> executive, std::string tableName);
    virtual ~HostContext() noexcept = default;

    HostContext(HostContext const&) = delete;
    HostContext& operator=(HostContext const&) = delete;
    HostContext(HostContext&&) = delete;
    HostContext& operator=(HostContext&&) = delete;

    std::string get(const std::string_view& _key);

    void set(const std::string_view& _key, std::string _value);

    /// Read storage location.
    evmc_bytes32 store(const evmc_bytes32* key);

    /// Write a value in storage.
    // void setStore(const u256& _n, const u256& _v);
    void setStore(const evmc_bytes32* key, const evmc_bytes32* value);

    /// Create a new contract.
    evmc_result externalRequest(const evmc_message* _msg);

    evmc_status_code toEVMStatus(
        std::unique_ptr<CallParameters> const& response, const BlockContext& blockContext);

    evmc_result callBuiltInPrecompiled(
        std::unique_ptr<CallParameters> const& _request, bool _isEvmPrecompiled);

    virtual bool setCode(bytes code);

    void setCodeAndAbi(bytes code, std::string abi);

    size_t codeSizeAt(const std::string_view& address);

    h256 codeHashAt(const std::string_view& address);

    /// Does the account exist?
    bool exists(const std::string_view&) { return true; }

    /// Return the EVM gas-price schedule for this execution context.
    VMSchedule const& vmSchedule() const;

    /// Hash of a block if within the last 256 blocks, or h256() otherwise.
    h256 blockHash(int64_t _number) const;
    int64_t blockNumber() const;
    uint32_t blockVersion() const;
    uint64_t timestamp() const;
    int64_t blockGasLimit() const
    {
        if (m_executive->blockContext().lock()->blockVersion() >=
            (uint32_t)bcos::protocol::BlockVersion::V3_1_VERSION)
        {
            // FISCO BCOS only has tx Gas limit. We use it as block gas limit
            return m_executive->blockContext().lock()->txGasLimit();
        }
        else
        {
            return 3000000000;  // TODO: add config
        }
    }

    /// Revert any changes made (by any of the other calls).
    void log(h256s&& _topics, bytesConstRef _data);

    /// ------ get interfaces related to HostContext------
    std::string_view myAddress() const;
    virtual std::string_view caller() const { return m_callParameters->senderAddress; }
    std::string_view origin() const { return m_callParameters->origin; }
    std::string_view codeAddress() const { return m_callParameters->codeAddress; }
    bytesConstRef data() const { return ref(m_callParameters->data); }
    virtual std::optional<storage::Entry> code();
    bool isCodeHasPrefix(std::string_view _prefix) const;
    h256 codeHash();
    u256 salt() const { return m_salt; }
    SubState& sub() { return m_sub; }
    bool isCreate() const { return m_callParameters->create; }
    bool staticCall() const { return m_callParameters->staticCall; }
    int64_t gas() const { return m_callParameters->gas; }
    void suicide()
    {
        if (m_executive->blockContext().lock()->blockVersion() >=
            (uint32_t)bcos::protocol::BlockVersion::V3_1_VERSION)
        {
            m_executive->blockContext().lock()->suicide(m_tableName);
        }
    }

    CallParameters::UniquePtr&& takeCallParameters()
    {
        if (m_executive->blockContext().lock()->blockVersion() >=
            (uint32_t)bcos::protocol::BlockVersion::V3_1_VERSION)
        {
            for (const auto& response : m_responseStore)
            {
                m_callParameters->logEntries.insert(m_callParameters->logEntries.end(),
                    std::make_move_iterator(response->logEntries.begin()),
                    std::make_move_iterator(response->logEntries.end()));
            }
        }
        return std::move(m_callParameters);
    }

    static crypto::Hash::Ptr& hashImpl() { return GlobalHashImpl::g_hashImpl; }

    bool isWasm();

protected:
    const CallParameters::UniquePtr& getCallParameters() const { return m_callParameters; }
    virtual bcos::bytes externalCodeRequest(const std::string_view& address);

private:
    void depositFungibleAsset(
        const std::string_view& _to, const std::string& _assetName, uint64_t _amount);
    void depositNotFungibleAsset(const std::string_view& _to, const std::string& _assetName,
        uint64_t _assetID, const std::string& _uri);

    CallParameters::UniquePtr m_callParameters;
    std::shared_ptr<TransactionExecutive> m_executive;
    std::string m_tableName;

    u256 m_salt;     ///< Values used in new address construction by CREATE2
    SubState m_sub;  ///< Sub-band VM state (suicides, refund counter, logs).

    std::list<CallParameters::UniquePtr> m_responseStore;
<<<<<<< HEAD
=======
    std::atomic_uint64_t m_getTimeUsed = {0};  // microsecond
    std::atomic_uint64_t m_setTimeUsed = {0};  // microsecond
    std::atomic_uint64_t m_startTime = {0};    // microsecond
>>>>>>> 29df6fcf
};

}  // namespace executor
}  // namespace bcos<|MERGE_RESOLUTION|>--- conflicted
+++ resolved
@@ -174,12 +174,6 @@
     SubState m_sub;  ///< Sub-band VM state (suicides, refund counter, logs).
 
     std::list<CallParameters::UniquePtr> m_responseStore;
-<<<<<<< HEAD
-=======
-    std::atomic_uint64_t m_getTimeUsed = {0};  // microsecond
-    std::atomic_uint64_t m_setTimeUsed = {0};  // microsecond
-    std::atomic_uint64_t m_startTime = {0};    // microsecond
->>>>>>> 29df6fcf
 };
 
 }  // namespace executor
