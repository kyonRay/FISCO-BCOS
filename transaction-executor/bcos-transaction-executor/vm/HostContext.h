--- conflicted
+++ resolved
@@ -69,26 +69,25 @@
 
 evmc_bytes32 evm_hash_fn(const uint8_t* data, size_t size);
 
-<<<<<<< HEAD
-template <class Storage, class TransientStorage>
-class HostContext : public evmc_host_context
-=======
 std::variant<const evmc_message*, evmc_message> getMessage(const evmc_message& inputMessage,
     protocol::BlockNumber blockNumber, int64_t contextID, int64_t seq,
     crypto::Hash const& hashImpl);
 
 struct Executable
 {
-    explicit Executable(storage::Entry code)
+    explicit Executable(storage::Entry code, evmc_revision revision)
       : m_code(std::make_optional(std::move(code))),
+        m_revision(revision),
         m_vmInstance(VMFactory::create(VMKind::evmone,
-            bytesConstRef(reinterpret_cast<const uint8_t*>(m_code->data()), m_code->size()), mode))
+            bytesConstRef(reinterpret_cast<const uint8_t*>(m_code->data()), m_code->size()),
+            m_revision))
     {}
-    explicit Executable(bytesConstRef code)
-      : m_vmInstance(VMFactory::create(VMKind::evmone, code, mode))
+    explicit Executable(bytesConstRef code, evmc_revision revision)
+      : m_vmInstance(VMFactory::create(VMKind::evmone, code, revision))
     {}
 
     std::optional<storage::Entry> m_code;
+    evmc_revision m_revision;
     VMInstance m_vmInstance;
 };
 
@@ -96,8 +95,7 @@
 using Account = ledger::account::EVMAccount<Storage>;
 
 inline task::Task<std::shared_ptr<Executable>> getExecutable(
-    auto& storage, const evmc_address& address)
->>>>>>> 73e385f8
+    auto& storage, const evmc_address& address, const evmc_revision& revision)
 {
     static storage2::memory_storage::MemoryStorage<evmc_address, std::shared_ptr<Executable>,
         storage2::memory_storage::Attribute(
@@ -113,31 +111,15 @@
     Account<std::decay_t<decltype(storage)>> account(storage, address);
     if (auto codeEntry = co_await ledger::account::code(account))
     {
-<<<<<<< HEAD
-        Executable(storage::Entry code, evmc_revision revision)
-          : m_code(std::make_optional(std::move(code))),
-            m_revision(revision),
-            m_vmInstance(VMFactory::create(VMKind::evmone,
-                bytesConstRef((const uint8_t*)m_code->data(), m_code->size()), m_revision))
-        {}
-        Executable(bytesConstRef code, evmc_revision mode)
-          : m_vmInstance(VMFactory::create(VMKind::evmone, code, mode))
-        {}
-
-        std::optional<storage::Entry> m_code;
-        evmc_revision m_revision;
-        VMInstance m_vmInstance;
-    };
-=======
-        auto executable = std::make_shared<Executable>(Executable(std::move(*codeEntry)));
+        auto executable =
+            std::make_shared<Executable>(Executable(std::move(*codeEntry), std::move(revision)));
         co_await storage2::writeOne(cachedExecutables, address, executable);
         co_return executable;
     }
     co_return std::shared_ptr<Executable>{};
 }
->>>>>>> 73e385f8
-
-template <class Storage>
+
+template <class Storage, class TransientStorage>
 class HostContext : public evmc_host_context
 {
 private:
@@ -154,12 +136,7 @@
     std::variant<const evmc_message*, evmc_message> m_message;
     Account<Storage> m_myAccount;
 
-<<<<<<< HEAD
-    Account m_myAccount;
-    evmc_address m_newContractAddress;  // Set by getMyContractTable, no need initialize value!
-    evmc_revision m_mode;
-=======
->>>>>>> 73e385f8
+    evmc_revision m_revision;
     std::vector<protocol::LogEntry> m_logs;
     std::shared_ptr<Executable> m_executable;
     const bcos::transaction_executor::Precompiled* m_preparedPrecompiled{};
@@ -189,13 +166,8 @@
     {
     } innerConstructor{};
 
-<<<<<<< HEAD
     HostContext(InnerConstructor /*unused*/, Storage& storage, TransientStorage& transientStorage,
-        protocol::BlockHeader const& blockHeader, const evmc_message& message,
-=======
-    HostContext(InnerConstructor /*unused*/, Storage& storage,
         const protocol::BlockHeader& blockHeader, const evmc_message& message,
->>>>>>> 73e385f8
         const evmc_address& origin, std::string_view abi, int contextID, int64_t& seq,
         PrecompiledManager const& precompiledManager, ledger::LedgerConfig const& ledgerConfig,
         crypto::Hash const& hashImpl, const evmc_host_interface* hostInterface)
@@ -215,23 +187,18 @@
         m_precompiledManager(precompiledManager),
         m_ledgerConfig(ledgerConfig),
         m_hashImpl(hashImpl),
-<<<<<<< HEAD
-        m_myAccount(getMyAccount(blockHeader, message))
-    {
-        if (m_ledgerConfig.features().get(ledger::Features::Flag::feature_evm_cancun))
-        {
-            m_mode = EVMC_CANCUN;
-        }
-        else
-        {
-            m_mode = EVMC_PARIS;
-        }
-    }
-=======
         m_message(getMessage(message, m_blockHeader.number(), m_contextID, m_seq, m_hashImpl)),
         m_myAccount(getMyAccount())
-    {}
->>>>>>> 73e385f8
+    {
+        if (m_ledgerConfig.features().get(ledger::Features::Flag::feature_evm_cancun))
+        {
+            m_revision = EVMC_CANCUN;
+        }
+        else
+        {
+            m_revision = EVMC_PARIS;
+        }
+    }
 
 public:
     HostContext(Storage& storage, TransientStorage& transientStorage,
@@ -302,7 +269,7 @@
 
     task::Task<std::optional<storage::Entry>> code(const evmc_address& address)
     {
-        if (auto executable = co_await getExecutable(m_rollbackableStorage, address);
+        if (auto executable = co_await getExecutable(m_rollbackableStorage, address, m_revision);
             executable && executable->m_code)
         {
             co_return executable->m_code;
@@ -395,6 +362,7 @@
         }
 
         auto savepoint = m_rollbackableStorage.current();
+        auto transientSavepoint = m_rollbackableTransientStorage.current();
         std::optional<EVMCResult> evmResult;
         if (m_ledgerConfig.authCheckStatus() != 0U)
         {
@@ -427,6 +395,7 @@
         if (evmResult->status_code != EVMC_SUCCESS)
         {
             co_await m_rollbackableStorage.rollback(savepoint);
+            co_await m_rollbackableTransientStorage.rollback(transientSavepoint);
 
             if (auto hexAddress = address2FixedArray(ref.code_address);
                 bcos::precompiled::c_systemTxsAddress.find(concepts::bytebuffer::toView(
@@ -473,15 +442,9 @@
                 << " recipient:" << address2HexString(message.recipient) << " gas:" << message.gas;
         }
 
-<<<<<<< HEAD
         HostContext hostcontext(innerConstructor, m_rollbackableStorage,
-            m_rollbackableTransientStorage, m_blockHeader, *messagePtr, m_origin, {}, m_contextID,
+            m_rollbackableTransientStorage, m_blockHeader, message, m_origin, {}, m_contextID,
             m_seq, m_precompiledManager, m_ledgerConfig, m_hashImpl, interface);
-=======
-        HostContext hostcontext(innerConstructor, m_rollbackableStorage, m_blockHeader, message,
-            m_origin, {}, m_contextID, m_seq, m_precompiledManager, m_ledgerConfig, m_hashImpl,
-            interface);
->>>>>>> 73e385f8
 
         try
         {
@@ -518,88 +481,32 @@
     std::vector<protocol::LogEntry>& logs() & { return m_logs; }
 
 private:
-<<<<<<< HEAD
-    task::Task<std::shared_ptr<Executable>> getExecutable(
-        Storage& storage, const evmc_address& address)
-    {
-        static storage2::memory_storage::MemoryStorage<evmc_address, std::shared_ptr<Executable>,
-            storage2::memory_storage::Attribute(
-                storage2::memory_storage::MRU | storage2::memory_storage::CONCURRENT),
-            std::hash<evmc_address>>
-            cachedExecutables;
-
-        auto executable = co_await storage2::readOne(cachedExecutables, address);
-        if (executable)
-        {
-            co_return std::move(*executable);
-        }
-
-        Account account(m_rollbackableStorage, address);
-        auto codeEntry = co_await ledger::account::code(account);
-        if (!codeEntry)
-        {
-            co_return std::shared_ptr<Executable>{};
-        }
-
-        executable.emplace(std::make_shared<Executable>(Executable(std::move(*codeEntry), m_mode)));
-        co_await storage2::writeOne(cachedExecutables, address, *executable);
-        co_return std::move(*executable);
-    }
-
     void prepareCreate()
     {
-        bytesConstRef createCode(m_message.input_data, m_message.input_size);
-        m_executable = std::make_shared<Executable>(createCode, m_mode);
-=======
-    void prepareCreate()
-    {
         bytesConstRef createCode(message().input_data, message().input_size);
-        m_executable = std::make_shared<Executable>(createCode);
->>>>>>> 73e385f8
+        m_executable = std::make_shared<Executable>(createCode, m_revision);
     }
 
     task::Task<EVMCResult> executeCreate()
     {
-<<<<<<< HEAD
-        auto savepoint = m_rollbackableStorage.current();
-        auto transientSavepoint = m_rollbackableTransientStorage.current();
-        if (m_ledgerConfig.authCheckStatus() != 0U)
-=======
         if (m_blockHeader.number() != 0)
->>>>>>> 73e385f8
         {
             createAuthTable(m_rollbackableStorage, m_blockHeader, message(), m_origin,
                 co_await ledger::account::path(m_myAccount), buildLegacyExternalCaller(),
                 m_precompiledManager, m_contextID, m_seq);
         }
-<<<<<<< HEAD
-        auto result = m_executable->m_vmInstance.execute(
-            interface, this, m_mode, &m_message, m_message.input_data, m_message.input_size);
-=======
 
         auto& ref = message();
         co_await ledger::account::create(m_myAccount);
-        auto result = m_executable->m_vmInstance.execute(
-            interface, this, mode, std::addressof(ref), message().input_data, message().input_size);
->>>>>>> 73e385f8
+        auto result = m_executable->m_vmInstance.execute(interface, this, m_revision,
+            std::addressof(ref), message().input_data, message().input_size);
         if (result.status_code == 0)
         {
             auto code = bytesConstRef(result.output_data, result.output_size);
             auto codeHash = m_hashImpl.hash(code);
             co_await ledger::account::setCode(
                 m_myAccount, code.toBytes(), std::string(m_abi), codeHash);
-<<<<<<< HEAD
-            auto schedule = bcos::executor::VMSchedule();
-            result.gas_left -= result.output_size * schedule.createDataGas;
-            result.create_address = m_newContractAddress;
-        }
-        else
-        {
-            co_await m_rollbackableStorage.rollback(savepoint);
-            co_await m_rollbackableTransientStorage.rollback(transientSavepoint);
-=======
-
-            result.gas_left -= result.output_size * vmSchedule().createDataGas;
+            result.gas_left -= result.output_size * bcos::executor::VMSchedule().createDataGas;
             result.create_address = message().code_address;
 
             // Clear the output
@@ -610,7 +517,6 @@
             }
             result.output_data = nullptr;
             result.output_size = 0;
->>>>>>> 73e385f8
         }
 
         co_return result;
@@ -634,7 +540,8 @@
             }
         }
 
-        m_executable = co_await getExecutable(m_rollbackableStorage, message().code_address);
+        m_executable =
+            co_await getExecutable(m_rollbackableStorage, message().code_address, m_revision);
         if (m_executable && hasPrecompiledPrefix(m_executable->m_code->data()))
         {
             if (std::holds_alternative<const evmc_message*>(m_message))
@@ -687,42 +594,28 @@
 
     task::Task<EVMCResult> executeCall()
     {
-<<<<<<< HEAD
-        auto savepoint = m_rollbackableStorage.current();
-        auto transientSavepoint = m_rollbackableTransientStorage.current();
-=======
         auto& ref = message();
->>>>>>> 73e385f8
         if (m_preparedPrecompiled != nullptr)
         {
             co_return transaction_executor::callPrecompiled(*m_preparedPrecompiled,
                 m_rollbackableStorage, m_blockHeader, ref, m_origin, buildLegacyExternalCaller(),
                 m_precompiledManager, m_contextID, m_seq, m_ledgerConfig.authCheckStatus());
         }
-<<<<<<< HEAD
-        auto result = m_executable->m_vmInstance.execute(interface, this, m_mode, &m_message,
-            (const uint8_t*)m_executable->m_code->data(), m_executable->m_code->size());
-        if (result.status_code != 0)
-        {
-            HOST_CONTEXT_LOG(DEBUG) << "Execute transaction failed, status: " << result.status_code;
-            co_await m_rollbackableStorage.rollback(savepoint);
-            co_await m_rollbackableTransientStorage.rollback(transientSavepoint);
-        }
-=======
         else
         {
             if (!m_executable)
             {
-                m_executable = co_await getExecutable(m_rollbackableStorage, ref.code_address);
-            }
->>>>>>> 73e385f8
+                m_executable =
+                    co_await getExecutable(m_rollbackableStorage, ref.code_address, m_revision);
+            }
 
             if (!m_executable)
             {
                 BOOST_THROW_EXCEPTION(NotFoundCodeError());
             }
-            co_return m_executable->m_vmInstance.execute(interface, this, mode, std::addressof(ref),
-                (const uint8_t*)m_executable->m_code->data(), m_executable->m_code->size());
+            co_return m_executable->m_vmInstance.execute(interface, this, m_revision,
+                std::addressof(ref), (const uint8_t*)m_executable->m_code->data(),
+                m_executable->m_code->size());
         }
     }
 };
