#------------------------------------------------------------------------------
# Top-level CMake file for FISCO-BCOS.
# ------------------------------------------------------------------------------
# This file is part of FISCO-BCOS.
#
# FISCO-BCOS is free software: you can redistribute it and/or modify
# it under the terms of the GNU General Public License as published by
# the Free Software Foundation, either version 3 of the License, or
# (at your option) any later version.
#
# FISCO-BCOS is distributed in the hope that it will be useful,
# but WITHOUT ANY WARRANTY; without even the implied warranty of
# MERCHANTABILITY or FITNESS FOR A PARTICULAR PURPOSE.  See the
# GNU General Public License for more details.
#
# You should have received a copy of the GNU General Public License
# along with FISCO-BCOS.  If not, see <http://www.gnu.org/licenses/>
#
# (c) 2016-2018 fisco-dev contributors.
#------------------------------------------------------------------------------

cmake_minimum_required(VERSION 3.4)
set(FISCO_BCOS_CMAKE_DIR "${CMAKE_CURRENT_LIST_DIR}/cmake" CACHE PATH "The path to the cmake directory")
list(APPEND CMAKE_MODULE_PATH ${FISCO_BCOS_CMAKE_DIR})

project(FISCO-BCOS VERSION "2.4.0")
# Suffix like "-rc1" e.t.c. to append to versions wherever needed.
set(VERSION_SUFFIX "")

find_package(Git QUIET)
if(GIT_FOUND AND EXISTS "${PROJECT_SOURCE_DIR}/.git")
    option(GIT_SUBMODULE "Check submodules during build" ON)
    if(GIT_SUBMODULE)
        execute_process(COMMAND ${GIT_EXECUTABLE} submodule update --init --recursive --remote
                        WORKING_DIRECTORY ${CMAKE_CURRENT_SOURCE_DIR}
                        RESULT_VARIABLE GIT_SUBMOD_RESULT)
<<<<<<< HEAD

        execute_process(COMMAND ${GIT_EXECUTABLE} checkout release-2.3.0-bsn
                        WORKING_DIRECTORY ${CMAKE_CURRENT_SOURCE_DIR}/evmc
                        RESULT_VARIABLE ERROR)
=======
        execute_process(COMMAND ${GIT_EXECUTABLE} checkout 2f757f79f1f304bfc56a24ed2f8b342c891c0594
                        WORKING_DIRECTORY ${CMAKE_CURRENT_SOURCE_DIR}/evmc
                        RESULT_VARIABLE CHECKOUT_OUTPUT_RESULT)
>>>>>>> 14024247
        if(NOT GIT_SUBMOD_RESULT EQUAL "0")
            message(FATAL_ERROR "git submodule update --init failed with ${GIT_SUBMOD_RESULT}, please checkout submodules")
        endif()
    endif()
endif()

if(NOT EXISTS "${CMAKE_SOURCE_DIR}/evmc/.git")
    message(FATAL_ERROR "The submodules were not downloaded! GIT_SUBMODULE was turned off or failed. Please execute:\n  git submodule update --init")
endif()

set(CMAKE_SKIP_INSTALL_ALL_DEPENDENCY On)

# basic setting
include(EthOptions)
include(EthCompilerSettings)
include(EthDependencies)

# install dependencies
include(ProjectTBB)
include(ProjectSnappy)
include(ProjectLevelDB)
include(ProjectRocksDB)
include(ProjectMHD)
include(ProjectCryptopp)
include(ProjectSecp256k1)
include(ProjectJsonCpp)
include(ProjectJsonRpcCpp)
include(ProjectTASSL)
include(ProjectBoost)
include(ProjectLibzdb)
include(ProjectTCMalloc)
if (CRYPTO_EXTENSION)
    include(ProjectPaillier)
    include(ProjectGroupSig)
endif()

include_directories("${CMAKE_SOURCE_DIR}" "evmc/include")

configure_project(TESTS)
add_subdirectory(libchannelserver)
add_subdirectory(libdevcore)
add_subdirectory(libdevcrypto)
add_subdirectory(libethcore)
add_subdirectory(evmc)
add_subdirectory(libinterpreter)
add_subdirectory(libevm)
add_subdirectory(libstat)
add_subdirectory(libtxpool)
add_subdirectory(libstorage)
add_subdirectory(libprecompiled)
add_subdirectory(libnetwork)
add_subdirectory(libp2p)
add_subdirectory(libexecutive)
add_subdirectory(libmptstate)
add_subdirectory(libblockverifier)
add_subdirectory(libstoragestate)
add_subdirectory(libblockchain)
add_subdirectory(libsync)
add_subdirectory(libconsensus)
add_subdirectory(libledger)
add_subdirectory(librpc)
add_subdirectory(libinitializer)
add_subdirectory(libsecurity)
add_subdirectory(libeventfilter)
# generate executable binary fisco-bcos
add_subdirectory(fisco-bcos)


if (TESTS)
    enable_testing()
    set(CTEST_OUTPUT_ON_FAILURE TRUE)
    add_subdirectory(test)
endif()

find_package(Doxygen QUIET)
if(DOXYGEN_FOUND)
# Requirements: doxygen graphviz
  set(doxyfile_in ${CMAKE_CURRENT_SOURCE_DIR}/.Doxyfile.in)
  set(doxyfile ${CMAKE_CURRENT_BINARY_DIR}/Doxyfile)
  configure_file(${doxyfile_in} ${doxyfile} @ONLY)
# Add doc target
add_custom_target(doc COMMAND ${DOXYGEN_EXECUTABLE} ${doxyfile}
                       WORKING_DIRECTORY ${CMAKE_CURRENT_BINARY_DIR}
                       COMMENT "Generating documentation with Doxygen..." VERBATIM)
elseif()
  message(WARNING "Doxygen is needed to build the documentation. Please install doxygen and graphviz") 
endif()<|MERGE_RESOLUTION|>--- conflicted
+++ resolved
@@ -34,16 +34,9 @@
         execute_process(COMMAND ${GIT_EXECUTABLE} submodule update --init --recursive --remote
                         WORKING_DIRECTORY ${CMAKE_CURRENT_SOURCE_DIR}
                         RESULT_VARIABLE GIT_SUBMOD_RESULT)
-<<<<<<< HEAD
-
-        execute_process(COMMAND ${GIT_EXECUTABLE} checkout release-2.3.0-bsn
-                        WORKING_DIRECTORY ${CMAKE_CURRENT_SOURCE_DIR}/evmc
-                        RESULT_VARIABLE ERROR)
-=======
         execute_process(COMMAND ${GIT_EXECUTABLE} checkout 2f757f79f1f304bfc56a24ed2f8b342c891c0594
                         WORKING_DIRECTORY ${CMAKE_CURRENT_SOURCE_DIR}/evmc
                         RESULT_VARIABLE CHECKOUT_OUTPUT_RESULT)
->>>>>>> 14024247
         if(NOT GIT_SUBMOD_RESULT EQUAL "0")
             message(FATAL_ERROR "git submodule update --init failed with ${GIT_SUBMOD_RESULT}, please checkout submodules")
         endif()
