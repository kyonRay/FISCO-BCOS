#------------------------------------------------------------------------------
# Top-level CMake file for FISCO-BCOS.
# ------------------------------------------------------------------------------
# This file is part of FISCO-BCOS.
#
# FISCO-BCOS is free software: you can redistribute it and/or modify
# it under the terms of the GNU General Public License as published by
# the Free Software Foundation, either version 3 of the License, or
# (at your option) any later version.
#
# FISCO-BCOS is distributed in the hope that it will be useful,
# but WITHOUT ANY WARRANTY; without even the implied warranty of
# MERCHANTABILITY or FITNESS FOR A PARTICULAR PURPOSE.  See the
# GNU General Public License for more details.
#
# You should have received a copy of the GNU General Public License
# along with FISCO-BCOS.  If not, see <http://www.gnu.org/licenses/>
#
# (c) 2016-2018 fisco-dev contributors.
#------------------------------------------------------------------------------

cmake_minimum_required(VERSION 3.12)
set(FISCO_BCOS_CMAKE_DIR "${CMAKE_CURRENT_LIST_DIR}/cmake" CACHE PATH "The path to the cmake directory")
list(APPEND CMAKE_MODULE_PATH ${FISCO_BCOS_CMAKE_DIR})
set(CMAKE_OSX_DEPLOYMENT_TARGET "10.13" CACHE STRING "Minimum OS X deployment version")

<<<<<<< HEAD
=======

>>>>>>> 27862288
project(FISCO-BCOS VERSION "2.8.0")
# Suffix like "-rc1" e.t.c. to append to versions wherever needed.
set(VERSION_SUFFIX "")

find_package(Git QUIET)
if(NOT GIT_FOUND)
  message(FATAL_ERROR "Please install git")
endif()

set(CMAKE_SKIP_INSTALL_ALL_DEPENDENCY ON)

# basic setting
include(Options)
configure_project()
include(CompilerSettings)
include(Dependencies)

# install dependencies
include(ProjectTBB)
include(ProjectSnappy)
include(ProjectLevelDB)
include(ProjectRocksDB)
include(ProjectMHD)
include(ProjectCryptopp)
include(ProjectSecp256k1)
include(ProjectJsonCpp)
include(ProjectJsonRpcCpp)
include(ProjectBoost)
include(ProjectLibzdb)
include(ProjectTCMalloc)
include(ProjectLibFF)
include(ProjectPaillier)
include(ProjectGroupSig)
include(ProjectEVMC)
include(ProjectVRF)
include(ProjectEVMONE)
include(ProjectTASSL)

if(USE_HSM_SDF)
  include(ProjectSDF)
endif()

include_directories("${CMAKE_SOURCE_DIR}")

add_subdirectory(libchannelserver)
add_subdirectory(libdevcore)
add_subdirectory(libdevcrypto)
add_subdirectory(libethcore)
# add_subdirectory(libinterpreter)
add_subdirectory(libstat)
add_subdirectory(libflowlimit)
add_subdirectory(libtxpool)
add_subdirectory(libstorage)
add_subdirectory(libprecompiled)
add_subdirectory(libnetwork)
add_subdirectory(libp2p)
add_subdirectory(libexecutive)
add_subdirectory(libmptstate)
add_subdirectory(libblockverifier)
add_subdirectory(libstoragestate)
add_subdirectory(libblockchain)
add_subdirectory(libsync)
add_subdirectory(libconsensus)
add_subdirectory(libledger)
add_subdirectory(librpc)
add_subdirectory(libinitializer)
add_subdirectory(libsecurity)
add_subdirectory(libeventfilter)
# generate executable binary fisco-bcos
add_subdirectory(fisco-bcos)


if (TESTS)
    enable_testing()
    set(CTEST_OUTPUT_ON_FAILURE TRUE)
    add_subdirectory(test)
endif()

find_package(Doxygen QUIET)
if(DOXYGEN_FOUND)
# Requirements: doxygen graphviz
  set(doxyfile_in ${CMAKE_CURRENT_SOURCE_DIR}/.Doxyfile.in)
  set(doxyfile ${CMAKE_CURRENT_BINARY_DIR}/Doxyfile)
  configure_file(${doxyfile_in} ${doxyfile} @ONLY)
# Add doc target
add_custom_target(doc COMMAND ${DOXYGEN_EXECUTABLE} ${doxyfile}
                       WORKING_DIRECTORY ${CMAKE_CURRENT_BINARY_DIR}
                       COMMENT "Generating documentation with Doxygen..." VERBATIM)
elseif()
  message(WARNING "Doxygen is needed to build the documentation. Please install doxygen and graphviz")
endif()<|MERGE_RESOLUTION|>--- conflicted
+++ resolved
@@ -24,10 +24,6 @@
 list(APPEND CMAKE_MODULE_PATH ${FISCO_BCOS_CMAKE_DIR})
 set(CMAKE_OSX_DEPLOYMENT_TARGET "10.13" CACHE STRING "Minimum OS X deployment version")
 
-<<<<<<< HEAD
-=======
-
->>>>>>> 27862288
 project(FISCO-BCOS VERSION "2.8.0")
 # Suffix like "-rc1" e.t.c. to append to versions wherever needed.
 set(VERSION_SUFFIX "")
