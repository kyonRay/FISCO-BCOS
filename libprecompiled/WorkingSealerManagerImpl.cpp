--- conflicted
+++ resolved
@@ -336,7 +336,7 @@
         BOOST_THROW_EXCEPTION(PrecompiledException(
             "Open system configuration table failed! tableName: " + SYS_CONFIG));
     }
-    auto notifyRotateFlagInfo = getSystemConfigByKey(
+    auto notifyRotateFlagInfo = getSysConfigByKey(
         m_sysConfigTable, INTERNAL_SYSTEM_KEY_NOTIFY_ROTATE, m_context->blockInfo().number);
     m_notifyNextLeaderRotateSetted = false;
     if (notifyRotateFlagInfo->first != "")
@@ -349,7 +349,7 @@
         return true;
     }
     // get epoch_sealer_num from the table
-    auto epochSealersInfo = getSystemConfigByKey(
+    auto epochSealersInfo = getSysConfigByKey(
         m_sysConfigTable, SYSTEM_KEY_RPBFT_EPOCH_SEALER_NUM, m_context->blockInfo().number);
     m_configuredEpochSealersSize = boost::lexical_cast<int64_t>(epochSealersInfo->first);
     PRECOMPILED_LOG(DEBUG) << LOG_DESC("shouldRotate: get epoch_sealer_num")
@@ -370,11 +370,7 @@
         return true;
     }
     // get epoch_block_num from the table
-<<<<<<< HEAD
-    auto epochBlockInfo = getSystemConfigByKey(
-=======
-    auto epochBlockInfo = getSysteConfigByKey(
->>>>>>> 27862288
+    auto epochBlockInfo = getSysConfigByKey(
         m_context->stateStorage(), SYSTEM_KEY_RPBFT_EPOCH_BLOCK_NUM, m_context->blockInfo().number);
     auto epochBlockNum = boost::lexical_cast<int64_t>(epochBlockInfo->first);
     if ((m_context->blockInfo().number - epochBlockInfo->second) % epochBlockNum == 0)
