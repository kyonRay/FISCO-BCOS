--- conflicted
+++ resolved
@@ -24,6 +24,7 @@
 #include "libstorage/EntriesPrecompiled.h"
 #include "libstorage/TableFactoryPrecompiled.h"
 #include <json/json.h>
+#include <json_spirit/JsonSpiritHeaders.h>
 #include <libdevcore/Common.h>
 #include <libdevcore/easylog.h>
 #include <libdevcrypto/Hash.h>
@@ -72,7 +73,6 @@
         Table::Ptr table = openTable(context, tableName);
         if (table)
         {
-<<<<<<< HEAD
             Entry::Ptr entry = table->newEntry();
             int parseEntryResult = parseEntry(entryStr, entry);
             if (parseEntryResult != CODE_SUCCESS)
@@ -82,13 +82,6 @@
             }
             int result = table->insert(key, entry, std::make_shared<AccessOptions>(origin));
             out = abi.abiIn("", u256(result));
-=======
-            auto entries = table->select(key, table->newCondition());
-            auto entriesPrecompiled = std::make_shared<EntriesPrecompiled>();
-            // entriesPrecompiled->setEntries(entries);
-            auto newAddress = context->registerPrecompiled(entriesPrecompiled);
-            out = abi.abiIn("", newAddress);
->>>>>>> bed1980c
         }
         else
         {
