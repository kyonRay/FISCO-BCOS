--- conflicted
+++ resolved
@@ -274,11 +274,7 @@
  * @param _num: the current block number
  * @return: {value, enableNumber}
  */
-<<<<<<< HEAD
-std::shared_ptr<std::pair<std::string, int64_t>> dev::precompiled::getSystemConfigByKey(
-=======
-std::shared_ptr<std::pair<std::string, int64_t>> dev::precompiled::getSysteConfigByKey(
->>>>>>> 27862288
+std::shared_ptr<std::pair<std::string, int64_t>> dev::precompiled::getSysConfigByKey(
     dev::storage::Storage::Ptr _stateStorage, std::string const& _key, int64_t const& _num)
 {
     std::shared_ptr<std::pair<std::string, int64_t>> result =
@@ -294,11 +290,8 @@
     auto values = _stateStorage->select(_num, tableInfo, _key, condition);
     if (!values || values->size() != 1)
     {
-<<<<<<< HEAD
-=======
         PRECOMPILED_LOG(ERROR) << LOG_DESC("[#getSystemConfigByKey]Select error")
                                << LOG_KV("key", _key);
->>>>>>> 27862288
         // FIXME: throw exception here, or fatal error
         return result;
     }
@@ -328,11 +321,7 @@
  * @param _num: current blockNumber
  * @return: {value, enableNumber}
  */
-<<<<<<< HEAD
-std::shared_ptr<std::pair<std::string, int64_t>> dev::precompiled::getSystemConfigByKey(
-=======
-std::shared_ptr<std::pair<std::string, int64_t>> dev::precompiled::getSysteConfigByKey(
->>>>>>> 27862288
+std::shared_ptr<std::pair<std::string, int64_t>> dev::precompiled::getSysConfigByKey(
     dev::storage::Table::Ptr _sysConfigTable, std::string const& _key, int64_t const& _num)
 {
     std::shared_ptr<std::pair<std::string, int64_t>> result =
