/*
 * @CopyRight:
 * FISCO-BCOS is free software: you can redistribute it and/or modify
 * it under the terms of the GNU General Public License as published by
 * the Free Software Foundation, either version 3 of the License, or
 * (at your option) any later version.
 *
 * FISCO-BCOS is distributed in the hope that it will be useful,
 * but WITHOUT ANY WARRANTY; without even the implied warranty of
 * MERCHANTABILITY or FITNESS FOR A PARTICULAR PURPOSE.  See the
 * GNU General Public License for more details.
 *
 * You should have received a copy of the GNU General Public License
 * along with FISCO-BCOS.  If not, see <http://www.gnu.org/licenses/>
 * (c) 2016-2018 fisco-dev contributors.
 */
/** @file ParallelConfigPrecompiled.cpp
 *  @author jimmyshi
 *  @date 20190315
 */

#include "ParallelConfigPrecompiled.h"
#include <libstorage/EntriesPrecompiled.h>
#include <libstorage/TableFactoryPrecompiled.h>

using namespace std;
using namespace dev;
using namespace dev::eth;
using namespace dev::storage;
using namespace dev::precompiled;
using namespace dev::blockverifier;

/*
    table name: PARA_CONFIG_TABLE_PREFIX_CONTRACTADDR_
    | key      | index | selector   | functionName                    | criticalSize |
    | -------- | ----- | ---------- | ------------------------------- | ------------ |
    | parallel | 0     | 0x12345678 | transfer(string,string,uint256) | 2            |
    | parallel | 1     | 0x23456789 | set(string,uint256)             | 1            |
*/

const string PARA_KEY = "parallel";
const string PARA_SELECTOR = "selector";
const string PARA_FUNC_NAME = "functionName";
const string PARA_CRITICAL_SIZE = "criticalSize";

const string PARA_CONFIG_REGISTER_METHOD_ADDR_STR_UINT =
    "registerParallelFunctionInternal(address,string,uint256)";
const string PARA_CONFIG_UNREGISTER_METHOD_ADDR_STR =
    "unregisterParallelFunctionInternal(address,string)";

const string PARA_KEY_NAME = PARA_KEY;
const string PARA_VALUE_NAMES = PARA_SELECTOR + "," + PARA_FUNC_NAME + "," + PARA_CRITICAL_SIZE;


ParallelConfigPrecompiled::ParallelConfigPrecompiled()
{
    name2Selector[PARA_CONFIG_REGISTER_METHOD_ADDR_STR_UINT] =
        getFuncSelector(PARA_CONFIG_REGISTER_METHOD_ADDR_STR_UINT);
    name2Selector[PARA_CONFIG_UNREGISTER_METHOD_ADDR_STR] =
        getFuncSelector(PARA_CONFIG_UNREGISTER_METHOD_ADDR_STR);
}

string ParallelConfigPrecompiled::toString()
{
    return "ParallelConfig";
}

bytes ParallelConfigPrecompiled::call(
    dev::blockverifier::ExecutiveContext::Ptr context, bytesConstRef param, Address const& origin)
{
    // parse function name
    uint32_t func = getParamFunc(param);
    bytesConstRef data = getParamData(param);

    ContractABI abi;
    bytes out;

    if (func == name2Selector[PARA_CONFIG_REGISTER_METHOD_ADDR_STR_UINT])
    {
        registerParallelFunction(context, data, origin, out);
    }
    else if (func == name2Selector[PARA_CONFIG_UNREGISTER_METHOD_ADDR_STR])
    {
        unregisterParallelFunction(context, data, origin, out);
    }
    else
    {
        PRECOMPILED_LOG(ERROR) << LOG_BADGE("ParallelConfigPrecompiled")
                               << LOG_DESC("call undefined function") << LOG_KV("func", func);
    }
    return out;
}

Table::Ptr ParallelConfigPrecompiled::openTable(dev::blockverifier::ExecutiveContext::Ptr context,
    Address const& contractAddress, Address const& origin, bool needCreate)
{
<<<<<<< HEAD
    string tableName = "_parallel_func_" + contractAddress.hex() + "_";
=======
    string tableName = PARA_CONFIG_TABLE_PREFIX + contractAddress.hex() + "_";
>>>>>>> 4da3c1ba
    TableFactoryPrecompiled::Ptr tableFactoryPrecompiled =
        dynamic_pointer_cast<TableFactoryPrecompiled>(context->getPrecompiled(Address(0x1001)));
    if (!tableFactoryPrecompiled)
    {
        PRECOMPILED_LOG(ERROR) << LOG_BADGE("ParallelConfigPrecompiled")
                               << LOG_DESC("TableFactoryPrecompiled has not been initrailized");
        return nullptr;
    }

    auto table =
        tableFactoryPrecompiled->getMemoryTableFactory()->openTable(tableName, false, false);

    if (!table && needCreate)
    {  //__dat_transfer__ is not exist, then create it first.
        table = tableFactoryPrecompiled->getMemoryTableFactory()->createTable(
            tableName, PARA_KEY_NAME, PARA_VALUE_NAMES, false, origin, false);

        PRECOMPILED_LOG(DEBUG) << LOG_BADGE("ParallelConfigPrecompiled") << LOG_DESC("open table")
                               << LOG_DESC(" create parallel config table. ")
                               << LOG_KV("tableName", tableName);
    }

    return table;
}

void ParallelConfigPrecompiled::registerParallelFunction(
    dev::blockverifier::ExecutiveContext::Ptr context, bytesConstRef data, Address const& origin,
    bytes& out)
{
    // registerParallelFunctionInternal(address,string,uint256)
    // registerParallelFunctionInternal(address contractAddress, string functionName, uint256
    // criticalSize)

    Address contractAddress;
    string functionName;
    u256 criticalSize;

    ContractABI abi;
    abi.abiOut(data, contractAddress, functionName, criticalSize);
    uint32_t selector = getFuncSelector(functionName);

    Table::Ptr table = openTable(context, contractAddress, origin);
    if (table && table.get())
    {
        Entry::Ptr entry = table->newEntry();
        entry->setField(PARA_SELECTOR, to_string(selector));
        entry->setField(PARA_FUNC_NAME, functionName);
        entry->setField(PARA_CRITICAL_SIZE, toBigEndianString(criticalSize));

        Condition::Ptr cond = table->newCondition();
        cond->EQ(PARA_SELECTOR, to_string(selector));
        auto entries = table->select(PARA_KEY, cond);
        if (entries->size() == 0)
        {
            table->insert(PARA_KEY, entry, make_shared<AccessOptions>(origin), false);
        }
        else
        {
            table->update(PARA_KEY, entry, cond, make_shared<AccessOptions>(origin));
        }

        out = abi.abiIn("", u256(CODE_SUCCESS));
        PRECOMPILED_LOG(DEBUG) << LOG_BADGE("PARA") << LOG_DESC("registerParallelFunction success")
                               << LOG_KV(PARA_SELECTOR, to_string(selector))
                               << LOG_KV(PARA_FUNC_NAME, functionName)
                               << LOG_KV(PARA_CRITICAL_SIZE, criticalSize);
    }
}

void ParallelConfigPrecompiled::unregisterParallelFunction(
    dev::blockverifier::ExecutiveContext::Ptr context, bytesConstRef data, Address const& origin,
    bytes& out)
{
    // unregisterParallelFunctionInternal(address,string)
    // unregisterParallelFunctionInternal(address contractAddress, string functionName)
    Address contractAddress;
    string functionName;

    ContractABI abi;
    abi.abiOut(data, contractAddress, functionName);
    uint32_t selector = getFuncSelector(functionName);

    Table::Ptr table = openTable(context, contractAddress, origin);
    if (table && table.get())
    {
        Condition::Ptr cond = table->newCondition();
        cond->EQ(PARA_SELECTOR, to_string(selector));
        table->remove(PARA_KEY, cond, make_shared<AccessOptions>(origin));
    }
    out = abi.abiIn("", u256(CODE_SUCCESS));
    PRECOMPILED_LOG(DEBUG) << LOG_BADGE("PARA") << LOG_DESC("unregisterParallelFunction success")
                           << LOG_KV(PARA_SELECTOR, to_string(selector));
}


ParallelConfig::Ptr ParallelConfigPrecompiled::getParallelConfig(
    dev::blockverifier::ExecutiveContext::Ptr context, Address const& contractAddress,
    uint32_t selector, Address const& origin)
{
    Table::Ptr table = openTable(context, contractAddress, origin, false);
    if (!table || !table.get())
    {
        return nullptr;
    }
    Condition::Ptr cond = table->newCondition();
    cond->EQ(PARA_SELECTOR, to_string(selector));
    auto entries = table->select(PARA_KEY, cond);
    if (entries->size() == 0)
    {
        return nullptr;
    }
    else
    {
        auto entry = entries->get(0);
        string funtionName = entry->getField(PARA_FUNC_NAME);
        u256 criticalSize = fromBigEndian<u256, string>(entry->getField(PARA_CRITICAL_SIZE));
        return make_shared<ParallelConfig>(ParallelConfig{funtionName, criticalSize});
    }
}<|MERGE_RESOLUTION|>--- conflicted
+++ resolved
@@ -94,11 +94,7 @@
 Table::Ptr ParallelConfigPrecompiled::openTable(dev::blockverifier::ExecutiveContext::Ptr context,
     Address const& contractAddress, Address const& origin, bool needCreate)
 {
-<<<<<<< HEAD
-    string tableName = "_parallel_func_" + contractAddress.hex() + "_";
-=======
     string tableName = PARA_CONFIG_TABLE_PREFIX + contractAddress.hex() + "_";
->>>>>>> 4da3c1ba
     TableFactoryPrecompiled::Ptr tableFactoryPrecompiled =
         dynamic_pointer_cast<TableFactoryPrecompiled>(context->getPrecompiled(Address(0x1001)));
     if (!tableFactoryPrecompiled)
