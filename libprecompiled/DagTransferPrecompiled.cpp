--- conflicted
+++ resolved
@@ -143,15 +143,6 @@
 Table::Ptr DagTransferPrecompiled::openTable(
     dev::blockverifier::ExecutiveContext::Ptr context, Address const& origin)
 {
-<<<<<<< HEAD
-    // PRECOMPILED_LOG(DEBUG) << LOG_BADGE("DagTransferPrecompiled") << LOG_DESC("open table")
-    //                       << LOG_KV("tableName", tableName);
-
-    TableFactoryPrecompiled::Ptr tableFactoryPrecompiled =
-        std::dynamic_pointer_cast<TableFactoryPrecompiled>(
-            context->getPrecompiled(Address(0x1001)));
-    return tableFactoryPrecompiled->getMemoryTableFactory()->openTable(tableName);
-=======
     TableFactoryPrecompiled::Ptr tableFactoryPrecompiled =
         std::dynamic_pointer_cast<TableFactoryPrecompiled>(
             context->getPrecompiled(Address(0x1001)));
@@ -166,7 +157,7 @@
     }
 
     return table;
->>>>>>> 7d8414ed
+
 }
 
 bytes DagTransferPrecompiled::call(
