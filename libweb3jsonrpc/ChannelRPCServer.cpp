--- conflicted
+++ resolved
@@ -1,19 +1,18 @@
-<<<<<<< HEAD
 /*
-	This file is part of cpp-ethereum.
-
-	cpp-ethereum is free software: you can redistribute it and/or modify
+	This file is part of FISCO-BCOS.
+
+	FISCO-BCOS is free software: you can redistribute it and/or modify
 	it under the terms of the GNU General Public License as published by
 	the Free Software Foundation, either version 3 of the License, or
 	(at your option) any later version.
 
-	cpp-ethereum is distributed in the hope that it will be useful,
+	FISCO-BCOS is distributed in the hope that it will be useful,
 	but WITHOUT ANY WARRANTY; without even the implied warranty of
 	MERCHANTABILITY or FITNESS FOR A PARTICULAR PURPOSE.  See the
 	GNU General Public License for more details.
 
 	You should have received a copy of the GNU General Public License
-	along with cpp-ethereum.  If not, see <http://www.gnu.org/licenses/>.
+	along with FISCO-BCOS.  If not, see <http://www.gnu.org/licenses/>.
 */
 /**
  * @file: ChannelRPCServer.cpp
@@ -55,937 +54,6 @@
 		LOG(INFO) << "启动ChannelRPCServer: " << _listenAddr << ":" << _listenPort;
 
 		_ioService = std::make_shared<boost::asio::io_service>();
-		std::shared_ptr<boost::asio::ssl::context> sslContext = std::make_shared<boost::asio::ssl::context>(boost::asio::ssl::context::sslv23);
-
-		sslContext->load_verify_file(getDataDir() + "ca.crt");
-		sslContext->use_certificate_chain_file(getDataDir() + "server.crt");
-		sslContext->use_private_key_file(getDataDir() + "server.key", boost::asio::ssl::context_base::pem);
-
-		_server = make_shared<dev::channel::ChannelServer>();
-		_server->setIOService(_ioService);
-		_server->setSSLContext(sslContext);
-
-		_server->setEnableSSL(true);
-		_server->setBind(_listenAddr, _listenPort);
-
-		std::function<void(dev::channel::ChannelException, dev::channel::ChannelSession::Ptr)> fp = std::bind(&ChannelRPCServer::onConnect, shared_from_this(), std::placeholders::_1, std::placeholders::_2);
-		_server->setConnectionHandler(fp);
-
-		_server->run();
-
-		LOG(INFO) << "ChannelRPCServer started";
-
-		_running = true;
-		_topicThread = std::make_shared<std::thread>([ = ]() {
-			pthread_setThreadName("ChannelHeartBeat" );
-
-			while (_running) {
-				sleep(1);
-				try {
-					_host.lock()->sendTopicsMessage(p2p::NodeID(), 0, _host.lock()->getTopicsSeq(), std::make_shared<std::set<std::string> >());
-				}
-				catch (std::exception &e) {
-					LOG(ERROR) << "发送topics错误:" << e.what();
-				}
-			}
-		});
-
-		_topicThread->detach();
-
-	}
-
-	return true;
-}
-
-bool ChannelRPCServer::StopListening()
-{
-	if (_running) {
-		_ioService->stop();
-	}
-
-	_running = false;
-
-	return true;
-}
-
-bool ChannelRPCServer::SendResponse(const std::string& _response, void* _addInfo) {
-	std::string addInfo = *((std::string*)_addInfo);
-
-	std::lock_guard<std::mutex> lock(_seqMutex);
-	auto it = _seq2session.find(addInfo);
-
-	delete (std::string*)_addInfo;
-
-	if (it != _seq2session.end()) {
-		LOG(INFO) << "发送ethereum响应 seq：" << it->first << " response:" << _response;
-
-		std::shared_ptr<bytes> resp(new bytes());
-
-		dev::channel::Message::Ptr message = make_shared<dev::channel::Message>();
-		message->setSeq(it->first);
-		message->setResult(0);
-		message->setType(0x12);
-		message->setData((const byte*)_response.data(), _response.size());
-
-		it->second->asyncSendMessage(message, dev::channel::ChannelSession::CallbackType(), 0);
-
-		_seq2session.erase(it);
-	}
-	else {
-		LOG(ERROR) << "未找到来源seq，可能已超时:" << addInfo;
-	}
-
-	return false;
-}
-
-void dev::ChannelRPCServer::removeSession(int sessionID) {
-	std::lock_guard<std::mutex> lock(_sessionMutex);
-	auto it = _sessions.find(sessionID);
-
-	if (it != _sessions.end()) {
-		_sessions.erase(it);
-	}
-}
-
-void ChannelRPCServer::onConnect(dev::channel::ChannelException e, dev::channel::ChannelSession::Ptr session) {
-	if (e.errorCode() == 0) {
-		LOG(INFO) << "channel收到新连接";
-
-		auto sessionID = ++_sessionCount;
-		{
-			std::lock_guard<std::mutex> lock(_sessionMutex);
-		_sessions.insert(std::make_pair(sessionID, session));
-		}
-
-		std::function<void(dev::channel::ChannelException, dev::channel::Message::Ptr)> fp =
-		    std::bind(&dev::ChannelRPCServer::onClientRequest,
-		              shared_from_this(), session, std::placeholders::_1,
-		              std::placeholders::_2);
-		session->setMessageHandler(fp);
-
-		session->run();
-		LOG(INFO) << "开始接收数据";
-	}
-	else {
-		LOG(ERROR) << "连接错误: " << e.errorCode() << ", " << e.what();
-	}
-}
-
-void ChannelRPCServer::onDisconnect(dev::channel::ChannelException e, dev::channel::ChannelSession::Ptr session) {
-	LOG(ERROR) << "移除该session: " << session->host() << ":" << session->port() << " 成功";
-
-	{
-		std::lock_guard<std::mutex> lock(_sessionMutex);
-	for (auto it : _sessions) {
-		if (it.second == session) {
-			_sessions.erase(it.first);
-			break;
-		}
-	}
-	}
-
-	updateHostTopics();
-}
-
-void dev::ChannelRPCServer::onClientRequest(dev::channel::ChannelSession::Ptr session, dev::channel::ChannelException e, dev::channel::Message::Ptr message) {
-	if (e.errorCode() == 0) {
-		LOG(INFO) << "接收来自sdk消息 length:" << message->length() << " type:" << message->type() << " sessionID:" << message->seq();
-
-		switch (message->type()) {
-		case 0x20:
-		case 0x21:
-			onClientMessage(session, message);
-			break;
-		case 0x12:
-			onClientEthereumRequest(session, message);
-			break;
-		case 0x13:
-		{
-			std::string data((char*)message->data(), message->dataSize());
-
-			if (data == "0") {
-				data = "1";
-				message->setData((const byte*)data.data(), data.size());
-				session->asyncSendMessage(message, dev::channel::ChannelSession::CallbackType(), 0);
-			}
-			else if (data == "1") {
-			}
-			break;
-		}
-		case 0x30:
-		case 0x31:
-			onClientChannelRequest(session, message);
-			break;
-		case 0x32:
-			onClientTopicRequest(session, message);
-			break;
-		default:
-			LOG(ERROR) << "未知客户端消息类型: " << message->type();
-			break;
-		}
-	}
-	else {
-		LOG(ERROR) << "错误: " << e.errorCode() << ", " << e.what();
-
-		onDisconnect(dev::channel::ChannelException(), session);
-	}
-}
-
-void dev::ChannelRPCServer::onClientMessage(dev::channel::ChannelSession::Ptr session, dev::channel::Message::Ptr message) {
-	LOG(DEBUG) << "收到来自sdk的链上链下消息";
-
-	if (message->dataSize() < 128) {
-		//长度不足
-		LOG(ERROR) << "非法链上链下消息，长度过短:" << message->dataSize();
-		return;
-	}
-
-	LOG(DEBUG) << "目的node:" << std::string((char*)message->data(), 128);
-
-	h512 nodeID(std::string((char*)message->data(), 128), dev::h512::FromHex);
-
-	int result = 0;
-	try {
-		std::lock_guard<std::mutex> lock(_seqMutex);
-		auto it = _seq2session.insert(std::make_pair(message->seq(), session));
-		if (it.second == false) {
-			LOG(DEBUG) << "seq已存在";
-			it.first->second = session;
-		}
-
-		auto buffer = std::make_shared<bytes>();
-		message->encode(*buffer);
-
-		LOG(DEBUG) << "打包消息到其他node:" << buffer->size();
-
-		_host.lock()->sendCustomMessage(nodeID, buffer);
-	}
-	catch (exception &e) {
-		LOG(ERROR) << "链上链下消息发往对端节点错误，返回100:" << e.what();
-		result = REMOTE_PEER_UNAVAILIBLE;
-
-		message->setType(0x21);
-		message->setResult(result);
-		message->clearData();
-
-		session->asyncSendMessage(message, dev::channel::ChannelSession::CallbackType(), 0);
-	}
-
-	LOG(DEBUG) << "发送结果:" << result;
-}
-
-void dev::ChannelRPCServer::onClientEthereumRequest(dev::channel::ChannelSession::Ptr session, dev::channel::Message::Ptr message) {
-	LOG(DEBUG) << "收到来自前置的区块链请求";
-
-	std::string body(message->data(), message->data() + message->dataSize());
-
-	LOG(DEBUG) << "seq:" << message->seq() << "  区块链请求:" << std::string((char*)message->data(), message->dataSize());
-
-	{
-		std::lock_guard<std::mutex> lock(_seqMutex);
-		_seq2session.insert(std::make_pair(message->seq(), session));
-	}
-
-	std::string *addInfo = new std::string(message->seq());
-
-	OnRequest(body, addInfo);
-	RPCallback::getInstance().parseAndSaveSession(body, message->seq(), session);
-}
-
-void dev::ChannelRPCServer::onClientTopicRequest(dev::channel::ChannelSession::Ptr session, dev::channel::Message::Ptr message) {
-	LOG(DEBUG) << "收到来自SDK的topic请求";
-
-	std::string body(message->data(), message->data() + message->dataSize());
-
-	LOG(DEBUG) << "seq:" << message->seq() << "  topic请求:" << body;
-
-	try {
-		std::stringstream ss;
-		ss << body;
-
-		Json::Value root;
-		ss >> root;
-
-		std::shared_ptr<std::set<std::string> > topics = std::make_shared<std::set<std::string> >();
-		Json::Value topicsValue = root;
-		if (!topicsValue.empty()) {
-			for (size_t i = 0; i < topicsValue.size(); ++i) {
-				std::string topic = topicsValue[(int)i].asString();
-
-				LOG(DEBUG) << "topic:" << topic;
-
-				topics->insert(topic);
-			}
-		}
-
-		session->setTopics(topics);
-
-		updateHostTopics();
-	}
-	catch (exception &e) {
-		LOG(ERROR) << "解析请求错误:" << e.what();
-	}
-}
-
-void dev::ChannelRPCServer::onClientChannelRequest(
-    dev::channel::ChannelSession::Ptr session,
-    dev::channel::Message::Ptr message) {
-	LOG(DEBUG) << "收到来自SDK的链上链下2请求";
-
-	if (message->dataSize() < 1) {
-		//长度不足
-		LOG(ERROR) << "非法链上链下2消息，长度过短:" << message->dataSize();
-		return;
-	}
-
-	uint8_t topicLen = *((uint8_t*)message->data());
-	std::string topic((char*)message->data() + 1, topicLen - 1);
-
-	LOG(DEBUG) << "目的topic:" << topic;
-
-	std::lock_guard<std::mutex> lock(_seqMessageMutex);
-	auto it = _seq2MessageSession.find(message->seq());
-
-	if (message->type() == 0x30) {
-		try {
-			LOG(DEBUG) << "链上链下2新请求:" << message->seq();
-
-			ChannelMessageSession messageSession;
-			messageSession.fromSession = session;
-			messageSession.message = message;
-
-			auto newIt = _seq2MessageSession.insert(std::make_pair(message->seq(), messageSession));
-			if (newIt.second == false) {
-				LOG(WARNING) << "seq:" << message->seq() << " session重复，覆盖";
-
-				newIt.first->second.fromSession = session;
-			}
-			it = newIt.first;
-
-			LOG(DEBUG) << "发送消息到其他node:" << it->second.message->seq();
-			h512 nodeID = sendChannelMessageToNode(topic, it->second.message, it->second.failedNodeIDs);
-
-			it->second.toNodeID = nodeID;
-		}
-		catch (exception &e) {
-			LOG(ERROR) << "发送消息错误:" << e.what();
-
-			message->setType(0x31);
-			message->setResult(REMOTE_PEER_UNAVAILIBLE);
-			message->clearData();
-
-			it->second.fromSession->asyncSendMessage(message, dev::channel::ChannelSession::CallbackType(), 0);
-		}
-	}
-	else if (message->type() == 0x31) {
-		try {
-			if (it == _seq2MessageSession.end()) {
-				LOG(WARNING) << "未找到回包对应seq，已超时？";
-
-				return;
-			}
-
-			if (message->result() != 0) {
-				try {
-					LOG(DEBUG) << "消息" << message->seq() << "push到 " << it->second.toSession->host() << ":" << it->second.toSession->port() << " 失败:" << message->result();
-					it->second.failedSessions.insert(it->second.toSession);
-
-					auto session = sendChannelMessageToSession(topic, message, it->second.failedSessions);
-
-					LOG(DEBUG) << "尝试push到" << session->host() << ":" << session->port() << " 失败:" << message->result();
-					it->second.toSession = session;
-				}
-				catch (exception &e) {
-					LOG(ERROR) << "消息push完全失败:" << e.what();
-
-					message->setResult(REMOTE_CLIENT_PEER_UNAVAILBLE);
-					message->setType(0x31);//回包
-
-					auto buffer = make_shared<bytes>();
-					message->encode(*buffer);
-
-					_host.lock()->sendCustomMessage(it->second.fromNodeID, buffer);
-				}
-			}
-			else {
-				LOG(DEBUG) << "来自SDK的链上链下2回包:" << message->seq();
-
-				auto buffer = std::make_shared<bytes>();
-				message->encode(*buffer);
-
-				LOG(DEBUG) << "打包消息到node:" << it->second.fromNodeID;
-				_host.lock()->sendCustomMessage(it->second.fromNodeID, buffer);
-
-				_seq2MessageSession.erase(it);
-			}
-		}
-		catch (exception &e) {
-			LOG(ERROR) << "发送回包错误:" << e.what();
-		}
-	}
-	else {
-		LOG(ERROR) << "未知的消息类型:" << message->type();
-	}
-}
-
-void dev::ChannelRPCServer::onNodeRequest(h512 nodeID, std::shared_ptr<dev::bytes> message) {
-	auto msg = std::make_shared<dev::channel::Message>();
-	ssize_t result = msg->decode(message->data(), message->size());
-
-	if (result <= 0) {
-		LOG(ERROR) << "解包错误:" << result << " 包大小:" << message->size();
-		return;
-	}
-
-	LOG(DEBUG) << "接收来自node消息 length:" << message->size() << " type:" << msg->type() << " seq:" << msg->seq();
-
-	switch (msg->type()) {
-	case 0x20:
-	case 0x21:
-		onNodeMessage(nodeID, msg);
-		break;
-	case 0x30:
-	case 0x31:
-		onNodeChannelRequest(nodeID, msg);
-		break;
-	default:
-		break;
-	}
-}
-
-void dev::ChannelRPCServer::onNodeMessage(h512 nodeID, dev::channel::Message::Ptr message) {
-	LOG(DEBUG) << "收到来自其它节点的链上链下消息 长度:" << message->dataSize() + 14;
-
-	try {
-
-	bool sended = false;
-
-	std::lock_guard<std::mutex> lock(_seqMutex);
-		auto it = _seq2session.find(message->seq());
-	if (it != _seq2session.end()) {
-			LOG(DEBUG) << "回包消息 seq:" << message->seq();
-
-		if (it->second->actived()) {
-			it->second->asyncSendMessage(message, dev::channel::ChannelSession::CallbackType(), 0);
-
-				LOG(DEBUG) << "回包消息至seq[" << it->first << "] [" << it->second->host() << ":" << it->second->port() << "]成功";
-			sended = true;
-		}
-	}
-
-	if (!sended) {
-			LOG(DEBUG) << "无seq，PUSH消息";
-
-			std::lock_guard<std::mutex> lock(_sessionMutex);
-		for (auto it : _sessions) {
-			if (it.second->actived()) {
-				it.second->asyncSendMessage(message, dev::channel::ChannelSession::CallbackType(), 0);
-
-					LOG(DEBUG) << "push消息至session[" << it.first << "] [" << it.second->host() << ":" << it.second->port() << "]成功";
-				sended = true;
-				break;
-			}
-		}
-	}
-
-	if (!sended) {
-			LOG(ERROR) << "下发消息失败，无sdk连接，返回101";
-
-			if (message->result() == 0) {
-				message->setResult(REMOTE_CLIENT_PEER_UNAVAILBLE);
-				message->setType(0x21);
-				message->clearData();
-
-			auto buffer = make_shared<bytes>();
-			message->encode(*buffer);
-
-			_host.lock()->sendCustomMessage(nodeID, buffer);
-		}
-		}
-	}
-	catch(std::exception &e) {
-		LOG(ERROR) << "错误:" << e.what();
-	}
-}
-
-void ChannelRPCServer::onNodeChannelRequest(h512 nodeID, dev::channel::Message::Ptr message) {
-	LOG(DEBUG) << "收到来自node:" << nodeID << " 的链上链下消息 长度:" << message->dataSize() + 14;
-
-	try {
-		//取出topic
-		if (message->dataSize() < 1) {
-			//长度不足
-			LOG(ERROR) << "非法链上链下消息，长度过短:" << message->dataSize();
-		return;
-	}
-
-		uint8_t topicLen = *((uint8_t*)message->data());
-		std::string topic((char*)message->data() + 1, topicLen - 1);
-
-		LOG(DEBUG) << "目的topic:" << topic;
-
-	std::lock_guard<std::mutex> lock(_seqMessageMutex);
-		auto it = _seq2MessageSession.find(message->seq());
-
-		if (message->type() == 0x30) {
-		try {
-			if (it == _seq2MessageSession.end()) {
-					LOG(DEBUG) << "新链上链下消息";
-
-				ChannelMessageSession messageSession;
-				messageSession.fromNodeID = nodeID;
-				messageSession.message = message;
-
-					auto newIt = _seq2MessageSession.insert(std::make_pair(message->seq(), messageSession));
-				if (newIt.second == false) {
-						LOG(WARNING) << "seq:" << message->seq() << " session重复，覆盖";
-
-					newIt.first->second = messageSession;
-				}
-
-				it = newIt.first;
-			}
-
-			auto session = sendChannelMessageToSession(topic, message, it->second.failedSessions);
-
-			it->second.toSession = session;
-		}
-			catch (std::exception &e) {
-				LOG(ERROR) << "下发消息完全失败:" << e.what();
-
-				message->setResult(REMOTE_CLIENT_PEER_UNAVAILBLE);
-				message->setType(0x31);//回包
-
-			auto buffer = make_shared<bytes>();
-			message->encode(*buffer);
-
-			_host.lock()->sendCustomMessage(nodeID, buffer);
-		}
-	}
-		else if (message->type() == 0x31) {
-		if (it == _seq2MessageSession.end()) {
-				LOG(ERROR) << "错误，未找到该session:" << message->seq();
-			return;
-		}
-
-			if (message->result() != 0) {
-				LOG(DEBUG) << "消息:" << message->seq() << " 发送到node" << it->second.toNodeID << "失败:" << message->result();
-			try {
-				it->second.failedNodeIDs.insert(it->second.toNodeID);
-
-				h512 nodeID = sendChannelMessageToNode(topic, it->second.message, it->second.failedNodeIDs);
-
-					LOG(DEBUG) << "尝试发送至node:" << nodeID << " 成功";
-				it->second.toNodeID = nodeID;
-			}
-				catch (std::exception &e) {
-					LOG(ERROR) << "处理其它节点错误回包失败:" << e.what();
-
-					message->setType(0x31);
-					message->setResult(REMOTE_PEER_UNAVAILIBLE);
-					message->clearData();
-
-				it->second.fromSession->asyncSendMessage(message, dev::channel::ChannelSession::CallbackType(), 0);
-			}
-		}
-		else {
-				LOG(DEBUG) << "回包消息 seq:" << message->seq();
-
-			if (it->second.fromSession->actived()) {
-				it->second.fromSession->asyncSendMessage(message, dev::channel::ChannelSession::CallbackType(), 0);
-
-					LOG(DEBUG) << "回包消息至seq[" << it->first << "] [" << it->second.fromSession->host()
-							   << ":" << it->second.fromSession->port() << "]成功";
-			}
-
-			_seq2MessageSession.erase(it);
-		}
-		}
-	}
-	catch(std::exception &e) {
-		LOG(ERROR) << "错误:" << e.what();
-	}
-}
-
-void ChannelRPCServer::setListenAddr(const std::string& listenAddr) {
-	_listenAddr = listenAddr;
-}
-
-void ChannelRPCServer::setListenPort(int listenPort) {
-	_listenPort = listenPort;
-}
-
-void ChannelRPCServer::CloseConnection(int _socket)
-{
-	close(_socket);
-}
-
-dev::eth::Web3Observer::Ptr ChannelRPCServer::buildObserver() {
-	class Web3ObserverImpl: public dev::eth::Web3Observer {
-	public:
-		Web3ObserverImpl(ChannelRPCServer::Ptr server): _server(server) {};
-		virtual ~Web3ObserverImpl() {}
-
-		virtual void onReceiveChannelMessage(const h512 nodeID, std::shared_ptr<bytes> buffer) {
-			_server->onNodeRequest(nodeID, buffer);
-		}
-
-	private:
-		ChannelRPCServer::Ptr _server;
-	};
-
-	return std::make_shared<Web3ObserverImpl>(shared_from_this());
-}
-
-void ChannelRPCServer::setHost(std::weak_ptr<dev::eth::EthereumHost> host) {
-	_host = host;
-}
-
-void ChannelRPCServer::asyncPushChannelMessage(std::string topic, dev::channel::Message::Ptr message,
-		std::function<void(dev::channel::ChannelException, dev::channel::Message::Ptr)> callback) {
-	try {
-		class Callback: public std::enable_shared_from_this<Callback> {
-		public:
-			typedef std::shared_ptr<Callback> Ptr;
-
-			Callback(std::string topic,
-					dev::channel::Message::Ptr message,
-					ChannelRPCServer::Ptr server,
-					std::function<void(dev::channel::ChannelException, dev::channel::Message::Ptr)> callback):
-						_topic(topic), _message(message), _server(server), _callback(callback) {};
-
-			void onResponse(dev::channel::ChannelException e, dev::channel::Message::Ptr message) {
-				try {
-					//处理消息
-					if(e.errorCode() != 0) {
-						LOG(ERROR) << "收到错误:" << e.errorCode() << " message:" << e.what();
-
-						_exclude.insert(_currentSession);
-
-						sendMessage();
-
-						return;
-					}
-				}
-				catch(dev::channel::ChannelException &e) {
-					LOG(ERROR) << "发送消息错误:" << e.errorCode() << " " << e.what();
-
-					try {
-						_callback(e, dev::channel::Message::Ptr());
-					}
-					catch(exception &e) {
-						LOG(ERROR) << "错误" << e.what();
-					}
-				}
-
-				try {
-					_callback(e, message);
-				}
-				catch(exception &e) {
-					LOG(ERROR) << "错误" << e.what();
-				}
-			}
-
-			void sendMessage() {
-				//选取关注该topic的session
-				std::vector<dev::channel::ChannelSession::Ptr> activedSessions = _server->getSessionByTopic(_topic);
-
-				if (activedSessions.empty()) {
-					LOG(ERROR)<< "无session使用该topic:" << _topic;
-					throw dev::channel::ChannelException(104, "无session使用该topic:" + _topic);
-				}
-
-				//清除已失败的session
-				for (auto sessionIt = activedSessions.begin(); sessionIt != activedSessions.end();) {
-					if (_exclude.find(*sessionIt) != _exclude.end()) {
-						sessionIt = activedSessions.erase(sessionIt);
-					} else {
-						++sessionIt;
-					}
-				}
-
-				if(activedSessions.empty()) {
-					LOG(ERROR) << "所有session已重试失败";
-
-					throw dev::channel::ChannelException(104, "所有session已重试失败");
-				}
-
-				boost::mt19937 rng(static_cast<unsigned>(std::time(0)));
-				boost::uniform_int<int> index(0, activedSessions.size() - 1);
-
-				auto ri = index(rng);
-				LOG(DEBUG)<< "随机节点:" << ri;
-
-				auto session = activedSessions[ri];
-
-				std::function<void(dev::channel::ChannelException, dev::channel::Message::Ptr)> fp = std::bind(&Callback::onResponse, shared_from_this(),
-										std::placeholders::_1, std::placeholders::_2);
-				session->asyncSendMessage(_message,	fp, 5000);
-
-				LOG(INFO)<< "push消息至session: " << session->host() << ":" << session->port() << " 成功";
-				_currentSession = session;
-			}
-
-		private:
-			std::string _topic;
-			dev::channel::Message::Ptr _message;
-			ChannelRPCServer::Ptr _server;
-			dev::channel::ChannelSession::Ptr _currentSession;
-			std::set<dev::channel::ChannelSession::Ptr> _exclude;
-			std::function<void(dev::channel::ChannelException, dev::channel::Message::Ptr)> _callback;
-		};
-
-		Callback::Ptr pushCallback = std::make_shared<Callback>(topic, message, shared_from_this(), callback);
-		pushCallback->sendMessage();
-	}
-	catch(exception &e) {
-		LOG(ERROR) << "错误:" << e.what();
-	}
-}
-
-dev::channel::TopicMessage::Ptr ChannelRPCServer::pushChannelMessage(dev::channel::TopicMessage::Ptr message) {
-	try {
-		std::string topic = message->topic();
-
-		LOG(DEBUG) << "向SDK推送消息:" << message->seq();
-		std::vector<dev::channel::ChannelSession::Ptr> activedSessions = getSessionByTopic(topic);
-
-		if(activedSessions.empty()) {
-			LOG(ERROR) << "无SDK关注该topic:" << topic;
-
-			throw dev::channel::ChannelException(103, "发送失败，没有节点关注该topic:" + topic);
-		}
-
-		dev::channel::TopicMessage::Ptr response;
-		for(auto it: activedSessions) {
-			dev::channel::Message::Ptr responseMessage = it->sendMessage(message, 0);
-
-			if(responseMessage.get() != NULL && responseMessage->result() == 0) {
-				response = std::make_shared<TopicMessage>(responseMessage.get());
-				break;
-			}
-		}
-
-		if(!response) {
-			throw dev::channel::ChannelException(99, "发送失败，所有重试均失败");
-		}
-
-		return response;
-
-#if 0
-		struct Callback {
-			typedef std::shared_ptr<Callback> Ptr;
-
-			Callback() {
-				_mutex.lock();
-			}
-
-			void onResponse(dev::channel::ChannelException error, dev::channel::Message::Ptr message) {
-				_error = error;
-				_response = message;
-
-				_mutex.unlock();
-			}
-
-			dev::channel::ChannelException _error;
-			dev::channel::Message::Ptr _response;
-			std::mutex _mutex;
-		};
-
-		Callback::Ptr callback = std::make_shared<Callback>();
-
-		std::function<void(dev::channel::ChannelException, dev::channel::Message::Ptr)> fp = std::bind(&Callback::onResponse, callback,
-						std::placeholders::_1, std::placeholders::_2);
-		asyncPushChannelMessage(topic, message, fp);
-
-		callback->_mutex.lock();
-		callback->_mutex.unlock();
-
-		if (callback->_error.errorCode() != 0) {
-			throw callback->_error;
-		}
-
-		return callback->_response;
-#endif
-	} catch (exception &e) {
-		LOG(ERROR)<< "错误:" << e.what();
-
-		throw e;
-	}
-
-	return dev::channel::TopicMessage::Ptr();
-}
-
-std::string ChannelRPCServer::newSeq() {
-	uuid_t uuid;
-	uuid_generate(uuid);
-
-	return toHex(uuid);
-}
-
-h512 ChannelRPCServer::sendChannelMessageToNode(std::string topic, dev::channel::Message::Ptr message, const std::set<h512> &exclude) {
-	try {
-	std::vector<p2p::NodeID> peers = _host.lock()->getPeersByTopic(topic);
-
-	for (auto it = peers.begin(); it != peers.end();) {
-		if (exclude.find(*it) != exclude.end()) {
-			it = peers.erase(it);
-		}
-		else {
-			++it;
-		}
-	}
-
-	if (peers.empty()) {
-		LOG(ERROR) << "发送失败，没有节点关注该topic:" << topic;
-
-		throw dev::channel::ChannelException(103, "发送失败，没有节点关注该topic:" + topic);
-	}
-
-	boost::mt19937 rng(static_cast<unsigned>(std::time(0)));
-	boost::uniform_int<int> index(0, peers.size() - 1);
-
-	auto ri = index(rng);
-	LOG(DEBUG) << "随机数:" << ri;
-	p2p::NodeID targetNodeID = peers[ri];
-
-	auto buffer = std::make_shared<bytes>();
-	message->encode(*buffer);
-
-	_host.lock()->sendCustomMessage(targetNodeID, buffer);
-
-	LOG(DEBUG) << "消息发送至" << targetNodeID;
-
-	return targetNodeID;
-}
-	catch(exception &e) {
-		LOG(ERROR) << "错误:" << e.what();
-
-		return h512();
-	}
-}
-
-dev::channel::ChannelSession::Ptr ChannelRPCServer::sendChannelMessageToSession(std::string topic, dev::channel::Message::Ptr message, const std::set<dev::channel::ChannelSession::Ptr> &exclude) {
-	std::vector<dev::channel::ChannelSession::Ptr> activedSessions =
-	    getSessionByTopic(topic);
-
-	for (auto sessionIt = activedSessions.begin();
-	        sessionIt != activedSessions.end();) {
-		if (exclude.find(*sessionIt)
-		        != exclude.end()) {
-			sessionIt = activedSessions.erase(sessionIt);
-		} else {
-			++sessionIt;
-		}
-	}
-
-	if (activedSessions.empty()) {
-		LOG(ERROR) << "无session使用该topic:" << topic;
-		throw dev::channel::ChannelException(104, "无session使用该topic:" + topic);
-	}
-
-	boost::mt19937 rng(static_cast<unsigned>(std::time(0)));
-	boost::uniform_int<int> index(0, activedSessions.size() - 1);
-
-	auto ri = index(rng);
-	LOG(DEBUG) << "随机节点:" << ri;
-
-	auto session = activedSessions[ri];
-
-	session->asyncSendMessage(message,
-	                          dev::channel::ChannelSession::CallbackType(), 0);
-
-	LOG(DEBUG) << "push消息至session: " << session->host() << ":" << session->port() << " 成功";
-
-	return session;
-}
-
-void ChannelRPCServer::updateHostTopics() {
-	std::shared_ptr<std::set<std::string> > allTopics = std::make_shared<std::set<std::string> >();
-
-	std::lock_guard<std::mutex> lock(_sessionMutex);
-	for (auto it : _sessions) {
-		auto topics = it.second->topics();
-		allTopics->insert(topics->begin(), topics->end());
-	}
-
-	_host.lock()->setTopics(allTopics);
-}
-
-std::vector<dev::channel::ChannelSession::Ptr> ChannelRPCServer::getSessionByTopic(const std::string &topic) {
-	std::vector<dev::channel::ChannelSession::Ptr> activedSessions;
-
-	std::lock_guard<std::mutex> lock(_sessionMutex);
-	for (auto it : _sessions) {
-		if (it.second->topics()->empty() || !it.second->actived()) {
-			continue;
-		}
-
-		auto topicIt = it.second->topics()->find(topic);
-		if (topicIt != it.second->topics()->end()) {
-			activedSessions.push_back(it.second);
-		}
-	}
-
-	return activedSessions;
-}
-=======
-/*
-	This file is part of FISCO-BCOS.
-
-	FISCO-BCOS is free software: you can redistribute it and/or modify
-	it under the terms of the GNU General Public License as published by
-	the Free Software Foundation, either version 3 of the License, or
-	(at your option) any later version.
-
-	FISCO-BCOS is distributed in the hope that it will be useful,
-	but WITHOUT ANY WARRANTY; without even the implied warranty of
-	MERCHANTABILITY or FITNESS FOR A PARTICULAR PURPOSE.  See the
-	GNU General Public License for more details.
-
-	You should have received a copy of the GNU General Public License
-	along with FISCO-BCOS.  If not, see <http://www.gnu.org/licenses/>.
-*/
-/**
- * @file: ChannelRPCServer.cpp
- * @author: fisco-dev
- * 
- * @date: 2017
- */
-
-#include "ChannelRPCServer.h"
-
-#include <cstdlib>
-#include <sys/socket.h>
-#include <cstdio>
-#include <fcntl.h>
-#include <unistd.h>
-#include <string>
-#include <sys/socket.h>
-#include <netinet/in.h>
-#include <arpa/inet.h>
-#include <boost/asio.hpp>
-#include <boost/asio/ssl.hpp>
-#include <boost/random.hpp>
-#include <libethereum/EthereumHost.h>
-#include <libdevcore/easylog.h>
-#include <uuid/uuid.h>
-#include "JsonHelper.h"
-#include <libweb3jsonrpc/RPCallback.h>
-
-using namespace dev;
-using namespace dev::eth;
-
-ChannelRPCServer::~ChannelRPCServer() {
-	StopListening();
-}
-
-bool ChannelRPCServer::StartListening() {
-	if (!_running)
-	{
-		LOG(INFO) << "启动ChannelRPCServer: " << _listenAddr << ":" << _listenPort;
-
-		_ioService = std::make_shared<boost::asio::io_service>();
 		
 		if (dev::getSSL() == SSL_SOCKET_V2)
 		{
@@ -1952,5 +1020,4 @@
 	}
 
 	return activedSessions;
-}
->>>>>>> a0dc7243
+}