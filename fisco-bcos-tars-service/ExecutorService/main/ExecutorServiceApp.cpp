--- conflicted
+++ resolved
@@ -108,12 +108,7 @@
         schedulerPrx, m_protocolInitializer->cryptoSuite());
 
     // create executor
-<<<<<<< HEAD
-    auto storage = StorageInitializer::build(m_nodeConfig->pdAddrs(), m_logInitializer->logPath());
-
-=======
     auto storage = StorageInitializer::build(m_nodeConfig->pdAddrs(), getLogPath());
->>>>>>> f3eb801b
     std::shared_ptr<bcos::storage::LRUStateStorage> cache = nullptr;
     if (m_nodeConfig->enableLRUCacheStorage())
     {
